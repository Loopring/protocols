"use strict";

const fetch = require('node-fetch');
const crypto = require('crypto');
const Validator = require('./validator.js');
const Wallet = require('./wallet.js');
const ethUtil = require('ethereumjs-util');
const signer = require('./signer.js');
const Joi = require('joi');
const BigNumber = require('bignumber.js');
const _ = require('lodash');

function relay(host)
{
    const txSchema = Joi.object().keys({
        nonce: Joi.string().regex(/^0x[0-9a-fA-F]{1,64}$/i),
        gasPrice: Joi.string().regex(/^0x[0-9a-fA-F]{1,64}$/i),
        gasLimit: Joi.string().regex(/^0x[0-9a-fA-F]{1,64}$/i),
        to: Joi.string().regex(/^0x[0-9a-fA-F]{40}$/i),
        value: Joi.string().regex(/^0x[0-9a-fA-F]{1,64}$/i),
        data: Joi.string().regex(/^0x([0-9a-fA-F]{8})*([0-9a-fA-F]{64})*$/i),
        chainId: Joi.number().integer().min(1)
    }).with('gasPrice', 'gasLimit', 'to', 'value', 'data').without('nonce', 'chainId');

    const request = {"jsonrpc": "2.0"};

    const validataor = new Validator();

    this.getTransactionCount = async (add, tag) =>
    {

        if (!validataor.isValidETHAddress(add))
        {
            throw new Error('invalid ETH address');
        }

        if (!tag)
        {
            tag = 'latest';
        }
        if (tag !== 'latest' && tag !== 'earliest' && tag !== 'pending')
        {
            throw new Error('invalid  tag:' + tag);
        }

        const params = [add, tag];
        request.id = id();
        request.method = "eth_getTransactionCount";
        request.params = params;

        return await fetch(host, {
            method: 'POST',
            headers: {
                'Content-Type': 'application/json'
            },
            body: JSON.stringify(request)
        }).then(res => res.json()).then(res =>
            {
            if (res.error)
            {
                throw new Error(res.error.message);
            }
            return res.result;
        });
    };

    this.getAccountBalance = async (add, tag) =>
    {
        if (!validataor.isValidETHAddress(add))
        {
            throw new Error('invalid ETH address');
        }

        if (!tag)
        {
            tag = 'latest';
        }
        if (tag !== 'latest' && tag !== 'earliest' && tag !== 'pending')
        {
            throw new Error('invalid  tag:' + tag);
        }

        const params = [add, tag];
        request.id = id();
        request.method = "eth_getBalance";
        request.params = params;

        return await fetch(host, {
            method: 'POST',
            headers: {
                'Content-Type': 'application/json'
            },
            body: JSON.stringify(request)
        }).then(res => res.json()).then(res =>
        {
            if (res.error)
            {
                throw new Error(res.error.message);
            }
            return new BigNumber(Number(validHex(res.result)));
        });
    };

    this.call = async (data, tag) =>
    {

        if (!tag)
        {
            tag = 'latest';
        }
        if (tag !== 'latest' && tag !== 'earliest' && tag !== 'pending')
        {
            throw new Error('invalid  tag:' + tag);
        }

        request.method = 'eth_call';
        request.params = [data, tag];
        request.id = id();

        return await fetch(host, {
            method: 'POST',
            headers: {
                'Content-Type': 'application/json'
            },
            body: JSON.stringify(request)
        }).then(res => res.json()).then(res =>
        {
            if (res.error)
            {
                throw new Error(res.error.message);
            }
            return validHex(res.result);
        });

    };

    this.generateTx = async (rawTx, privateKey) =>
    {

        const wallet = new Wallet();
        wallet.setPrivateKey(ethUtil.toBuffer(privateKey));

        const valid_result = Joi.validate(rawTx, txSchema);

        if (valid_result.error)
        {
            throw new Error('invalid Tx data ');
        }

        const gasLimit = new BigNumber(Number(rawTx.gasLimit));

        if (gasLimit.lessThan(21000))
        {

            throw new Error('gasLimit must be greater than 21000');
        }

        if (gasLimit.greaterThan(5000000))
        {
            throw new Error('gasLimit is too big');
        }

        // const balance = await this.getAccountBalance(wallet.getAddress());
        //
        // const needBalance = new BigNumber(Number(rawTx.value)) + gasLimit * new BigNumber(Number(rawTx.gasPrice));
        //
        // if (balance.lessThan(needBalance)) {
        //
        //     throw new Error('Balance  is not enough')
        // }

        const nonce = await this.getTransactionCount(wallet.getAddress());

        rawTx.nonce = rawTx.nonce || nonce;
        rawTx.chainId = rawTx.chainId || 1;

        const signed = signer.signEthTx(rawTx, privateKey);
        return {
            tx: rawTx,
            signedTx: signed
        };

    };

    this.sendSignedTx = async (tx) =>
    {

        request.id = id();
        request.method = "eth_sendRawTransaction";
        request.params = [tx];

        return await fetch(host, {
            method: 'POST',
            headers: {
                'Content-Type': 'application/json'
            },
            body: JSON.stringify(request)
        }).then(res => res.json()).then(res =>
        {
            if (res.error)
            {
                throw new Error(res.error.message);
            }
            return res.result;
        });

    };

    this.getTokenBalance = async (token, add, tag) =>
    {

        if (!validataor.isValidETHAddress(add))
        {
            throw new Error('invalid ETH address' + add);
        }

        if (!validataor.isValidETHAddress(token))
        {

            throw new Error('invalid token contract Address ' + token);
        }
        const data = signer.generateBalanceOfData(add);

        const params = {
            to: token,
            data
        };

        if (!tag)
        {
            tag = 'latest';
        }

        if (tag !== 'latest' && tag !== 'earliest' && tag !== 'pending')
        {
            throw new Error('invalid  tag:' + tag);
        }
        return new BigNumber(Number(await this.call(params, tag)));

    };

    this.getTokenAllowance = async (token, owner, spender, tag) =>
    {

        if (!validataor.isValidETHAddress(owner))
        {
            throw new Error('invalid owner address');
        }

        if (!validataor.isValidETHAddress(spender))
        {
            throw new Error('invalid spender address');
        }

        if (!validataor.isValidETHAddress(token))
        {

            throw new Error('invalid token Contract Address');
        }

        const data = signer.generateAllowanceData(owner,spender);
        const params = {
            to: token,
            data
        };

        if (!tag)
        {
            tag = 'latest';
        }

        if (tag !== 'latest' && tag !== 'earliest' && tag !== 'pending')
        {
            throw new Error('invalid  tag:' + tag);
        }

        return new BigNumber(Number(await this.call(params, tag)));

    };

<<<<<<< HEAD
    this.setTokenAllowance = async (
        token, spender, value, privateKey, gasLimit, gasPrice
    ) =>
    {

        if (!validataor.isValidETHAddress(spender))
        {
            throw new Error('invalid spender address');
        }

        if (!validataor.isValidETHAddress(token))
        {

            throw new Error('invalid token Contract Address');
        }

        if (_.isNumber(value))
        {

            value = '0x' + value.toString(16);
        }

        const method = '0x' + ethUtil.sha3('approve(address,uint)').toString('hex').slice(0, 8);
        const param = ethUtil.setLengthLeft(ethUtil.toBuffer(spender), 32).toString('hex') + ethUtil.setLengthLeft(ethUtil.toBuffer(value), 32).toString('hex');

        const data = method + param;

        if (_.isNumber(gasPrice))
        {
            gasPrice = '0x' + gasPrice.toString(16);
        }

        if (_.isNumber(gasLimit))
        {
            gasLimit = '0x' + gasLimit.toString(16);
        }


        const tx = {
            gasPrice,
            gasLimit,
            to: token,
            value: '0x0',
            data
        };

        const rawtx = await this.generateTx(tx, privateKey);

        await this.sendSignedTx(rawtx.signedTx);
    };

    this.transferToken = async (
        privateKey, to, token, value, gasLimit, gasPrice
    ) =>
    {

        if (!validataor.isValidETHAddress(to))
        {
            throw new Error('invalid spender address');
        }

        if (!validataor.isValidETHAddress(token))
        {

            throw new Error('invalid token Contract Address');
        }

        if (_.isNumber(value))
        {

            value = '0x' + value.toString(16);
        }

        const method = '0x' + ethUtil.sha3('transfer(address,uint)').toString('hex').slice(0, 8);
        const params = ethUtil.setLengthLeft(ethUtil.toBuffer(to), 32).toString('hex') + ethUtil.setLengthLeft(ethUtil.toBuffer(value), 32).toString('hex');

        const data = method + params;

        if (_.isNumber(gasPrice))
        {
            gasPrice = '0x' + gasPrice.toString(16);
        }

        if (_.isNumber(gasLimit))
        {
            gasLimit = '0x' + gasLimit.toString(16);
        }

        const rawtx = {
            gasLimit,
            gasPrice,
            to: token,
            value: '0x0',
            data
        };

        const tx = await this.generateTx(rawtx, privateKey);

        await this.sendSignedTx(tx.signedTx);

    };

    this.submitLoopringOrder = async (order) =>
    {
=======
    this.submitLoopringOrder = async function (order) {
>>>>>>> ab141964

        request.method = 'submitOrder';
        request.params = order;
        request.id = id();

        return await fetch(host, {
            method: 'POST',
            headers: {
                'Content-Type': 'application/json'
            },
            body: JSON.stringify(request)
        }).then(r => r.json()).then(res =>
        {
            return res;
        });

    };

    this.cancelLoopringOrder = async (rawTX, privateKey) =>
    {
        const tx = await this.generateTx(rawTX, privateKey);
        return await this.sendSignedTx(tx.signedTx);
    };

    this.getOrders = async (
        market, address, status, pageIndex, pageSize, contractVersion
    ) =>
    {

        request.method = 'getOrders';
        request.params = {market, address, status,contractVersion, pageIndex, pageSize};
        request.id = id();

        return await fetch(host, {
            method: 'POST',
            headers: {
                'Content-Type': 'application/json'
            },
            body: JSON.stringify(request)
        }).then(r => r.json()).then(res =>
        {
            return res;
        });

    };

    this.getDepth = async (
        market, pageIndex, pageSize, contractVersion
    ) =>
    {
        request.method = 'getDepth';
        request.params = {market, pageIndex, pageSize,contractVersion};
        request.id = id();

        return await fetch(host, {
            method: 'POST',
            headers: {
                'Content-Type': 'application/json'
            },
            body: JSON.stringify(request)
        }).then(r => r.json()).then(res =>
        {
            return res;
        });
    };

<<<<<<< HEAD

    this.getTicker = async (market) =>
    {
=======
    this.getTicker = async function (market) {
>>>>>>> ab141964

        request.method = 'getTicker';
        request.params = {market};
        request.id = id();

        return await fetch(host, {
            method: 'POST',
            headers: {
                'Content-Type': 'application/json'
            },
            body: JSON.stringify(request)
        }).then(r => r.json()).then(res =>
        {
            return res;
        });
    };

<<<<<<< HEAD

    this.getFills = async (
        market, address, pageIndex, pageSize,contractVersion
    ) =>
    {
=======
    this.getFills = async function (market, address, pageIndex, pageSize,contractVersion) {
>>>>>>> ab141964

        request.method = 'getFills';
        request.params = {market, address, pageIndex, pageSize,contractVersion};
        request.id = id();

        return await fetch(host, {
            method: 'POST',
            headers: {
                'Content-Type': 'application/json'
            },
            body: JSON.stringify(request)
        }).then(r => r.json()).then(res =>
        {
            return res;
        });

    };

    this.getCandleTicks = async (market, interval, size) =>
    {

        request.method = 'getCandleTicks';
        request.params = {market, interval, size};
        request.id = id();

        return await fetch(host, {
            method: 'POST',
            headers: {
                'Content-Type': 'application/json'
            },
            body: JSON.stringify(request)
        }).then(r => r.json()).then(res =>
        {
            return res;
        });

    };

    this.getRingMined = async (
        ringHash, orderHash, miner, pageIndex, pageSize,contractVersion
    ) =>
    {

        request.method = 'getRingMined';
        request.params = {ringHash, orderHash, miner, pageIndex, pageSize,contractVersion};
        request.id = id();

        return await fetch(host, {
            method: 'POST',
            headers: {
                'Content-Type': 'application/json'
            },
            body: JSON.stringify(request)
        }).then(r => r.json()).then(res =>
        {
            return res;
        });

    };

<<<<<<< HEAD

    this.getBalances = async (address) =>
    {
=======
    this.getBalances = async function (address) {
>>>>>>> ab141964

        request.method = 'getBalances';
        request.params = {address};
        request.id = id();

        return await fetch(host, {
            method: 'POST',
            headers: {
                'Content-Type': 'application/json'
            },
            body: JSON.stringify(request)
        }).then(r => r.json()).then(res =>
        {
            return res;
        });
    };

    const id = () =>
    {
        return crypto.randomBytes(16).toString('hex');
    };

    const validHex = (data) =>
    {

        if (data === '0x')
        {
            data = '0x0';
        }

        return data;
    };
}

module.exports = relay;<|MERGE_RESOLUTION|>--- conflicted
+++ resolved
@@ -278,114 +278,7 @@
 
     };
 
-<<<<<<< HEAD
-    this.setTokenAllowance = async (
-        token, spender, value, privateKey, gasLimit, gasPrice
-    ) =>
-    {
-
-        if (!validataor.isValidETHAddress(spender))
-        {
-            throw new Error('invalid spender address');
-        }
-
-        if (!validataor.isValidETHAddress(token))
-        {
-
-            throw new Error('invalid token Contract Address');
-        }
-
-        if (_.isNumber(value))
-        {
-
-            value = '0x' + value.toString(16);
-        }
-
-        const method = '0x' + ethUtil.sha3('approve(address,uint)').toString('hex').slice(0, 8);
-        const param = ethUtil.setLengthLeft(ethUtil.toBuffer(spender), 32).toString('hex') + ethUtil.setLengthLeft(ethUtil.toBuffer(value), 32).toString('hex');
-
-        const data = method + param;
-
-        if (_.isNumber(gasPrice))
-        {
-            gasPrice = '0x' + gasPrice.toString(16);
-        }
-
-        if (_.isNumber(gasLimit))
-        {
-            gasLimit = '0x' + gasLimit.toString(16);
-        }
-
-
-        const tx = {
-            gasPrice,
-            gasLimit,
-            to: token,
-            value: '0x0',
-            data
-        };
-
-        const rawtx = await this.generateTx(tx, privateKey);
-
-        await this.sendSignedTx(rawtx.signedTx);
-    };
-
-    this.transferToken = async (
-        privateKey, to, token, value, gasLimit, gasPrice
-    ) =>
-    {
-
-        if (!validataor.isValidETHAddress(to))
-        {
-            throw new Error('invalid spender address');
-        }
-
-        if (!validataor.isValidETHAddress(token))
-        {
-
-            throw new Error('invalid token Contract Address');
-        }
-
-        if (_.isNumber(value))
-        {
-
-            value = '0x' + value.toString(16);
-        }
-
-        const method = '0x' + ethUtil.sha3('transfer(address,uint)').toString('hex').slice(0, 8);
-        const params = ethUtil.setLengthLeft(ethUtil.toBuffer(to), 32).toString('hex') + ethUtil.setLengthLeft(ethUtil.toBuffer(value), 32).toString('hex');
-
-        const data = method + params;
-
-        if (_.isNumber(gasPrice))
-        {
-            gasPrice = '0x' + gasPrice.toString(16);
-        }
-
-        if (_.isNumber(gasLimit))
-        {
-            gasLimit = '0x' + gasLimit.toString(16);
-        }
-
-        const rawtx = {
-            gasLimit,
-            gasPrice,
-            to: token,
-            value: '0x0',
-            data
-        };
-
-        const tx = await this.generateTx(rawtx, privateKey);
-
-        await this.sendSignedTx(tx.signedTx);
-
-    };
-
-    this.submitLoopringOrder = async (order) =>
-    {
-=======
     this.submitLoopringOrder = async function (order) {
->>>>>>> ab141964
 
         request.method = 'submitOrder';
         request.params = order;
@@ -452,13 +345,7 @@
         });
     };
 
-<<<<<<< HEAD
-
-    this.getTicker = async (market) =>
-    {
-=======
     this.getTicker = async function (market) {
->>>>>>> ab141964
 
         request.method = 'getTicker';
         request.params = {market};
@@ -476,15 +363,7 @@
         });
     };
 
-<<<<<<< HEAD
-
-    this.getFills = async (
-        market, address, pageIndex, pageSize,contractVersion
-    ) =>
-    {
-=======
     this.getFills = async function (market, address, pageIndex, pageSize,contractVersion) {
->>>>>>> ab141964
 
         request.method = 'getFills';
         request.params = {market, address, pageIndex, pageSize,contractVersion};
@@ -545,13 +424,7 @@
 
     };
 
-<<<<<<< HEAD
-
-    this.getBalances = async (address) =>
-    {
-=======
     this.getBalances = async function (address) {
->>>>>>> ab141964
 
         request.method = 'getBalances';
         request.params = {address};
