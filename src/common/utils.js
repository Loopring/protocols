<<<<<<< HEAD
import ethUtil from 'ethereumjs-util';
import {toBig} from './formatter'
=======
import {keccak} from 'ethereumjs-util';
import {toHex} from './formatter';

>>>>>>> 370bcda4
/**
 * trim head space and tail space
 * @param str string
 */
export function trim (str)
{
    return str.replace(/(^\s+)|(\s+$)/g, '');
}

/**
 * trim all spaces
 * @param str
 */
export function trimAll (str)
{
    return trim(str).replace(/\s/g, '');
}

<<<<<<< HEAD
export function keccakHash(str) {
  return ethUtil.bufferToHex(ethUtil.keccak(str))
}

export function calculateGas(gasPrice, gasLimit) {
  return toBig(gasPrice).times(gasLimit).div(1e9);
=======
export function keccakHash (str)
{
    return toHex(keccak(str));
>>>>>>> 370bcda4
}<|MERGE_RESOLUTION|>--- conflicted
+++ resolved
@@ -1,11 +1,6 @@
-<<<<<<< HEAD
-import ethUtil from 'ethereumjs-util';
-import {toBig} from './formatter'
-=======
 import {keccak} from 'ethereumjs-util';
-import {toHex} from './formatter';
+import {toHex, toBig} from './formatter';
 
->>>>>>> 370bcda4
 /**
  * trim head space and tail space
  * @param str string
@@ -24,16 +19,12 @@
     return trim(str).replace(/\s/g, '');
 }
 
-<<<<<<< HEAD
-export function keccakHash(str) {
-  return ethUtil.bufferToHex(ethUtil.keccak(str))
-}
-
-export function calculateGas(gasPrice, gasLimit) {
-  return toBig(gasPrice).times(gasLimit).div(1e9);
-=======
 export function keccakHash (str)
 {
     return toHex(keccak(str));
->>>>>>> 370bcda4
+}
+
+export function calculateGas(gasPrice, gasLimit)
+{
+    return toBig(gasPrice).times(gasLimit).div(1e9);
 }