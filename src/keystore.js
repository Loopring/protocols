<<<<<<< HEAD
"use strict";

const crypto = require('crypto');
const scrypt= require('scryptsy');
const ethereuUtil = require('ethereumjs-util');
const uuid = require('uuid/v4');
const decrypt = require('./decrypt.js');
const kdf = 'scrypt';

exports.decryptKeystoreToPkey = (keystore, password) =>
{
    let wallet;
    const parsed = JSON.parse(keystore);
    switch (this.determineKeystoreType(keystore))
    {
        case 'presale':
            wallet = this.decryptPresaleToPrivKey(keystore, password);
            break;
        case 'v1-unencrypted':
            wallet = Buffer.from(parsed.private, 'hex');
            break;
        case 'v1-encrypted':
            wallet = this.decryptMewV1ToPrivKey(keystore, password);
            break;
        case 'v2-unencrypted':
            wallet = Buffer.from(parsed.privKey, 'hex');
            break;
        case 'v2-v3-utc':
            wallet = this.decryptUtcKeystoreToPkey(keystore, password);
            break;
        default:
            return new Error("unrecognized type of keystore");
    }
    return wallet;
};

exports.pkeyToKeystore = (privateKey, address, password) =>
{
    const salt = crypto.randomBytes(32);
    const iv = crypto.randomBytes(16);
    const kdfparams = {
        dklen: 32,
        salt: salt.toString('hex')
    };
    kdfparams.n = 1024;
    kdfparams.r = 8;
    kdfparams.p = 1;
    const derivedKey = scrypt(
        new Buffer(password),
        salt,
        kdfparams.n,
        kdfparams.r,
        kdfparams.p,
        kdfparams.dklen
    );
    const cipher = crypto.createCipheriv('aes-128-ctr', derivedKey.slice(0, 16), iv);
    if (!cipher)
    {
        throw new Error('Unsupported cipher');
    }
    const ciphertext = Buffer.concat([cipher.update(privateKey), cipher.final()]);
    const mac = ethereuUtil.sha3(
        Buffer.concat([derivedKey.slice(16, 32), new Buffer(ciphertext, 'hex')])
    );
    return {
        version: 3,
        id: uuid({
            random: crypto.randomBytes(16)
        }),
        address,
        Crypto: {
            ciphertext: ciphertext.toString('hex'),
            cipherparams: {
                iv: iv.toString('hex')
            },
            cipher: 'aes-128-ctr',
            kdf,
            kdfparams,
            mac: mac.toString('hex')
        }
    };
};

exports.decryptUtcKeystoreToPkey = (keystore, password) =>
{
    const kstore = JSON.parse(keystore.toLowerCase());
    if (kstore.version !== 3)
    {
        throw new Error('Not a V3 wallet');
    }
    let derivedKey, kdfparams;

    if (kstore.crypto.kdf === 'scrypt')
    {
        kdfparams = kstore.crypto.kdfparams;
        derivedKey = scrypt(
            new Buffer(password),
            new Buffer(kdfparams.salt, 'hex'),
            kdfparams.n,
            kdfparams.r,
            kdfparams.p,
            kdfparams.dklen
        );
    }
    else if (kstore.crypto.kdf === 'pbkdf2')
    {
        kdfparams = kstore.crypto.kdfparams;
        if (kdfparams.prf !== 'hmac-sha256')
        {
            throw new Error('Unsupported parameters to PBKDF2');
        }
        derivedKey = crypto.pbkdf2Sync(
            new Buffer(password),
            new Buffer(kdfparams.salt, 'hex'),
            kdfparams.c,
            kdfparams.dklen,
            'sha256'
        );
    }
    else
    {
        throw new Error('Unsupported key derivation scheme');
    }
    const ciphertext = new Buffer(kstore.crypto.ciphertext, 'hex');
    const mac = ethereuUtil.sha3(Buffer.concat([derivedKey.slice(16, 32), ciphertext]));
    if (mac.toString('hex') !== kstore.crypto.mac)
    {
        throw new Error('Key derivation failed - possibly wrong passphrase');
    }
    const decipher = crypto.createDecipheriv(
        kstore.crypto.cipher,
        derivedKey.slice(0, 16),
        new Buffer(kstore.crypto.cipherparams.iv, 'hex')
    );
    let seed = decrypt.decipherBuffer(decipher, ciphertext);
    while (seed.length < 32)
    {
        const nullBuff = new Buffer([0x00]);
        seed = Buffer.concat([nullBuff, seed]);
    }
    return seed;
};

exports.determineKeystoreType = (keystore) =>
{
    const parsed = JSON.parse(keystore);
    if (parsed.encseed)
    {
        return 'presale';
    }
    else if (parsed.Crypto || parsed.crypto)
    {
        return 'v2-v3-utc';
    }
    else if (parsed.hash && parsed.locked === true)
    {
        return 'v1-encrypted';
    }
    else if (parsed.hash && parsed.locked === false)
    {
        return 'v1-unencrypted';
    }
    else if (parsed.publisher === 'MyEtherWallet')
    {
        return 'v2-unencrypted';
    }
    else
    {
        throw new Error('Invalid keystore');
    }
};

exports.decryptPresaleToPrivKey = (keystore,password) =>
{
    const json = JSON.parse(keystore);
    const encseed = new Buffer(json.encseed, 'hex');
    const derivedKey = crypto.pbkdf2Sync(
        new Buffer(password),
        new Buffer(password),
        2000,
        32,
        'sha256'
    ).slice(0, 16);
    const decipher = crypto.createDecipheriv(
        'aes-128-cbc',
        derivedKey,
        encseed.slice(0, 16)
    );
    const seed = decrypt.decipherBuffer(decipher, encseed.slice(16));
    const privkey = ethereuUtil.sha3(seed);
    const address = ethereuUtil.privateToAddress(privkey);

    if (address.toString('hex') !== json.ethaddr)
    {
        throw new Error('Decoded key mismatch - possibly wrong passphrase');
    }
    return privkey;
};

exports.decryptMewV1ToPrivKey = (keystore,password) =>
{
    const json = JSON.parse(keystore);
    let privkey;

    if (typeof password !== 'string')
    {
        throw new Error('Password required');
    }
    if (password.length < 9)
    {
        throw new Error('Password must be at least 9 characters');
    }
    let cipher = json.encrypted ? json.private.slice(0, 128) : json.private;
    cipher = decrypt.decodeCryptojsSalt(cipher);
    const evp = decrypt.evp_kdf(new Buffer(password), cipher.salt, {
        keysize: 32,
        ivsize: 16
    });
    const decipher = crypto.createDecipheriv('aes-256-cbc', evp.key, evp.iv);
    privkey = decrypt.decipherBuffer(decipher, new Buffer(cipher.ciphertext));
    privkey = new Buffer(privkey.toString(), 'hex');
    const address = '0x' + ethereuUtil.privateToAddress(privkey).toString('hex');

    if (address !== json.address)
    {
        throw new Error('Invalid private key or address');
    }
    return privkey;
};

exports.isKeystorePassRequired = (keystore) =>
{
    switch (this.determineKeystoreType(keystore))
    {
        case 'presale':
            return true;
        case 'v1-unencrypted':
            return false;
        case 'v1-encrypted':
            return true;
        case 'v2-unencrypted':
            return false;
        case 'v2-v3-utc':
            return true;
        default:
            return false;
    }
};
=======
const crypto = require('crypto');
const scrypt= require('scryptsy');
const ethereumUtil = require('ethereumjs-util');
const uuid = require('uuid/v4');
const decrypt = require('./decrypt.js');
const kdf = 'scrypt';

exports.decryptKeystoreToPkey = function(keystore, password) {

    var wallet;
    const parsed = JSON.parse(keystore);
    switch (this.determineKeystoreType(keystore)) {
        case 'presale':
            wallet = this.decryptPresaleToPrivKey(keystore, password);
            break;
        case 'v1-unencrypted':
            wallet = Buffer.from(parsed.private, 'hex');
            break;
        case 'v1-encrypted':
            wallet = this.decryptMewV1ToPrivKey(keystore, password);
            break;
        case 'v2-unencrypted':
            wallet = Buffer.from(parsed.privKey, 'hex');
            break;
        case 'v2-v3-utc':
            wallet = this.decryptUtcKeystoreToPkey(keystore, password);
            break;
        default:
            return new Error("unrecognized type of keystore");
    }
    return wallet;
};

exports.pkeyToKeystore = function (privateKey, password) {

    const salt = crypto.randomBytes(32);
    const iv = crypto.randomBytes(16);
    var derivedKey;
    const kdfparams = {
            dklen: 32,
            salt: salt.toString('hex')
        }
    ;
    kdfparams.n = 1024;
    kdfparams.r = 8;
    kdfparams.p = 1;
    derivedKey = scrypt(
        new Buffer(password),
        salt,
        kdfparams.n,
        kdfparams.r,
        kdfparams.p,
        kdfparams.dklen
    );
    const cipher = crypto.createCipheriv('aes-128-ctr', derivedKey.slice(0, 16), iv);
    if (!cipher) {
        throw new Error('Unsupported cipher');
    }
    const ciphertext = Buffer.concat([cipher.update(privateKey), cipher.final()]);
    const mac = ethereumUtil.sha3(
        Buffer.concat([derivedKey.slice(16, 32), new Buffer(ciphertext, 'hex')])
    );

    const publicKey = ethereumUtil.privateToPublic(privateKey);
    const address = '0x'+ ethereumUtil.publicToAddress(publicKey).toString('hex');

    return {
        version: 3,
        id: uuid({
            random: crypto.randomBytes(16)
        }),
        address,
        Crypto: {
            ciphertext: ciphertext.toString('hex'),
            cipherparams: {
                iv: iv.toString('hex')
            },
            cipher: 'aes-128-ctr',
            kdf,
            kdfparams,
            mac: mac.toString('hex')
        }
    };
};

exports.decryptUtcKeystoreToPkey = function (keystore, password) {
    const kstore = JSON.parse(keystore.toLowerCase());
    if (kstore.version !== 3) {
        throw new Error('Not a V3 wallet');
    }
    var derivedKey, kdfparams;

    if (kstore.crypto.kdf === 'scrypt') {
        kdfparams = kstore.crypto.kdfparams;
        derivedKey = scrypt(
            new Buffer(password),
            new Buffer(kdfparams.salt, 'hex'),
            kdfparams.n,
            kdfparams.r,
            kdfparams.p,
            kdfparams.dklen
        );
    } else if (kstore.crypto.kdf === 'pbkdf2') {
        kdfparams = kstore.crypto.kdfparams;
        if (kdfparams.prf !== 'hmac-sha256') {
            throw new Error('Unsupported parameters to PBKDF2');
        }
        derivedKey = crypto.pbkdf2Sync(
            new Buffer(password),
            new Buffer(kdfparams.salt, 'hex'),
            kdfparams.c,
            kdfparams.dklen,
            'sha256'
        );
    } else {
        throw new Error('Unsupported key derivation scheme');
    }
    const ciphertext = new Buffer(kstore.crypto.ciphertext, 'hex');
    const mac = ethereumUtil.sha3(Buffer.concat([derivedKey.slice(16, 32), ciphertext]));
    if (mac.toString('hex') !== kstore.crypto.mac) {
        throw new Error('Key derivation failed - possibly wrong passphrase');
    }
    let decipher = crypto.createDecipheriv(
        kstore.crypto.cipher,
        derivedKey.slice(0, 16),
        new Buffer(kstore.crypto.cipherparams.iv, 'hex')
    );
    let seed = decrypt.decipherBuffer(decipher, ciphertext);
    while (seed.length < 32) {
        let nullBuff = new Buffer([0x00]);
        seed = Buffer.concat([nullBuff, seed]);
    }
    return seed;
};

exports.determineKeystoreType = function (keystore) {

    const parsed = JSON.parse(keystore);
    if (parsed.encseed) return 'presale';
    else if (parsed.Crypto || parsed.crypto) return 'v2-v3-utc';
    else if (parsed.hash && parsed.locked === true) return 'v1-encrypted';
    else if (parsed.hash && parsed.locked === false) return 'v1-unencrypted';
    else if (parsed.publisher === 'MyEtherWallet') return 'v2-unencrypted';
    else throw new Error('Invalid keystore');

};

exports.decryptPresaleToPrivKey = function(keystore,password) {
    const json = JSON.parse(keystore);
    const encseed = new Buffer(json.encseed, 'hex');
    const derivedKey = crypto.pbkdf2Sync(
        new Buffer(password),
        new Buffer(password),
        2000,
        32,
        'sha256'
    ).slice(0, 16);
    const decipher = crypto.createDecipheriv(
        'aes-128-cbc',
        derivedKey,
        encseed.slice(0, 16)
    );
    const seed = decrypt.decipherBuffer(decipher, encseed.slice(16));
    const privkey = ethereumUtil.sha3(seed);
    const address = ethereumUtil.privateToAddress(privkey);

    if (address.toString('hex') !== json.ethaddr) {
        throw new Error('Decoded key mismatch - possibly wrong passphrase');
    }
    return privkey;
}

exports.decryptMewV1ToPrivKey = function (keystore,password) {

    const json = JSON.parse(keystore);
    var privkey, address;

    if (typeof password !== 'string') {
        throw new Error('Password required');
    }
    if (password.length < 9) {
        throw new Error('Password must be at least 9 characters');
    }
    var cipher = json.encrypted ? json.private.slice(0, 128) : json.private;
    cipher = decrypt.decodeCryptojsSalt(cipher);
    let evp = decrypt.evp_kdf(new Buffer(password), cipher.salt, {
        keysize: 32,
        ivsize: 16
    });
    const decipher = crypto.createDecipheriv('aes-256-cbc', evp.key, evp.iv);
    privkey = decrypt.decipherBuffer(decipher, new Buffer(cipher.ciphertext));
    privkey = new Buffer(privkey.toString(), 'hex');
    address = '0x' + ethereuUtil.privateToAddress(privkey).toString('hex');

    if (address !== json.address) {
        throw new Error('Invalid private key or address');
    }
    return privkey;

}

exports.isKeystorePassRequired = function (keystore) {
    switch (this.determineKeystoreType(keystore)) {
        case 'presale':
            return true;
        case 'v1-unencrypted':
            return false;
        case 'v1-encrypted':
            return true;
        case 'v2-unencrypted':
            return false;
        case 'v2-v3-utc':
            return true;
        default:
            return false;
    }
};
>>>>>>> 765711eb
<|MERGE_RESOLUTION|>--- conflicted
+++ resolved
@@ -1,9 +1,8 @@
-<<<<<<< HEAD
 "use strict";
 
 const crypto = require('crypto');
 const scrypt= require('scryptsy');
-const ethereuUtil = require('ethereumjs-util');
+const ethereumUtil = require('ethereumjs-util');
 const uuid = require('uuid/v4');
 const decrypt = require('./decrypt.js');
 const kdf = 'scrypt';
@@ -35,8 +34,8 @@
     return wallet;
 };
 
-exports.pkeyToKeystore = (privateKey, address, password) =>
-{
+exports.pkeyToKeystore = function (privateKey, password) {
+
     const salt = crypto.randomBytes(32);
     const iv = crypto.randomBytes(16);
     const kdfparams = {
@@ -60,9 +59,13 @@
         throw new Error('Unsupported cipher');
     }
     const ciphertext = Buffer.concat([cipher.update(privateKey), cipher.final()]);
-    const mac = ethereuUtil.sha3(
+    const mac = ethereumUtil.sha3(
         Buffer.concat([derivedKey.slice(16, 32), new Buffer(ciphertext, 'hex')])
     );
+
+    const publicKey = ethereumUtil.privateToPublic(privateKey);
+    const address = '0x'+ ethereumUtil.publicToAddress(publicKey).toString('hex');
+
     return {
         version: 3,
         id: uuid({
@@ -123,9 +126,8 @@
         throw new Error('Unsupported key derivation scheme');
     }
     const ciphertext = new Buffer(kstore.crypto.ciphertext, 'hex');
-    const mac = ethereuUtil.sha3(Buffer.concat([derivedKey.slice(16, 32), ciphertext]));
-    if (mac.toString('hex') !== kstore.crypto.mac)
-    {
+    const mac = ethereumUtil.sha3(Buffer.concat([derivedKey.slice(16, 32), ciphertext]));
+    if (mac.toString('hex') !== kstore.crypto.mac) {
         throw new Error('Key derivation failed - possibly wrong passphrase');
     }
     const decipher = crypto.createDecipheriv(
@@ -188,8 +190,8 @@
         encseed.slice(0, 16)
     );
     const seed = decrypt.decipherBuffer(decipher, encseed.slice(16));
-    const privkey = ethereuUtil.sha3(seed);
-    const address = ethereuUtil.privateToAddress(privkey);
+    const privkey = ethereumUtil.sha3(seed);
+    const address = ethereumUtil.privateToAddress(privkey);
 
     if (address.toString('hex') !== json.ethaddr)
     {
@@ -246,223 +248,4 @@
         default:
             return false;
     }
-};
-=======
-const crypto = require('crypto');
-const scrypt= require('scryptsy');
-const ethereumUtil = require('ethereumjs-util');
-const uuid = require('uuid/v4');
-const decrypt = require('./decrypt.js');
-const kdf = 'scrypt';
-
-exports.decryptKeystoreToPkey = function(keystore, password) {
-
-    var wallet;
-    const parsed = JSON.parse(keystore);
-    switch (this.determineKeystoreType(keystore)) {
-        case 'presale':
-            wallet = this.decryptPresaleToPrivKey(keystore, password);
-            break;
-        case 'v1-unencrypted':
-            wallet = Buffer.from(parsed.private, 'hex');
-            break;
-        case 'v1-encrypted':
-            wallet = this.decryptMewV1ToPrivKey(keystore, password);
-            break;
-        case 'v2-unencrypted':
-            wallet = Buffer.from(parsed.privKey, 'hex');
-            break;
-        case 'v2-v3-utc':
-            wallet = this.decryptUtcKeystoreToPkey(keystore, password);
-            break;
-        default:
-            return new Error("unrecognized type of keystore");
-    }
-    return wallet;
-};
-
-exports.pkeyToKeystore = function (privateKey, password) {
-
-    const salt = crypto.randomBytes(32);
-    const iv = crypto.randomBytes(16);
-    var derivedKey;
-    const kdfparams = {
-            dklen: 32,
-            salt: salt.toString('hex')
-        }
-    ;
-    kdfparams.n = 1024;
-    kdfparams.r = 8;
-    kdfparams.p = 1;
-    derivedKey = scrypt(
-        new Buffer(password),
-        salt,
-        kdfparams.n,
-        kdfparams.r,
-        kdfparams.p,
-        kdfparams.dklen
-    );
-    const cipher = crypto.createCipheriv('aes-128-ctr', derivedKey.slice(0, 16), iv);
-    if (!cipher) {
-        throw new Error('Unsupported cipher');
-    }
-    const ciphertext = Buffer.concat([cipher.update(privateKey), cipher.final()]);
-    const mac = ethereumUtil.sha3(
-        Buffer.concat([derivedKey.slice(16, 32), new Buffer(ciphertext, 'hex')])
-    );
-
-    const publicKey = ethereumUtil.privateToPublic(privateKey);
-    const address = '0x'+ ethereumUtil.publicToAddress(publicKey).toString('hex');
-
-    return {
-        version: 3,
-        id: uuid({
-            random: crypto.randomBytes(16)
-        }),
-        address,
-        Crypto: {
-            ciphertext: ciphertext.toString('hex'),
-            cipherparams: {
-                iv: iv.toString('hex')
-            },
-            cipher: 'aes-128-ctr',
-            kdf,
-            kdfparams,
-            mac: mac.toString('hex')
-        }
-    };
-};
-
-exports.decryptUtcKeystoreToPkey = function (keystore, password) {
-    const kstore = JSON.parse(keystore.toLowerCase());
-    if (kstore.version !== 3) {
-        throw new Error('Not a V3 wallet');
-    }
-    var derivedKey, kdfparams;
-
-    if (kstore.crypto.kdf === 'scrypt') {
-        kdfparams = kstore.crypto.kdfparams;
-        derivedKey = scrypt(
-            new Buffer(password),
-            new Buffer(kdfparams.salt, 'hex'),
-            kdfparams.n,
-            kdfparams.r,
-            kdfparams.p,
-            kdfparams.dklen
-        );
-    } else if (kstore.crypto.kdf === 'pbkdf2') {
-        kdfparams = kstore.crypto.kdfparams;
-        if (kdfparams.prf !== 'hmac-sha256') {
-            throw new Error('Unsupported parameters to PBKDF2');
-        }
-        derivedKey = crypto.pbkdf2Sync(
-            new Buffer(password),
-            new Buffer(kdfparams.salt, 'hex'),
-            kdfparams.c,
-            kdfparams.dklen,
-            'sha256'
-        );
-    } else {
-        throw new Error('Unsupported key derivation scheme');
-    }
-    const ciphertext = new Buffer(kstore.crypto.ciphertext, 'hex');
-    const mac = ethereumUtil.sha3(Buffer.concat([derivedKey.slice(16, 32), ciphertext]));
-    if (mac.toString('hex') !== kstore.crypto.mac) {
-        throw new Error('Key derivation failed - possibly wrong passphrase');
-    }
-    let decipher = crypto.createDecipheriv(
-        kstore.crypto.cipher,
-        derivedKey.slice(0, 16),
-        new Buffer(kstore.crypto.cipherparams.iv, 'hex')
-    );
-    let seed = decrypt.decipherBuffer(decipher, ciphertext);
-    while (seed.length < 32) {
-        let nullBuff = new Buffer([0x00]);
-        seed = Buffer.concat([nullBuff, seed]);
-    }
-    return seed;
-};
-
-exports.determineKeystoreType = function (keystore) {
-
-    const parsed = JSON.parse(keystore);
-    if (parsed.encseed) return 'presale';
-    else if (parsed.Crypto || parsed.crypto) return 'v2-v3-utc';
-    else if (parsed.hash && parsed.locked === true) return 'v1-encrypted';
-    else if (parsed.hash && parsed.locked === false) return 'v1-unencrypted';
-    else if (parsed.publisher === 'MyEtherWallet') return 'v2-unencrypted';
-    else throw new Error('Invalid keystore');
-
-};
-
-exports.decryptPresaleToPrivKey = function(keystore,password) {
-    const json = JSON.parse(keystore);
-    const encseed = new Buffer(json.encseed, 'hex');
-    const derivedKey = crypto.pbkdf2Sync(
-        new Buffer(password),
-        new Buffer(password),
-        2000,
-        32,
-        'sha256'
-    ).slice(0, 16);
-    const decipher = crypto.createDecipheriv(
-        'aes-128-cbc',
-        derivedKey,
-        encseed.slice(0, 16)
-    );
-    const seed = decrypt.decipherBuffer(decipher, encseed.slice(16));
-    const privkey = ethereumUtil.sha3(seed);
-    const address = ethereumUtil.privateToAddress(privkey);
-
-    if (address.toString('hex') !== json.ethaddr) {
-        throw new Error('Decoded key mismatch - possibly wrong passphrase');
-    }
-    return privkey;
-}
-
-exports.decryptMewV1ToPrivKey = function (keystore,password) {
-
-    const json = JSON.parse(keystore);
-    var privkey, address;
-
-    if (typeof password !== 'string') {
-        throw new Error('Password required');
-    }
-    if (password.length < 9) {
-        throw new Error('Password must be at least 9 characters');
-    }
-    var cipher = json.encrypted ? json.private.slice(0, 128) : json.private;
-    cipher = decrypt.decodeCryptojsSalt(cipher);
-    let evp = decrypt.evp_kdf(new Buffer(password), cipher.salt, {
-        keysize: 32,
-        ivsize: 16
-    });
-    const decipher = crypto.createDecipheriv('aes-256-cbc', evp.key, evp.iv);
-    privkey = decrypt.decipherBuffer(decipher, new Buffer(cipher.ciphertext));
-    privkey = new Buffer(privkey.toString(), 'hex');
-    address = '0x' + ethereuUtil.privateToAddress(privkey).toString('hex');
-
-    if (address !== json.address) {
-        throw new Error('Invalid private key or address');
-    }
-    return privkey;
-
-}
-
-exports.isKeystorePassRequired = function (keystore) {
-    switch (this.determineKeystoreType(keystore)) {
-        case 'presale':
-            return true;
-        case 'v1-unencrypted':
-            return false;
-        case 'v1-encrypted':
-            return true;
-        case 'v2-unencrypted':
-            return false;
-        case 'v2-v3-utc':
-            return true;
-        default:
-            return false;
-    }
-};
->>>>>>> 765711eb
+};