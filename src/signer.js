"use strict";

const abi = require('ethereumjs-abi');
const _ = require('lodash');
const Joi = require('joi');
const Transaction = require('ethereumjs-tx');
const ethUtil = require('ethereumjs-util');
const Validator = require('./validator');
const BigNumber = require('bignumber.js');

const txSchema = Joi.object().keys({
    nonce: Joi.string().regex(/^0x[0-9a-fA-F]{1,64}$/i),
    gasPrice: Joi.string().regex(/^0x[0-9a-fA-F]{1,64}$/i),
    gasLimit: Joi.string().regex(/^0x[0-9a-fA-F]{1,64}$/i),
    to: Joi.string().regex(/^0x[0-9a-fA-F]{40}$/i),
    value: Joi.string().regex(/^0x[0-9a-fA-F]{1,64}$/i),
    data: Joi.string().regex(/^0x([0-9a-fA-F]{8})*([0-9a-fA-F]{64})*$/i),
    chainId: Joi.number().integer().min(1)
}).with('nonce', 'gasPrice', 'gasLimit', 'to', 'value', 'data', 'chainId');

const validator = new Validator();

exports.solSHA3 = function (types, data) {
    const hash = abi.soliditySHA3(types, data);
    return hash;
};

exports.signEthTx = (tx, privateKey) =>
{

    const result = Joi.validate(tx, txSchema);
    if (result.error)
    {
        return new Error(JSON.stringify(result.error.details));
    }

    const ethTx = new Transaction(tx);
    if (_.isString(privateKey))
    {
        privateKey = ethUtil.toBuffer(privateKey);
    }
    ethTx.sign(privateKey);
    return '0x' + ethTx.serialize().toString('hex');
};

<<<<<<< HEAD

exports.generateCancelOrderData = (order) =>
{
=======
exports.generateCancelOrderData = function (order) {
>>>>>>> 765711eb

    const data = abi.rawEncode(['address[3]', 'uint[7]', 'bool', 'uint8', 'uint8', 'bytes32', 'bytes32'], [order.addresses, order.orderValues, order.buyNoMoreThanAmountB, order.marginSplitPercentage, order.v, order.r, order.s]).toString('hex');
    const method = abi.methodID('cancelOrder', ['address[3]', 'uint[7]', 'bool', 'uint8', 'uint8', 'bytes32', 'bytes32']).toString('hex');

    return '0x' + method + data;
};


exports.generateCutOffData = function (timestamp) {

    const method = abi.methodID('setCutoff', ['uint']).toString('hex');
    const data = abi.rawEncode(['uint'], [timestamp]).toString('hex');
    return '0x' + method + data;
};


exports.generateApproveData = function (address, amount) {

    const method = abi.methodID('approve',['address','uint']).toString('hex');
    const data = abi.rawEncode(['address','uint'],[address,amount]).toString('hex');
    return '0x' + method + data;
};

exports.generateWithdrawData = function (amount) {

    const method = abi.methodID('withdraw',['uint']).toString('hex');
    const data = abi.rawEncode(['uint'],[amount]).toString('hex');
    return '0x' + method + data;
};

exports.generateTransferData = function (address,amount) {

    const method = abi.methodID('transfer',['address','uint']).toString('hex');
    const data = abi.rawEncode(['address','uint'],[address, amount]).toString('hex');
    return '0x' + method + data;

};

exports.generateBalanceOfData = function (address) {
    const method = abi.methodID('balanceOf',['address']).toString('hex');
    const data = abi.rawEncode(['address'],[address]).toString('hex');
    return '0x' + method + data;
};

exports.generateAllowanceData = function (owner, spender) {

    const method = abi.methodID('allowance',['address','address']).toString('hex');
    const data = abi.rawEncode(['address','address'],[owner,spender]).toString('hex');
    return '0x' + method + data;
};<|MERGE_RESOLUTION|>--- conflicted
+++ resolved
@@ -43,13 +43,7 @@
     return '0x' + ethTx.serialize().toString('hex');
 };
 
-<<<<<<< HEAD
-
-exports.generateCancelOrderData = (order) =>
-{
-=======
 exports.generateCancelOrderData = function (order) {
->>>>>>> 765711eb
 
     const data = abi.rawEncode(['address[3]', 'uint[7]', 'bool', 'uint8', 'uint8', 'bytes32', 'bytes32'], [order.addresses, order.orderValues, order.buyNoMoreThanAmountB, order.marginSplitPercentage, order.v, order.r, order.s]).toString('hex');
     const method = abi.methodID('cancelOrder', ['address[3]', 'uint[7]', 'bool', 'uint8', 'uint8', 'bytes32', 'bytes32']).toString('hex');
