--- conflicted
+++ resolved
@@ -18,7 +18,7 @@
 
 const abi = require('ethereumjs-abi');
 const _ = require('lodash');
-const Ajv = require('ajv');
+const ajv = require('ajv');
 const Transaction = require('ethereumjs-tx');
 const ethUtil = require('ethereumjs-util');
 
@@ -58,14 +58,8 @@
     'required': ['gasPrice', 'gasLimit', 'to', 'value', 'data']
 };
 
-<<<<<<< HEAD
-const validator = new Validator();
-const ajv = new Ajv();
-exports.solSHA3 = function (types, data) {
-=======
 exports.solSHA3 = function (types, data)
 {
->>>>>>> 736f1be8
     const hash = abi.soliditySHA3(types, data);
     return hash;
 };
