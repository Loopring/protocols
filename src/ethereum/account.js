import validator from './validator';
import {addHexPrefix, clearHexPrefix, formatAddress, formatKey, toBuffer, toHex, toNumber} from '../common/formatter';
import {decryptKeystoreToPkey, pkeyToKeystore} from './keystore';
import {privateToAddress, privateToPublic, publicToAddress, sha3, hashPersonalMessage, ecsign} from 'ethereumjs-util';
import {mnemonictoPrivatekey} from './mnemonic';
import {generateMnemonic} from 'bip39';
import {trimAll} from '../common/utils';
import HDKey from 'hdkey';
import EthTransaction from 'ethereumjs-tx';
import {getOrderHash} from '../relay/rpc/order';
import * as Trezor from './trezor';
import * as Ledger from './ledger';
import * as MetaMask from './metaMask';
<<<<<<< HEAD
=======
import Wallet from 'ethereumjs-wallet';
>>>>>>> a0972056

const wallets = require('../config/wallets.json');
const LoopringWallet = wallets.find(wallet => trimAll(wallet.name).toLowerCase() === 'loopringwallet');
export const path = LoopringWallet.dpath;

export function createWallet() {
  const myWallet = Wallet.generate()
  // console.log(`Address: ${myWallet.getAddressString()}`);
  // console.log(`Private Key: ${myWallet.getPrivateKeyString()}`)
  return myWallet
}

/**
 * @description Returns the ethereum address  of a given private key
 * @param privateKey
 * @returns {string}
 */
export function privateKeytoAddress (privateKey)
{
    try
    {
        if (typeof privateKey === 'string')
        {
            validator.validate({value: privateKey, type: 'ETH_KEY'});
            privateKey = toBuffer(addHexPrefix(privateKey));
        }
        else
        {
            validator.validate({value: privateKey, type: 'PRIVATE_KEY_BUFFER'});
        }
    }
    catch (e)
    {
        throw new Error('Invalid private key');
    }
    return formatAddress(privateToAddress(privateKey));
}

/**
 * @description Returns the ethereum address of a given public key.
 * Accepts "Ethereum public keys" and SEC1 encoded keys.
 * @param publicKey Buffer | string
 * @param sanitize bool [sanitize=false] Accept public keys in other formats
 * @returns {string}
 */
export function publicKeytoAddress (publicKey, sanitize)
{
    publicKey = toBuffer(publicKey);
    return formatAddress(publicToAddress(publicKey, sanitize));
}

/**
 *
 * @param publicKey
 * @param chainCode
 * @param pageSize
 * @param pageNum
 * @returns {<Array>}
 */
export function getAddresses ({publicKey, chainCode, pageSize, pageNum})
{
    const addresses = [];
    const hdk = new HDKey();
    hdk.publicKey = publicKey instanceof Buffer ? publicKey : toBuffer(addHexPrefix(publicKey));
    hdk.chainCode = chainCode instanceof Buffer ? chainCode : toBuffer(addHexPrefix(chainCode));
    for (let i = 0; i < pageSize; i++)
    {
        const dkey = hdk.derive(`m/${i + pageSize * pageNum}`);
        addresses.push(publicKeytoAddress(dkey.publicKey, true));
    }
    return addresses;
}

/**
 * @description Returns the ethereum public key of a given private key.
 * @param privateKey Buffer | string
 * @returns {string}
 */
export function privateKeytoPublic (privateKey)
{
    try
    {
        if (typeof privateKey === 'string')
        {
            validator.validate({value: privateKey, type: 'ETH_KEY'});
            privateKey = toBuffer(addHexPrefix(privateKey));
        }
        else
        {
            validator.validate({value: privateKey, type: 'PRIVATE_KEY_BUFFER'});
        }
    }
    catch (e)
    {
        throw new Error('Invalid private key');
    }
    return formatKey(privateToPublic(privateKey));
}

/**
 * @description Returns Account of given mnemonic, dpath and password
 * @param mnemonic string
 * @param dpath string
 * @param password string
 * @returns {Account}
 */
export function fromMnemonic (mnemonic, dpath, password)
{
    const privateKey = mnemonictoPrivatekey(mnemonic, dpath, password);
    return fromPrivateKey(privateKey);
}

/**
 * @description Returns Account of a given private key
 * @param privateKey string | buffer
 * @returns {Account}
 */
export function fromPrivateKey (privateKey)
{
    return new KeyAccount(privateKey);
}

/**
 * @description Returns Account of the given keystore
 * @param keystore string
 * @param password string
 * @returns {Account}
 */
export function fromKeystore (keystore, password)
{
    const privateKey = decryptKeystoreToPkey(keystore, password);
    return fromPrivateKey(privateKey);
}

/**
 * @description generate mnemonic
 * @param strength
 * @returns {*}
 */
export function createMnemonic (strength)
{
    return generateMnemonic(strength || 256);
}

export class Account
{
    getAddress ()
    {
        throw Error('unimplemented');
    }

    /**
   * @description sign
   * @param hash
   */
    sign (hash)
    {
        throw Error('unimplemented');
    }

    /**
   * @description Returns serialized signed ethereum tx
   * @param rawTx
   * @returns {string}
   */
    signEthereumTx (rawTx)
    {
        throw Error('unimplemented');
    }

    /**
   * @description Returns given order along with r, s, v
   * @param order
   */
    signOrder (order)
    {
        throw Error('unimplemented');
    }

    /**
   * @description Calculates an Ethereum specific signature with: sign(keccak256("\x19Ethereum Signed Message:\n" + len(message) + message))).
   * @param message string
   */
    signMessage (message)
    {
        throw Error('unimplemented');
    }

    sendTransaction (ethNode, signedTx)
    {
        return ethNode.sendRawTransaction(signedTx);
    }
}

export class KeyAccount extends Account
{
    /**
   * @property
   * @param privateKey string | Buffer
   */
    constructor (privateKey)
    {
        super();
        try
        {
            if (typeof privateKey === 'string')
            {
                validator.validate({value: privateKey, type: 'ETH_KEY'});
                privateKey = toBuffer(addHexPrefix(privateKey));
            }
            else
            {
                validator.validate({value: privateKey, type: 'PRIVATE_KEY_BUFFER'});
            }
        }
        catch (e)
        {
            throw new Error('Invalid private key');
        }
        this.privateKey = privateKey;
    }

    /**
   * @description Returns V3 type keystore of this account
   * @param password
   * @returns {{version, id, address, crypto}}
   */
    toV3Keystore (password)
    {
        return pkeyToKeystore(this.privateKey, password);
    }

    /**
   * Returns ethereum public key of this account
   * @returns {string}
   */
    getPublicKey ()
    {
        return privateKeytoPublic(this.privateKey);
    }

    getAddress ()
    {
        return privateKeytoAddress(this.privateKey);
    }

    sign (hash)
    {
        hash = toBuffer(hash);
        const signature = ecsign(hash, this.privateKey);
        const v = toNumber(signature.v);
        const r = toHex(signature.r);
        const s = toHex(signature.s);
        return {r, s, v};
    }

    signMessage (message)
    {
        const hash = sha3(message);
        const finalHash = hashPersonalMessage(hash);
        return this.sign(finalHash);
    }

    signEthereumTx (rawTx)
    {
        validator.validate({type: 'TX', value: rawTx});
        const ethTx = new EthTransaction(rawTx);
        ethTx.sign(this.privateKey);
        return toHex(ethTx.serialize());
    }

    signOrder (order)
    {
        const hash = getOrderHash(order);
        const signature = ecsign(hashPersonalMessage(hash), this.privateKey);
        const v = toNumber(signature.v);
        const r = toHex(signature.r);
        const s = toHex(signature.s);
        return {
            ...order, v, r, s
        };
    }
}

export class TrezorAccount extends Account
{
    constructor (dpath)
    {
        super();
        this.dpath = dpath;
    }

    async getAddress ()
    {
        const result = await Trezor.getAddress(this.dpath);
        if (result.error)
        {
            throw new Error(result.error.message);
        }
        else
        {
            return result.result;
        }
    }

    async signMessage (message)
    {
        const result = await Trezor.signMessage(this.dpath, message);
        if (result.error)
        {
            throw new Error(result.error.message);
        }
        else
        {
            return result.result;
        }
    }

    async signEthereumTx (rawTX)
    {
        const result = await Trezor.signMessage(this.dpath, rawTX);
        if (result.error)
        {
            throw new Error(result.error.message);
        }
        else
        {
            return result.result;
        }
    }
}

export class LedgerAccount extends Account
{
    constructor (ledger, dpath)
    {
        super();
        this.ledger = ledger;
        this.dpath = dpath;
    }

    async getAddress ()
    {
        const result = await Ledger.getXPubKey(this.dpath, this.ledger);
        if (result.error)
        {
            throw new Error(result.error.message);
        }
        else
        {
            return formatAddress(result.result.address);
        }
    }

    async signMessage (message)
    {
        const result = await Ledger.signMessage(this.dpath, message, this.ledger);
        if (result.error)
        {
            throw new Error(result.error.message);
        }
        else
        {
            return result.result;
        }
    }

    async signEthereumTx (rawTx)
    {
        const result = await Ledger.signEthereumTx(this.dpath, rawTx, this.ledger);
        if (result.error)
        {
            throw new Error(result.error.message);
        }
        else
        {
            return result.result;
        }
    }

    async signOrder (order)
    {
        const hash = getOrderHash(order);
        const result = await Ledger.signMessage(this.dpath, clearHexPrefix(toHex(hash)), this.ledger);
        if (result.error)
        {
            throw new Error(result.error.message);
        }
        else
        {
            return {...order, ...result.result};
        }
    }
}

export class MetaMaskAccount extends Account
{
    constructor (web3)
    {
        super();
        if (web3 && web3.eth.accounts[0])
        {
            this.web3 = web3;
            this.account = this.web3.eth.accounts[0];
        }
    }

    getAddress ()
    {
        if (this.web3 && this.web3.eth.accounts[0]) return this.web3.eth.accounts[0];
        else throw new Error('Not found MetaMask');
    }

    async sign (hash)
    {
        const result = await MetaMask.sign(this.web3, this.account, hash);
        if (!result.error)
        {
            return result.result;
        }
        else
        {
            throw new Error(result.error.message);
        }
    }

    async signMessage (message)
    {
        const result = await MetaMask.signMessage(this.web3, this.account, message);
        if (!result.error)
        {
            return result.result;
        }
        else
        {
            throw new Error(result.error.message);
        }
    }

    async signEthereumTx (rawTx)
    {
        const result = await MetaMask.signEthereumTx(this.web3, this.account, rawTx);
        if (!result.error)
        {
            return result.result;
        }
        else
        {
            throw new Error(result.error.message);
        }
    }

    async signOrder (order)
    {
        const hash = toHex(hashPersonalMessage(getOrderHash(order)));
        const result = await MetaMask.signMessage(this.web3, this.account, hash);
        if (!result.error)
        {
            return {...order, ...result.result};
        }
        else
        {
            throw new Error(result.error.message);
        }
    }
}<|MERGE_RESOLUTION|>--- conflicted
+++ resolved
@@ -11,20 +11,15 @@
 import * as Trezor from './trezor';
 import * as Ledger from './ledger';
 import * as MetaMask from './metaMask';
-<<<<<<< HEAD
-=======
 import Wallet from 'ethereumjs-wallet';
->>>>>>> a0972056
+
 
 const wallets = require('../config/wallets.json');
 const LoopringWallet = wallets.find(wallet => trimAll(wallet.name).toLowerCase() === 'loopringwallet');
 export const path = LoopringWallet.dpath;
 
 export function createWallet() {
-  const myWallet = Wallet.generate()
-  // console.log(`Address: ${myWallet.getAddressString()}`);
-  // console.log(`Private Key: ${myWallet.getPrivateKeyString()}`)
-  return myWallet
+  return  Wallet.generate()
 }
 
 /**
