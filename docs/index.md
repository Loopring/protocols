<<<<<<< HEAD
# Loopring.js English Developer’s Documentation

=======
## Documents in Other Languages

- [中文文档（Chinese）](chinese)

## About
>>>>>>> 68a1deb0
This developer documentation introduces the use of loopring.js to access Loopring’s Protocol. The Document consists of two sections: Ethereum and the Relay.

The Ethereum section focuses on the functionality of the wallet. The wallet functions include: the creation of Ethereum accounts, unlocking of private keys, unlocking and generation of mnemonics, unlocking and generation of keystores, access to MetaMask, and access to hardware wallets such as Trezor and Ledger. Signatures of Ethereum transactions can be realized. In the creation of Ethereum contracts, the following functions are done: the signing of the information, the signing of Loopring orders, and an analyses of the abi function and abi information. Also, this section includes some Ethereum JSON-RPC interfaces, including eth_getTransactionCount，eth_sendRawTransaction, eth_gasPrice, eth_estimateGas, eth_getBalance，eth_getTransactionByHash, eth_call. 

<<<<<<< HEAD
The Relay section focuses on the access of the Loopring Relay interfaces, including the JSON-RPC and SocketIO interfaces. See the [Loopring Relay](https://github.com/Loopring/relay/blob/wallet_v2/LOOPRING_RELAY_API_SPEC_V2.md) access documentation for details on the specific interfaces. 



## [DOCUMENTS IN OTHER LANGUAGES](https://loopring.github.io/loopring.js/chinese)

## Browser Usage

loopring.js ships as both a [UMD](https://github.com/umdjs/umd) module and a [CommonJS](https://en.wikipedia.org/wiki/CommonJS) package.

##### UMD Package

Include the following script tag in your HTML:

```javascript
<script src="../node_modules/loopring/dist/loopring.min.js"></script>
```

 Get each component like so:

```javascript
window.loopring.common
window.loopring.ethereum
window.loopring.relay
```

##### CommonJS  Package   (babel-polyfill is required)

```javascript
import loopring from 'loopring.js';
or
import {relay} from 'loopring.js';
or
const loopring = require('loopring.js');
```

# Ethereum

### Account

##### path

path is constant used in Loopring wallet,（m/44'/60'/0'/0）

##### privateKeytoAddress(privatekey)

Get the address using the private key

##### Parameters

- privatekey | hex string | Buffer

##### **Returns**

-  address

##### Example

```javascript
const pKey = "07ae9ee56203d29171ce3de536d7742e0af4df5b7f62d298a0445d11e466bf9e";
privateKeytoAddress(pkey); //address:0x48ff2269e58a373120FFdBBdEE3FBceA854AC30A
```

##### publicKeytoAddress （publicKey, sanitize)

Get the address using the public key

##### Parameters
=======
The Relay section focuses on the access of the Loopring Relay interfaces, including the JSON-RPC and SocketIO interfaces. See the Loopring Relay access documentation for details on the specific interfaces. 

## Browser Usage

loopring.js ships as both a UMD module and a CommonJS package.

## UMD Package

Include the following script tag in your HTML:

    <script src="../node_modules/loopring/dist/loopring.min.js"></script>

 Get each component like so:

    window.loopring.common
    window.loopring.ethereum
    window.loopring.relay

CommonJS  Package   (babel-polyfill is required)

    import loopring from 'loopring.js';
    or
    import {relay} from 'loopring.js';
    or
    const loopring = require('loopring.js');

Ethereum

Account

path

path is constant used in Loopring wallet,（m/44'/60'/0'/0）

privateKeytoAddress(privatekey)

Get the address using the private key

Parameters

- privatekey | hex string | Buffer

Returns

- address

Example

    const pKey = "07ae9ee56203d29171ce3de536d7742e0af4df5b7f62d298a0445d11e466bf9e";
    privateKeytoAddress(pkey); //address:0x48ff2269e58a373120FFdBBdEE3FBceA854AC30A

publicKeytoAddress （publicKey, sanitize)

Get the address using the public key

Parameters
>>>>>>> 68a1deb0

- publicKey | hex string | Buffer
- sanitize | bool, the default is false

<<<<<<< HEAD
##### Returns

- address

##### **Example**

```javascript
const publicKey = "0895b915149d15148ac4171f453060d6b53a9ebb694689351df8e3a49c109c7a65374b5c196ce8cc35ff79cb3ce54ea1695704dd5b3cfc6864bd110b62cfd509";
publicKeytoAddress(publicKey)//address:0x48ff2269e58a373120FFdBBdEE3FBceA854AC30A
```

##### privateKeytoPublic(privatekey)

Get public key using the private key

##### Parameters

- privateKey | hex string | Buffer

##### Returns

- publickey | hex string, without prefix

##### Example

```javascript
const privateKey = '07ae9ee56203d29171ce3de536d7742e0af4df5b7f62d298a0445d11e466bf9e';
 const publicKey = privateKeytoPublic(privateKey);
 //publicKey:"0895b915149d15148ac4171f453060d6b53a9ebb694689351df8e3a49c109c7a65374b5c196ce8cc35ff79cb3ce54ea1695704dd5b3cfc6864bd110b62cfd509"
```



##### fromMnemonic(mnemonic, dpath, password)

An example account is generated using mnemonics, dpath, and passwords. 

##### Parameters

-  mnemonic | string
- dpath | string
- password | string - can be empty

##### Returns

- account KeyAccount example

##### Example

```javascript
const mnemonic = "seven museum glove patrol gain dumb dawn bridge task alone lion check interest hair scare cash sentence diary better kingdom remember nerve sunset move";
 const dpath = "m/44'/60'/0'/0/0";
 const password = "1111111";
 const account =  fromMnemonic(mnemonic,dpath,password);
```

##### fromKeystore(keystone,password)

Get keyAccount using the keystore and password

##### Parameters

-  keystore | string
- password | string - can be empty, depending on whether the keystore requires a password to unlock it.

##### Returns

- KeyAccount | account 

##### Example

```javascript
const keystore = "{"version":3,"id":"e603b01d-9aa9-4ddf-a165-1b21630237a5","address":"2131b0816b3ef8fe2d120e32b20d15c866e6b4c1","Crypto":{"ciphertext":"7e0c30a985cf29493486acaf86259a2cb0eb45befb367ab59a0baa7738adf49e","cipherparams":{"iv":"54bbb6e77719a13c3fc2072bb88a708c"},"cipher":"aes-128-ctr","kdf":"scrypt","kdfparams":{"dklen":32,"salt":"50c31e2a99f231b09201494cac1cf0943246edcc6864a91cc931563cd11eb0ce","n":1024,"r":8,"p":1},"mac":"13d3566174d20d93d2fb447167c21a127190d4b9b4843fe7cbebeb6054639a4f"}}";
 const password = "1111111";
 const account =  fromKeystore(keystore,password);
```

##### fromPrivateKey(privateKey)

Get the keyAccount using the privateKey

##### Parameters

-  privateKey | hex string | Buffer

##### Returns

- KeyAccount | account

##### Example

```javascript
const privateKey = "07ae9ee56203d29171ce3de536d7742e0af4df5b7f62d298a0445d11e466bf9e";
 const account = fromPrivateKey(privateKey);
```

##### createMnemonic()

Generate a set of 24 English word mnemonics

##### Returns

- mnemonic string

##### Example

```javascript
const mnemonic = createMnemonic();
 // mnemonic: "seven museum glove patrol gain dumb dawn bridge task alone lion check interest hair scare cash sentence diary better kingdom remember nerve sunset move"
```

##### getAddresses({publicKey, chainCode, pageSize, pageNum})

Get the specified address using the publicKey, chainCode, and pageSize number.

##### Parameters
=======
Returns

- address

Example

    const publicKey = "0895b915149d15148ac4171f453060d6b53a9ebb694689351df8e3a49c109c7a65374b5c196ce8cc35ff79cb3ce54ea1695704dd5b3cfc6864bd110b62cfd509";
    publicKeytoAddress(publicKey)//address:0x48ff2269e58a373120FFdBBdEE3FBceA854AC30A

privateKeytoPublic(privatekey)

Get public key using the private key

Parameters

- privateKey | hex string | Buffer

Returns

- publickey | hex string, without prefix

Example

    const privateKey = '07ae9ee56203d29171ce3de536d7742e0af4df5b7f62d298a0445d11e466bf9e';
     const publicKey = privateKeytoPublic(privateKey);
     //publicKey:"0895b915149d15148ac4171f453060d6b53a9ebb694689351df8e3a49c109c7a65374b5c196ce8cc35ff79cb3ce54ea1695704dd5b3cfc6864bd110b62cfd509"



fromMnemonic(mnemonic, dpath, password)

An example account is generated using mnemonics, dpath, and passwords. 

Parameters

- mnemonic | string
- dpath | string
- password | string - can be empty

Returns

- account KeyAccount example

Example

    const mnemonic = "seven museum glove patrol gain dumb dawn bridge task alone lion check interest hair scare cash sentence diary better kingdom remember nerve sunset move";
     const dpath = "m/44'/60'/0'/0/0";
     const password = "1111111";
     const account =  fromMnemonic(mnemonic,dpath,password);

fromKeystore(keystone,password)

Get keyAccount using the keystore and password

Parameters

- keystore | string
- password | string - can be empty, depending on whether the keystore requires a password to unlock it.

Returns

- KeyAccount | account 

Example

    const keystore = "{"version":3,"id":"e603b01d-9aa9-4ddf-a165-1b21630237a5","address":"2131b0816b3ef8fe2d120e32b20d15c866e6b4c1","Crypto":{"ciphertext":"7e0c30a985cf29493486acaf86259a2cb0eb45befb367ab59a0baa7738adf49e","cipherparams":{"iv":"54bbb6e77719a13c3fc2072bb88a708c"},"cipher":"aes-128-ctr","kdf":"scrypt","kdfparams":{"dklen":32,"salt":"50c31e2a99f231b09201494cac1cf0943246edcc6864a91cc931563cd11eb0ce","n":1024,"r":8,"p":1},"mac":"13d3566174d20d93d2fb447167c21a127190d4b9b4843fe7cbebeb6054639a4f"}}";
     const password = "1111111";
     const account =  fromKeystore(keystore,password);

fromPrivateKey(privateKey)

Get the keyAccount using the privateKey

Parameters

- privateKey | hex string | Buffer

Returns

- KeyAccount | account

Example

    const privateKey = "07ae9ee56203d29171ce3de536d7742e0af4df5b7f62d298a0445d11e466bf9e";
     const account = fromPrivateKey(privateKey);

createMnemonic()

Generate a set of 24 English word mnemonics

Returns

- mnemonic string

Example

    const mnemonic = createMnemonic();
     // mnemonic: "seven museum glove patrol gain dumb dawn bridge task alone lion check interest hair scare cash sentence diary better kingdom remember nerve sunset move"

getAddresses({publicKey, chainCode, pageSize, pageNum})

Get the specified address using the publicKey, chainCode, and pageSize number.

Parameters
>>>>>>> 68a1deb0

- publicKey | hex string | Buffer
- chainCode | hex string | Buffer
- pageSize | number
- pageNum | number

<<<<<<< HEAD
##### Returns

- Address[pageSize]

##### Example

```javascript
const publicKey = "029a29b250b48fb317b81717d405f8fcf54a6bcd25d5a4f9e446db01d14c84bf9d";
 const chainCode = "9bc5b6e72a92ba96f97f7b16296268c1c5b06a1ddaa22a4d821986a06b2ae16e";
 const pageSize = 5;
 const pageNum=0;
 const addresses = getAddresses({publicKey, chainCode, pageSize, pageNum});
 //addresses:["0xc57bb1cd690e7483ee2d2b4ecee060145a33fa3c","0x7d0749db3013f6e4c949d7810630aebe0e2e8756","0x7a9bbf63e8cc2bd7dba83884b6ed2d1e2e764409","0xef803e1d485fe9ae9ea6308d5c5d874cc011ac9a","0xfdffa0f9d72f7766b204bb8d6166990548419d96"]
```

#### Account

This account type implements the sendTransaction method.

##### sendTransaction（host，{signTx})

Send Ethereum transactions

##### Parameters
=======
Returns

- Address[pageSize]

Example

    const publicKey = "029a29b250b48fb317b81717d405f8fcf54a6bcd25d5a4f9e446db01d14c84bf9d";
     const chainCode = "9bc5b6e72a92ba96f97f7b16296268c1c5b06a1ddaa22a4d821986a06b2ae16e";
     const pageSize = 5;
     const pageNum=0;
     const addresses = getAddresses({publicKey, chainCode, pageSize, pageNum});
     //addresses:["0xc57bb1cd690e7483ee2d2b4ecee060145a33fa3c","0x7d0749db3013f6e4c949d7810630aebe0e2e8756","0x7a9bbf63e8cc2bd7dba83884b6ed2d1e2e764409","0xef803e1d485fe9ae9ea6308d5c5d874cc011ac9a","0xfdffa0f9d72f7766b204bb8d6166990548419d96"]

Account

This account type implements the sendTransaction method.

sendTransaction（host，{signTx})

Send Ethereum transactions

Parameters
>>>>>>> 68a1deb0

- host url
- signTx, which is the serialized signature on an Ethereum transaction

<<<<<<< HEAD
##### Returns

- txHash

##### Example

```javascript
const host = 'localhost:8545';
 const signTx="0xd46e8dd67c5d32be8d46e8dd67c5d32be8058bb8eb970870f072445675058bb8eb970870f072445675";
 const response = await sendTransaction(host,{signTx});
 //response 
 {
   "id":1,
   "jsonrpc": "2.0",
   "result": "0xe670ec64341771606e55d6b4ca35a1a6b75ee3d5145a99d05921026d1527331"
 }
```

#### KeyAccount

The class, which extends the Account class, implements the toV3Keystore, getPublicKey, getAddress, sign, signMessage, signEthereumTx, and signOrder methods based on the Account.

##### Creation Method

##### Parameters

- privateKey | hex string | Buffer

##### Example

```javascript
const privateKey = '07ae9ee56203d29171ce3de536d7742e0af4df5b7f62d298a0445d11e466bf9e';
 const account = new KeyAccount(privateKey);
```

##### getAddress()

Get the address of the account

##### Returns

- address

##### Example

```javascript
account.getAddress();//address:0x48ff2269e58a373120FFdBBdEE3FBceA854AC30A
```

##### getPublicKey()

Get the publicKey of the account

##### Returns

- publicKey | hex string

##### Example

```javascript
const publicKey = account.getPublicKey();
 //publicKey:"0895b915149d15148ac4171f453060d6b53a9ebb694689351df8e3a49c109c7a65374b5c196ce8cc35ff79cb3ce54ea1695704dd5b3cfc6864bd110b62cfd509"
```

##### toV3Keystore(password)

The Json Keystore is converted to v3

##### Parameters

- password | string

##### Returns

- keystore | object

##### Example

```javascript
const keystore = account.toV3Keystore('123456789');
 //keystore:{ version: 3,
   id: '2f76ed18-76dd-4186-90c6-c95c71fcff09',
   address: '48ff2269e58a373120ffdbbdee3fbcea854ac30a',
   crypto: 
    { ciphertext: 'ad086c4b4bed193ae4ed2103160829c5c64027b2258110bae86d78be18905463',
      cipherparams: { iv: '32dd303feab25da5e612ffa3676c946f' },
      cipher: 'aes-128-ctr',
      kdf: 'scrypt',
      kdfparams: 
       { dklen: 32,
         salt: '765aa6c750c0a511da0184e9914484a7293a63f5e5817b57ce9bef8ef559b8df',
         n: 262144,
         r: 8,
         p: 1 },
      mac: '33fb274ba8eb91674f0e5957e86784358cf65d9593c4b1e55333299a94249565' } }
```

##### sign(hash)

Sign the hash

##### Parameters

- hash | Buffer

##### Returns

- sig {r, s, v}
  -  r | hex string
  - s | hex string
  -  v | number

##### Example

```javascript
const hash = toBuffer('loopring');
 const sig = account.sign(hash);
 /sig :{ r: '0x87b7472c6116f5fd931b05f7b57c8b87192eb006f0e1376d997e68629d66bde7',
   s: '0x501f9eb08cde1a241595afd91e14d53568365d0124b72cc18fefd2b8ea1223ac',
   v: 28 }
```

##### signMessage(message)

Signing the Message automatically adds Ethereum-defined prefix information: ("\x19Ethereum Signed Message:\n" + len(keccak256(message)).

##### Parameters

- Message | string | Buffer

##### Returns

- sig {r, s, v}
  -  r | hex string
  - s | hex string
  -  v | number

##### Example

```javascript
const message = 'loopring';
 const sig = account.signMessage(messsage);
 //sig : { r: '0x83a812a468e90106038ba4f409b2702d14e373c40ad377c92935c61d09f12e53',
   s: '0x666425e6e769c3bf4378408488cd920aeda964d7995dac748529dab396cbaca4',
   v: 28 }
```

##### signEthereumTx(rawTx)

Sign the Ethereum transaction to obtain Tx in the form of serialized hexadecimal characters.

##### Parameters

-  rawTx 
=======
Returns

- txHash

Example

    const host = 'localhost:8545';
     const signTx="0xd46e8dd67c5d32be8d46e8dd67c5d32be8058bb8eb970870f072445675058bb8eb970870f072445675";
     const response = await sendTransaction(host,{signTx});
     //response 
     {
       "id":1,
       "jsonrpc": "2.0",
       "result": "0xe670ec64341771606e55d6b4ca35a1a6b75ee3d5145a99d05921026d1527331"
     }

KeyAccount

The class, which extends the Account class, implements the toV3Keystore, getPublicKey, getAddress, sign, signMessage, signEthereumTx, and signOrder methods based on the Account.

Creation Method

Parameters

- privateKey | hex string | Buffer

Example

    const privateKey = '07ae9ee56203d29171ce3de536d7742e0af4df5b7f62d298a0445d11e466bf9e';
     const account = new KeyAccount(privateKey);

getAddress()

Get the address of the account

Returns

- address

Example

    account.getAddress();//address:0x48ff2269e58a373120FFdBBdEE3FBceA854AC30A

getPublicKey()

Get the publicKey of the account

Returns

- publicKey | hex string

Example

    const publicKey = account.getPublicKey();
     //publicKey:"0895b915149d15148ac4171f453060d6b53a9ebb694689351df8e3a49c109c7a65374b5c196ce8cc35ff79cb3ce54ea1695704dd5b3cfc6864bd110b62cfd509"

toV3Keystore(password)

The Json Keystore is converted to v3

Parameters

- password | string

Returns

- keystore | object

Example

    const keystore = account.toV3Keystore('123456789');
     //keystore:{ version: 3,
       id: '2f76ed18-76dd-4186-90c6-c95c71fcff09',
       address: '48ff2269e58a373120ffdbbdee3fbcea854ac30a',
       crypto: 
        { ciphertext: 'ad086c4b4bed193ae4ed2103160829c5c64027b2258110bae86d78be18905463',
          cipherparams: { iv: '32dd303feab25da5e612ffa3676c946f' },
          cipher: 'aes-128-ctr',
          kdf: 'scrypt',
          kdfparams: 
           { dklen: 32,
             salt: '765aa6c750c0a511da0184e9914484a7293a63f5e5817b57ce9bef8ef559b8df',
             n: 262144,
             r: 8,
             p: 1 },
          mac: '33fb274ba8eb91674f0e5957e86784358cf65d9593c4b1e55333299a94249565' } }

sign(hash)

Sign the hash

Parameters

- hash | Buffer

Returns

- sig {r, s, v}
  - r | hex string
  - s | hex string
  - v | number

Example

    const hash = toBuffer('loopring');
     const sig = account.sign(hash);
     /sig :{ r: '0x87b7472c6116f5fd931b05f7b57c8b87192eb006f0e1376d997e68629d66bde7',
       s: '0x501f9eb08cde1a241595afd91e14d53568365d0124b72cc18fefd2b8ea1223ac',
       v: 28 }

signMessage(message)

Signing the Message automatically adds Ethereum-defined prefix information: ("\x19Ethereum Signed Message:\n" + len(keccak256(message)).

Parameters

- Message | string | Buffer

Returns

- sig {r, s, v}
  - r | hex string
  - s | hex string
  - v | number

Example

    const message = 'loopring';
     const sig = account.signMessage(messsage);
     //sig : { r: '0x83a812a468e90106038ba4f409b2702d14e373c40ad377c92935c61d09f12e53',
       s: '0x666425e6e769c3bf4378408488cd920aeda964d7995dac748529dab396cbaca4',
       v: 28 }

signEthereumTx(rawTx)

Sign the Ethereum transaction to obtain Tx in the form of serialized hexadecimal characters.

Parameters

- rawTx 
>>>>>>> 68a1deb0
  - chainId | number - For example, the chainId of Ethereum is 1 
  - nonce | hex string | Buffer
  - value | hex string | Buffer
  - data | hex string | Buffer
  - gasPrice | hex string | Buffer
  - gasLimit | hex string | Buffer
  - to | address | Buffer

<<<<<<< HEAD
##### Returns

- tx | hex string, serialized tx

##### Example

```javascript
const rawTx = {
   "gasPrice": "0x4e3b29200",
   "gasLimit": "0x15f90",
   "to": "0x88699e7fee2da0462981a08a15a3b940304cc516",
   "value": "0x56bc75e2d63100000",
   "data": "",
   "chainId": 1,
   "nonce": "0x9b"
 };
 const tx = account.signEthereumTx(rawTx)
 //tx:0xf86f819b8504e3b2920083015f909488699e7fee2da0462981a08a15a3b940304cc51689056bc75e2d631000008025a0d75c34cf2236bf632126f10d9ee8e963bf94623f8ec2dedb59c6d13342dbe3bea0644afdfa9812f494eee21adafc1b268c5b88bc47905880577876a8a293bd9c66
```

##### signOrder(order)

Sign the Loopring order, and return the signed order back

##### Parameter

- order
  -  protocol | address, here is an example version 1.5.1 protocol address: 0x8d8812b72d1e4ffCeC158D25f56748b7d67c1e78
  - delegate | address, the Loopring protocol authorization address, here is an example version 1.5.1 address: 0x17233e07c67d086464fD408148c3ABB56245FA64
  -  owner | address, the address of the ordering user
  - tokenS | address, the contract address that is selling currency 
  - tokenB | address, the contract address that is buying currency 
  -  authAddr | address, randomly generated account address
  - authPriavteKey | privatekey, randomly generated privatekey corresponding to the account
  -  validSince | hex string, the order effective time, timestamp in seconds
  -  validUntil | hex string, the order expiration time, timestamp in seconds
  -  amountB | hex string, the amount of tokenB to buy (here in units of the smallest unit)
=======
Returns

- tx | hex string, serialized tx

Example

    const rawTx = {
       "gasPrice": "0x4e3b29200",
       "gasLimit": "0x15f90",
       "to": "0x88699e7fee2da0462981a08a15a3b940304cc516",
       "value": "0x56bc75e2d63100000",
       "data": "",
       "chainId": 1,
       "nonce": "0x9b"
     };
     const tx = account.signEthereumTx(rawTx)
     //tx:0xf86f819b8504e3b2920083015f909488699e7fee2da0462981a08a15a3b940304cc51689056bc75e2d631000008025a0d75c34cf2236bf632126f10d9ee8e963bf94623f8ec2dedb59c6d13342dbe3bea0644afdfa9812f494eee21adafc1b268c5b88bc47905880577876a8a293bd9c66

signOrder(order)

Sign the Loopring order, and return the signed order back

Parameter

- order
  - protocol | address, here is an example version 1.5.1 protocol address: 0x8d8812b72d1e4ffCeC158D25f56748b7d67c1e78
  - delegate | address, the Loopring protocol authorization address, here is an example version 1.5.1 address: 0x17233e07c67d086464fD408148c3ABB56245FA64
  - owner | address, the address of the ordering user
  - tokenS | address, the contract address that is selling currency 
  - tokenB | address, the contract address that is buying currency 
  - authAddr | address, randomly generated account address
  - authPriavteKey | privatekey, randomly generated privatekey corresponding to the account
  - validSince | hex string, the order effective time, timestamp in seconds
  - validUntil | hex string, the order expiration time, timestamp in seconds
  - amountB | hex string, the amount of tokenB to buy (here in units of the smallest unit)
>>>>>>> 68a1deb0
  - amountS | hex string, the amount of tokenS to sell (here in units of the smallest unit)
  - walletAddress | address, address of the wallet that receives the tokens from an order
  - buyNoMoreThanAmountB | bool, true if amountB is greater than tokenB
  - lrcFee | hex string, orders fully match the maximum amount of fees that need to be paid. (Here the unit of LRC is the smallest unit)
<<<<<<< HEAD
  -  marginSplitPercentage | number(0–100), the proportion of funds used to pay for the reconciliation

##### Returns

- signedOrder, add the order signature r, s, v to the original order

##### Example

```javascript
const order = {
   "delegateAddress": "0x17233e07c67d086464fD408148c3ABB56245FA64",
   "protocol": "0x8d8812b72d1e4ffCeC158D25f56748b7d67c1e78",
   "owner": "0xb94065482ad64d4c2b9252358d746b39e820a582",
   "tokenB": "0xEF68e7C694F40c8202821eDF525dE3782458639f",
   "tokenS": "0xc02aaa39b223fe8d0a0e5c4f27ead9083c756cc2",
   "amountB": "0x15af1d78b58c400000",
   "amountS": "0x4fefa17b7240000",
   "lrcFee": "0xa8c0ff92d4c0000",
   "validSince": "0x5af6ce85",
   "validUntil": "0x5af82005",
   "marginSplitPercentage": 50,
   "buyNoMoreThanAmountB": true,
   "walletAddress": "0xb94065482ad64d4c2b9252358d746b39e820a582",
   "authAddr": "0xf65bf0b63cf812ab1a979a8e54c070674a849344",
   "authPrivateKey": "95f373ce0c34872db600017d506b90f7fbbb6433496640228cc7a8e00f27b23e"
 };
 const signedOrder = account.signOrder(order);
 //signedOrder:{
   "delegateAddress": "0x17233e07c67d086464fD408148c3ABB56245FA64",
   "protocol": "0x8d8812b72d1e4ffCeC158D25f56748b7d67c1e78",
   "owner": "0xb94065482ad64d4c2b9252358d746b39e820a582",
   "tokenB": "0xEF68e7C694F40c8202821eDF525dE3782458639f",
   "tokenS": "0xc02aaa39b223fe8d0a0e5c4f27ead9083c756cc2",
   "amountB": "0x15af1d78b58c400000",
   "amountS": "0x4fefa17b7240000",
   "lrcFee": "0xa8c0ff92d4c0000",
   "validSince": "0x5af6ce85",
   "validUntil": "0x5af82005",
   "marginSplitPercentage": 50,
   "buyNoMoreThanAmountB": true,
   "walletAddress": "0xb94065482ad64d4c2b9252358d746b39e820a582",
   "authAddr": "0xf65bf0b63cf812ab1a979a8e54c070674a849344",
   "authPrivateKey": "95f373ce0c34872db600017d506b90f7fbbb6433496640228cc7a8e00f27b23e",
   "v": 27,
   "r": "0xb657f82ee339555e622fc60fefd4089c40057bdb6d4976b19de2a88177129ed4",
   "s": "0x0d4ac4e1fbc05421f59b365f53c229a4b3cb9d75b4e53b7f3f0ffe3cdb85dfde"
 }
```

#### TrezorAccount

The class, connecting to the TREZOR account, extends the Account class, and implements getAddress, signMessage, and signEthereumTx. TREZOR's signMessage method is different from other account signatures and can only be verified by TREZOR itself. Therefore, TREZOR does not support the signing of a Loopring order, which results in TREZOR users being unable to place orders through TREZOR unless they were unlocked in Loopr by TREZOR mnemonics and placed orders.

##### Creation Method

##### Parameters

- dpath | string

##### Returns

- TrezorAccount | account

##### Example

```javascript
const dpath = "m/44'/60'/0'/0/0";
const account = new TrezorAccount(dpath);
```

##### getAddress()

Get account address

##### Returns

- address | address

##### Example

```javascript
const address = await account.getAddress();
 //address:0x48ff2269e58a373120FFdBBdEE3FBceA854AC30A
```

##### signMessage(message)

Signing messages can only be verified by TREZOR

##### Parameters

- message | string

##### Returns
=======
  - marginSplitPercentage | number(0–100), the proportion of funds used to pay for the reconciliation

Returns

- signedOrder, add the order signature r, s, v to the original order

Example

    const order = {
       "delegateAddress": "0x17233e07c67d086464fD408148c3ABB56245FA64",
       "protocol": "0x8d8812b72d1e4ffCeC158D25f56748b7d67c1e78",
       "owner": "0xb94065482ad64d4c2b9252358d746b39e820a582",
       "tokenB": "0xEF68e7C694F40c8202821eDF525dE3782458639f",
       "tokenS": "0xc02aaa39b223fe8d0a0e5c4f27ead9083c756cc2",
       "amountB": "0x15af1d78b58c400000",
       "amountS": "0x4fefa17b7240000",
       "lrcFee": "0xa8c0ff92d4c0000",
       "validSince": "0x5af6ce85",
       "validUntil": "0x5af82005",
       "marginSplitPercentage": 50,
       "buyNoMoreThanAmountB": true,
       "walletAddress": "0xb94065482ad64d4c2b9252358d746b39e820a582",
       "authAddr": "0xf65bf0b63cf812ab1a979a8e54c070674a849344",
       "authPrivateKey": "95f373ce0c34872db600017d506b90f7fbbb6433496640228cc7a8e00f27b23e"
     };
     const signedOrder = account.signOrder(order);
     //signedOrder:{
       "delegateAddress": "0x17233e07c67d086464fD408148c3ABB56245FA64",
       "protocol": "0x8d8812b72d1e4ffCeC158D25f56748b7d67c1e78",
       "owner": "0xb94065482ad64d4c2b9252358d746b39e820a582",
       "tokenB": "0xEF68e7C694F40c8202821eDF525dE3782458639f",
       "tokenS": "0xc02aaa39b223fe8d0a0e5c4f27ead9083c756cc2",
       "amountB": "0x15af1d78b58c400000",
       "amountS": "0x4fefa17b7240000",
       "lrcFee": "0xa8c0ff92d4c0000",
       "validSince": "0x5af6ce85",
       "validUntil": "0x5af82005",
       "marginSplitPercentage": 50,
       "buyNoMoreThanAmountB": true,
       "walletAddress": "0xb94065482ad64d4c2b9252358d746b39e820a582",
       "authAddr": "0xf65bf0b63cf812ab1a979a8e54c070674a849344",
       "authPrivateKey": "95f373ce0c34872db600017d506b90f7fbbb6433496640228cc7a8e00f27b23e",
       "v": 27,
       "r": "0xb657f82ee339555e622fc60fefd4089c40057bdb6d4976b19de2a88177129ed4",
       "s": "0x0d4ac4e1fbc05421f59b365f53c229a4b3cb9d75b4e53b7f3f0ffe3cdb85dfde"
     }

TrezorAccount

The class, connecting to the TREZOR account, extends the Account class, and implements getAddress, signMessage, and signEthereumTx. TREZOR's signMessage method is different from other account signatures and can only be verified by TREZOR itself. Therefore, TREZOR does not support the signing of a Loopring order, which results in TREZOR users being unable to place orders through TREZOR unless they were unlocked in Loopr by TREZOR mnemonics and placed orders.

Creation Method

Parameters

- dpath | string

Returns

- TrezorAccount | account

Example

    const dpath = "m/44'/60'/0'/0/0";
    const account = new TrezorAccount(dpath);

getAddress()

Get account address

Returns

- address | address

Example

    const address = await account.getAddress();
     //address:0x48ff2269e58a373120FFdBBdEE3FBceA854AC30A

signMessage(message)

Signing messages can only be verified by TREZOR

Parameters

- message | string

Returns
>>>>>>> 68a1deb0

- sig
  - r | hex string
  - s | hex string
<<<<<<< HEAD
  -  v | number

##### Example

```javascript
const message = 'loopring';
const sig = account.signMessage(message);
//sig:{
     r:"0xcd2d7bb6ca215d4f7faf637da0db43d2ff6d2be095db0961c94b1e5f364dedc4",
     s:"0x42d5d8a55dc56e06dee07fbea65949092dd4b98a928de426d60c55d16e045141",
     v:28
     }
```

##### signEthereumTx(rawTx)

See KeyAccount.signEthereumTx

##### Parameters

See KeyAccount.signEthereumTx

##### Returns

See KeyAccount.signEthereumTx

##### Example

See KeyAccount.signEthereumTx

#### LedgerAccount

The class connects the Ledger to the account. The account is expanded to implement the getAddress, signMessage, signEthereumTx, and signOrder. 

##### Creation Method

##### Parameters
=======
  - v | number

Example

    const message = 'loopring';
    const sig = account.signMessage(message);
    //sig:{
         r:"0xcd2d7bb6ca215d4f7faf637da0db43d2ff6d2be095db0961c94b1e5f364dedc4",
         s:"0x42d5d8a55dc56e06dee07fbea65949092dd4b98a928de426d60c55d16e045141",
         v:28
         }

signEthereumTx(rawTx)

See KeyAccount.signEthereumTx

Parameters

See KeyAccount.signEthereumTx

Returns

See KeyAccount.signEthereumTx

Example

See KeyAccount.signEthereumTx

LedgerAccount

The class connects the Ledger to the account. The account is expanded to implement the getAddress, signMessage, signEthereumTx, and signOrder. 

Creation Method

Parameters
>>>>>>> 68a1deb0

- ledger | Ledger, connection example
- dpath | string

<<<<<<< HEAD
##### Returns

- LedgerAccount | account

##### getAddress()

Get the account address

##### Returns

- address

##### Example

```javascript
const address = await account.getAddress();
 //address:0x48ff2269e58a373120FFdBBdEE3FBceA854AC30A
```

##### signMessage(message)

Signing the message automatically adds Ethereum-defined prefix information ("\x19Ethereum Signed Message:\n" + len(keccak256(message)).

##### Parameters

- message | string

##### Returns
=======
Returns

- LedgerAccount | account

getAddress()

Get the account address

Returns

- address

Example

    const address = await account.getAddress();
     //address:0x48ff2269e58a373120FFdBBdEE3FBceA854AC30A

signMessage(message)

Signing the message automatically adds Ethereum-defined prefix information ("\x19Ethereum Signed Message:\n" + len(keccak256(message)).

Parameters

- message | string

Returns
>>>>>>> 68a1deb0

- sig {r, s, v}
  - r | hex string
  - s | hex string
<<<<<<< HEAD
  -  v | number

##### Example

```javascript
const message = 'loopring';
const sig = account.signMessage(messsage);
 //sig : { r: '0x83a812a468e90106038ba4f409b2702d14e373c40ad377c92935c61d09f12e53',
   s: '0x666425e6e769c3bf4378408488cd920aeda964d7995dac748529dab396cbaca4',
   v: 28 }
```

##### signEthereumTx(rawTx)

See KeyAccount.signEthereumTx

##### Parameters

- rawTx
  - chainId | number - for example, the chainId of the Ethereum main network is 1.
  -  nonce | hex string
=======
  - v | number

Example

    const message = 'loopring';
    const sig = account.signMessage(messsage);
     //sig : { r: '0x83a812a468e90106038ba4f409b2702d14e373c40ad377c92935c61d09f12e53',
       s: '0x666425e6e769c3bf4378408488cd920aeda964d7995dac748529dab396cbaca4',
       v: 28 }

signEthereumTx(rawTx)

See KeyAccount.signEthereumTx

Parameters

- rawTx
  - chainId | number - for example, the chainId of the Ethereum main network is 1.
  - nonce | hex string
>>>>>>> 68a1deb0
  - value | hex string
  - data | hex string
  - gasPrice | hex string
  - gasLimit | hex string
  - to address | Buffer

<<<<<<< HEAD
##### Returns

See KeyAccount.signEthereumTx

##### Example

Reference KeyAccount.signEthereumTx

##### signOrder(order)

Reference KeyAccount.signOrder

##### Parameters

See KeyAccount.signOrder

##### Returns

Reference KeyAccount.signOrder

##### Example

Reference KeyAccount.signOrder

#### MetaMaskAccount

This is an account class that connects the MetaMask wallet to your account. It extends the Account by implementing getAddress, sign, signMessage, signEthereumTx, and signOrder.

##### Creation Method

##### Parameters

- web3 

##### Returns

- account MetaMaskAccount

##### getAddress, sign(hash), signMessage(message), signEthereumTx(rawTx), signOrder(order) See the corresponding method of KeyAccount

​    

### keystore

##### decryptKeystoreToPkey(keystore, password)

Decrypt the private key using the keystore and password

##### Parameters

- keystore string
-  password string

##### Returns

- privatekey Buffer

##### Example

```javascript
const keystore = "{"version":3,"id":"e603b01d-9aa9-4ddf-a165-1b21630237a5","address":"2131b0816b3ef8fe2d120e32b20d15c866e6b4c1","Crypto":{"ciphertext":"7e0c30a985cf29493486acaf86259a2cb0eb45befb367ab59a0baa7738adf49e","cipherparams":{"iv":"54bbb6e77719a13c3fc2072bb88a708c"},"cipher":"aes-128-ctr","kdf":"scrypt","kdfparams":{"dklen":32,"salt":"50c31e2a99f231b09201494cac1cf0943246edcc6864a91cc931563cd11eb0ce","n":1024,"r":8,"p":1},"mac":"13d3566174d20d93d2fb447167c21a127190d4b9b4843fe7cbebeb6054639a4f"}}";
 const password = "1111111";
 const privatekey =  decryptKeystoreToPkey(keystore,password);
```

##### pkeyToKeystore(privateKey, password)

Keystore obtained using the privatekey and password

##### Parameters
=======
Returns

See KeyAccount.signEthereumTx

Example

Reference KeyAccount.signEthereumTx

signOrder(order)

Reference KeyAccount.signOrder

Parameters

See KeyAccount.signOrder

Returns

Reference KeyAccount.signOrder

Example

Reference KeyAccount.signOrder

MetaMaskAccount

This is an account class that connects the MetaMask wallet to your account. It extends the Account by implementing getAddress, sign, signMessage, signEthereumTx, and signOrder.

Creation Method

Parameters

- web3 

Returns

- account MetaMaskAccount

getAddress, sign(hash), signMessage(message), signEthereumTx(rawTx), signOrder(order) See the corresponding method of KeyAccount

    

keystore

decryptKeystoreToPkey(keystore, password)

Decrypt the private key using the keystore and password

Parameters

- keystore string
- password string

Returns

- privatekey Buffer

Example

    const keystore = "{"version":3,"id":"e603b01d-9aa9-4ddf-a165-1b21630237a5","address":"2131b0816b3ef8fe2d120e32b20d15c866e6b4c1","Crypto":{"ciphertext":"7e0c30a985cf29493486acaf86259a2cb0eb45befb367ab59a0baa7738adf49e","cipherparams":{"iv":"54bbb6e77719a13c3fc2072bb88a708c"},"cipher":"aes-128-ctr","kdf":"scrypt","kdfparams":{"dklen":32,"salt":"50c31e2a99f231b09201494cac1cf0943246edcc6864a91cc931563cd11eb0ce","n":1024,"r":8,"p":1},"mac":"13d3566174d20d93d2fb447167c21a127190d4b9b4843fe7cbebeb6054639a4f"}}";
     const password = "1111111";
     const privatekey =  decryptKeystoreToPkey(keystore,password);

pkeyToKeystore(privateKey, password)

Keystore obtained using the privatekey and password

Parameters
>>>>>>> 68a1deb0

- privateKey Buffer
- password string

<<<<<<< HEAD
##### Returns

- keystore Object

##### Example

```javascript
const privateKey = toBuffer('0x07ae9ee56203d29171ce3de536d7742e0af4df5b7f62d298a0445d11e466bf9e')；
 const password = "1111111";
 const keystore = pkeyToKeystore(privateKey,password);
 //keystore:{ version: 3,
   id: '2f76ed18-76dd-4186-90c6-c95c71fcff09',
   address: '48ff2269e58a373120ffdbbdee3fbcea854ac30a',
   crypto: 
    { ciphertext: 'ad086c4b4bed193ae4ed2103160829c5c64027b2258110bae86d78be18905463',
      cipherparams: { iv: '32dd303feab25da5e612ffa3676c946f' },
      cipher: 'aes-128-ctr',
      kdf: 'scrypt',
      kdfparams: 
       { dklen: 32,
         salt: '765aa6c750c0a511da0184e9914484a7293a63f5e5817b57ce9bef8ef559b8df',
         n: 262144,
         r: 8,
         p: 1 },
      mac: '33fb274ba8eb91674f0e5957e86784358cf65d9593c4b1e55333299a94249565' } }
```

##### decryptUtcKeystoreToPkey(keystore, password)

Decrypt the utc-type keystore using the keystore and password to get the privatekey

##### Parameters
=======
Returns

- keystore Object

Example

    const privateKey = toBuffer('0x07ae9ee56203d29171ce3de536d7742e0af4df5b7f62d298a0445d11e466bf9e')；
     const password = "1111111";
     const keystore = pkeyToKeystore(privateKey,password);
     //keystore:{ version: 3,
       id: '2f76ed18-76dd-4186-90c6-c95c71fcff09',
       address: '48ff2269e58a373120ffdbbdee3fbcea854ac30a',
       crypto: 
        { ciphertext: 'ad086c4b4bed193ae4ed2103160829c5c64027b2258110bae86d78be18905463',
          cipherparams: { iv: '32dd303feab25da5e612ffa3676c946f' },
          cipher: 'aes-128-ctr',
          kdf: 'scrypt',
          kdfparams: 
           { dklen: 32,
             salt: '765aa6c750c0a511da0184e9914484a7293a63f5e5817b57ce9bef8ef559b8df',
             n: 262144,
             r: 8,
             p: 1 },
          mac: '33fb274ba8eb91674f0e5957e86784358cf65d9593c4b1e55333299a94249565' } }

decryptUtcKeystoreToPkey(keystore, password)

Decrypt the utc-type keystore using the keystore and password to get the privatekey

Parameters
>>>>>>> 68a1deb0

- keystore string
- password string

<<<<<<< HEAD
##### Returns

- privatekey Buffer

##### Example

See decryptKeystoreToPkey

##### determineKeystoreType(keystore)

Analyze the keystore to get the keystore type

##### Parameters

- keystore string

##### Returns

- type string

##### **Example**

```javascript
const keystore = "{"version":3,"id":"e603b01d-9aa9-4ddf-a165-1b21630237a5","address":"2131b0816b3ef8fe2d120e32b20d15c866e6b4c1","Crypto":{"ciphertext":"7e0c30a985cf29493486acaf86259a2cb0eb45befb367ab59a0baa7738adf49e","cipherparams":{"iv":"54bbb6e77719a13c3fc2072bb88a708c"},"cipher":"aes-128-ctr","kdf":"scrypt","kdfparams":{"dklen":32,"salt":"50c31e2a99f231b09201494cac1cf0943246edcc6864a91cc931563cd11eb0ce","n":1024,"r":8,"p":1},"mac":"13d3566174d20d93d2fb447167c21a127190d4b9b4843fe7cbebeb6054639a4f"}}";
 const type = determineKeystoreType(keystore);
 //type:v2-v3-utc
```

##### decryptPresaleToPrivKey(keystore, password)

Decrypt the presale keystore type using the keystore and password

##### Parameters
=======
Returns

- privatekey Buffer

Example

See decryptKeystoreToPkey

determineKeystoreType(keystore)

Analyze the keystore to get the keystore type

Parameters

- keystore string

Returns

- type string

Example

    const keystore = "{"version":3,"id":"e603b01d-9aa9-4ddf-a165-1b21630237a5","address":"2131b0816b3ef8fe2d120e32b20d15c866e6b4c1","Crypto":{"ciphertext":"7e0c30a985cf29493486acaf86259a2cb0eb45befb367ab59a0baa7738adf49e","cipherparams":{"iv":"54bbb6e77719a13c3fc2072bb88a708c"},"cipher":"aes-128-ctr","kdf":"scrypt","kdfparams":{"dklen":32,"salt":"50c31e2a99f231b09201494cac1cf0943246edcc6864a91cc931563cd11eb0ce","n":1024,"r":8,"p":1},"mac":"13d3566174d20d93d2fb447167c21a127190d4b9b4843fe7cbebeb6054639a4f"}}";
     const type = determineKeystoreType(keystore);
     //type:v2-v3-utc

decryptPresaleToPrivKey(keystore, password)

Decrypt the presale keystore type using the keystore and password

Parameters
>>>>>>> 68a1deb0

- keystore string
- password string

<<<<<<< HEAD
##### Returns

- privatekey Buffer

##### Example

See decryptKeystoreToPkey

##### decryptMewV1ToPrivKey(keystore, password)

Decrypt the v-1-encrypted privatekey using the keystore and password

##### Parameters
=======
Returns

- privatekey Buffer

Example

See decryptKeystoreToPkey

decryptMewV1ToPrivKey(keystore, password)

Decrypt the v-1-encrypted privatekey using the keystore and password

Parameters
>>>>>>> 68a1deb0

- keystore string
- password string

<<<<<<< HEAD
##### Returns

- privatekey Buffer

##### Example

See decryptKeystoreToPkey

##### isKeystorePassRequired(keystore)

By analyzing the keystore, we determine if the keystore unlocks need a password

##### Parameters

- keystone string

##### Returns

- isPasswordRequired bool

##### Example

```javascript
const keystore = "{"version":3,"id":"e603b01d-9aa9-4ddf-a165-1b21630237a5","address":"2131b0816b3ef8fe2d120e32b20d15c866e6b4c1","Crypto":{"ciphertext":"7e0c30a985cf29493486acaf86259a2cb0eb45befb367ab59a0baa7738adf49e","cipherparams":{"iv":"54bbb6e77719a13c3fc2072bb88a708c"},"cipher":"aes-128-ctr","kdf":"scrypt","kdfparams":{"dklen":32,"salt":"50c31e2a99f231b09201494cac1cf0943246edcc6864a91cc931563cd11eb0ce","n":1024,"r":8,"p":1},"mac":"13d3566174d20d93d2fb447167c21a127190d4b9b4843fe7cbebeb6054639a4f"}}";
 const isPasswordRequired = isKeystorePassRequired(keystore);
 // true
```

##### getFileName(address)

Get the keystore file name of the V3 specification

##### Parameters

- address Address

##### Returns

- fileName string

##### Example

```javascript
const address = "0x48ff2269e58a373120FFdBBdEE3FBceA854AC30A";
 const fileName = getFileName(address);
 //fileName:"UTC--2018-03-07T07-03-45.764Z--48ff2269e58a373120ffdbbdee3fbcea854ac30a.json"
```

### ledger

##### connect()

Connect Ledger wallet to get a connection.

##### Example

```javascript
const response = await connect()；
 if(!response.error){
     const ledger = response.result
 }
```

##### getXPubKey(dpath,ledgerConnect)

Get the publicKey and chainCode of the specified dpath

##### Parameters
=======
Returns

- privatekey Buffer

Example

See decryptKeystoreToPkey

isKeystorePassRequired(keystore)

By analyzing the keystore, we determine if the keystore unlocks need a password

Parameters

- keystone string

Returns

- isPasswordRequired bool

Example

    const keystore = "{"version":3,"id":"e603b01d-9aa9-4ddf-a165-1b21630237a5","address":"2131b0816b3ef8fe2d120e32b20d15c866e6b4c1","Crypto":{"ciphertext":"7e0c30a985cf29493486acaf86259a2cb0eb45befb367ab59a0baa7738adf49e","cipherparams":{"iv":"54bbb6e77719a13c3fc2072bb88a708c"},"cipher":"aes-128-ctr","kdf":"scrypt","kdfparams":{"dklen":32,"salt":"50c31e2a99f231b09201494cac1cf0943246edcc6864a91cc931563cd11eb0ce","n":1024,"r":8,"p":1},"mac":"13d3566174d20d93d2fb447167c21a127190d4b9b4843fe7cbebeb6054639a4f"}}";
     const isPasswordRequired = isKeystorePassRequired(keystore);
     // true

getFileName(address)

Get the keystore file name of the V3 specification

Parameters

- address Address

Returns

- fileName string

Example

    const address = "0x48ff2269e58a373120FFdBBdEE3FBceA854AC30A";
     const fileName = getFileName(address);
     //fileName:"UTC--2018-03-07T07-03-45.764Z--48ff2269e58a373120ffdbbdee3fbcea854ac30a.json"

ledger

connect()

Connect Ledger wallet to get a connection.

Example

    const response = await connect()；
     if(!response.error){
         const ledger = response.result
     }

getXPubKey(dpath,ledgerConnect)

Get the publicKey and chainCode of the specified dpath

Parameters
>>>>>>> 68a1deb0

- dpath string
- ledgerConnect Ledger, real connection example

<<<<<<< HEAD
##### Returns
=======
Returns
>>>>>>> 68a1deb0

- response
  - publicKey hex string
  - chainCode hex string

<<<<<<< HEAD
##### Example

```javascript
const dpath = "m/44'/60'/0'/0";
 const response = await getXPubKey(dpath,ledger)
 if(!response.error){
    const result = response.result  
 }
 //result:{ "chainCode":"e755d0397636c4ab0a2c8aaf3b624f668d7c01de7afab2628fe498adf1d38c4c",
   "publicKey": "027b9dca5697352f06f9f696757c5849460fd030322e086419467f9ccf146520bd",
 }
```

##### signMessage(dpath, message, ledgerConnect)

Sign the specified message

##### Parameters
=======
Example

    const dpath = "m/44'/60'/0'/0";
     const response = await getXPubKey(dpath,ledger)
     if(!response.error){
        const result = response.result  
     }
     //result:{ "chainCode":"e755d0397636c4ab0a2c8aaf3b624f668d7c01de7afab2628fe498adf1d38c4c",
       "publicKey": "027b9dca5697352f06f9f696757c5849460fd030322e086419467f9ccf146520bd",
     }

signMessage(dpath, message, ledgerConnect)

Sign the specified message

Parameters
>>>>>>> 68a1deb0

- dpath string
- message string
- ledgerConnnect Ledger, connection example

<<<<<<< HEAD
##### Returns
=======
Returns
>>>>>>> 68a1deb0

- sig
  - r | hex string
  - s | hex string
  - v | number

<<<<<<< HEAD
##### Example

```javascript
const dpath = "m/44'/60'/0'/0";
 const message = 'loopring';
 const sig = await signMessage(dpath,message,ledger);
```

##### signEthereumTx(dpath, rawTx, ledgerConnect)

Signing the specified rawTx

##### Parameters

- dpath string
-  rawTx object
=======
Example

    const dpath = "m/44'/60'/0'/0";
     const message = 'loopring';
     const sig = await signMessage(dpath,message,ledger);

signEthereumTx(dpath, rawTx, ledgerConnect)

Signing the specified rawTx

Parameters

- dpath string
- rawTx object
>>>>>>> 68a1deb0
  - chainId number - For example, the chainId of Ethereum main network is 1.
  - nonce hex string
  - value hex string
  - data hex string
<<<<<<< HEAD
  -  gasPrice hex string
  - gasLimit hex string
  - to address

##### Returns

Reference KeyAccount.signEthereumTx(rawTx)

##### Example

```javascript
const dpath = "m/44'/60'/0'/0";
 const rawTx = {
   "gasPrice": "0x4e3b29200",
   "gasLimit": "0x15f90",
   "to": "0x88699e7fee2da0462981a08a15a3b940304cc516",
   "value": "0x56bc75e2d63100000",
   "data": "",
   "chainId": 1,
   "nonce": "0x9b"
 };
 const response = await signEthereumTx(dpath,rawTx,ledger);
 if(!response.error){
     const signedTx = response.result;
 }
```

### MetaMask

##### sign(web3, account, hash)

Using MetaMask, the hash is signed with the specified account. MetaMask signs the hash and does not add Ethereum header information.

##### Parameters

- web3
-  account | address
- hash | string

##### Returns

- sig
  -  r | hex string
  - s | hex string
  - v | number

##### **Example**

```javascript
const web3 = window.web3 // MetaMask 
 const message = 'loopring';
 const account = '0x48ff2269e58a373120FFdBBdEE3FBceA854AC30A';
 const sig = await sign(web3,account,toBuffer(message))
```

##### **signMessage(web3,account,message)**

Signing the Message automatically adds Ethereum-defined prefix information ("\x19Ethereum Signed Message:\n" + len(keccak256(message)).

##### Parameters

- web3

- account | address

- hash | string

##### Returns

- sig
  -  r | hex string
  -  s | hex string
  -  v | number

##### **Example**

```javascript
const message = 'loopring'；
 const web3 = window.web3
 const account = '0x48ff2269e58a373120FFdBBdEE3FBceA854AC30A';
 const sig = await signMessage(web3,account,message)
```

##### signEthereumTx(web3, account, rawTx)

Sign Ethereum tx, returning signed serialized tx

##### Parameters
=======
  - gasPrice hex string
  - gasLimit hex string
  - to address

Returns

Reference KeyAccount.signEthereumTx(rawTx)

Example

    const dpath = "m/44'/60'/0'/0";
     const rawTx = {
       "gasPrice": "0x4e3b29200",
       "gasLimit": "0x15f90",
       "to": "0x88699e7fee2da0462981a08a15a3b940304cc516",
       "value": "0x56bc75e2d63100000",
       "data": "",
       "chainId": 1,
       "nonce": "0x9b"
     };
     const response = await signEthereumTx(dpath,rawTx,ledger);
     if(!response.error){
         const signedTx = response.result;
     }

MetaMask

sign(web3, account, hash)

Using MetaMask, the hash is signed with the specified account. MetaMask signs the hash and does not add Ethereum header information.

Parameters

- web3
- account | address
- hash | string

Returns

- sig
  - r | hex string
  - s | hex string
  - v | number

Example

    const web3 = window.web3 // MetaMask 
     const message = 'loopring';
     const account = '0x48ff2269e58a373120FFdBBdEE3FBceA854AC30A';
     const sig = await sign(web3,account,toBuffer(message))

signMessage(web3,account,message)

Signing the Message automatically adds Ethereum-defined prefix information ("\x19Ethereum Signed Message:\n" + len(keccak256(message)).

Parameters

- web3
- account | address
- hash | string

Returns

- sig
  - r | hex string
  - s | hex string
  - v | number

Example

    const message = 'loopring'；
     const web3 = window.web3
     const account = '0x48ff2269e58a373120FFdBBdEE3FBceA854AC30A';
     const sig = await signMessage(web3,account,message)

signEthereumTx(web3, account, rawTx)

Sign Ethereum tx, returning signed serialized tx

Parameters
>>>>>>> 68a1deb0

- web3
- account | address
- rawTx | object
  - chainId | number - for example, the chainId of the Ethereum main network is 1.
<<<<<<< HEAD
  -  nonce | hex string
  -  value | hex string
=======
  - nonce | hex string
  - value | hex string
>>>>>>> 68a1deb0
  - data | hex string
  - gasPrice | hex string
  - gasLimit | hex string
  - to | address

<<<<<<< HEAD
##### Returns

Reference KeyAccount.signEthereumTx(rawTx)

##### Example

```javascript
const web3 = window.web3
 const account = "0x48ff2269e58a373120FFdBBdEE3FBceA854AC30A";
 const rawTx = {
   "gasPrice": "0x4e3b29200",
   "gasLimit": "0x15f90",
   "to": "0x88699e7fee2da0462981a08a15a3b940304cc516",
   "value": "0x56bc75e2d63100000",
   "data": "",
   "chainId": 1,
   "nonce": "0x9b"
 };
 const response = await signEthereumTx(web3,account,rawTx)
 if(!response.error){
      const signedTx = response.result;
 }
```

##### sendTransaction(web3,tx)

Send Ethereum Trading via MetaMask

##### Paramters

- web3
-  tx
=======
Returns

Reference KeyAccount.signEthereumTx(rawTx)

Example

    const web3 = window.web3
     const account = "0x48ff2269e58a373120FFdBBdEE3FBceA854AC30A";
     const rawTx = {
       "gasPrice": "0x4e3b29200",
       "gasLimit": "0x15f90",
       "to": "0x88699e7fee2da0462981a08a15a3b940304cc516",
       "value": "0x56bc75e2d63100000",
       "data": "",
       "chainId": 1,
       "nonce": "0x9b"
     };
     const response = await signEthereumTx(web3,account,rawTx)
     if(!response.error){
          const signedTx = response.result;
     }

sendTransaction(web3,tx)

Send Ethereum Trading via MetaMask

Paramters

- web3
- tx
>>>>>>> 68a1deb0
  - nonce | hex string
  - value | hex string
  - data | hex string
  - gasPrice | hex string
  - gasLimit | hex string
  - to | address

<<<<<<< HEAD
##### Returns

- txHash | hex string

##### Example

```javascript
const rawTx = {
   "gasPrice": "0x4e3b29200",
   "gasLimit": "0x15f90",
   "to": "0x88699e7fee2da0462981a08a15a3b940304cc516",
   "value": "0x56bc75e2d63100000",
   "data": "",
   "nonce": "0x9b"
 };
 const web3 = window.web3
 const response = await sendTransaction(web3,rawTx);
 if(!response.error){
     const txHash = response.result;
 }
```

### Mnemonic

##### mnemonictoPrivatekey(mnemonic, dpath, password)

Decrypt mnemonics to get private keys

##### Parameters
=======
Returns

- txHash | hex string

Example

    const rawTx = {
       "gasPrice": "0x4e3b29200",
       "gasLimit": "0x15f90",
       "to": "0x88699e7fee2da0462981a08a15a3b940304cc516",
       "value": "0x56bc75e2d63100000",
       "data": "",
       "nonce": "0x9b"
     };
     const web3 = window.web3
     const response = await sendTransaction(web3,rawTx);
     if(!response.error){
         const txHash = response.result;
     }

Mnemonic

mnemonictoPrivatekey(mnemonic, dpath, password)

Decrypt mnemonics to get private keys

Parameters
>>>>>>> 68a1deb0

- mnemonic | string
- dpath | string
- password | string (optional)

<<<<<<< HEAD
##### Returns

- privateKey | Buffer

##### Example

```javascript
const mnemonic = "seven museum glove patrol gain dumb dawn bridge task alone lion check interest hair scare cash sentence diary better kingdom remember nerve sunset move"；
const dpath = "m/44'/60'/0'/0/0";
const privateKey = mnemonictoPrivatekey(mnemonic,dpath);
```

##### isValidateMnemonic(mnemonic)

Determine the validity of mnemonic

##### Parameters

- mnemonic | string

##### Returns

- isValid | bool

##### Example

```javascript
const menmonic = "seven museum glove patrol gain dumb dawn bridge task alone lion check interest hair scare cash sentence diary better kingdom remember nerve sunset move";
 const isValid = isValidateMnemonic(mnemonic);
 //isValid true
```

###  Trezor

##### getAddress(dpath)

Get the address through the specified dpath

##### Parameters

Reference ledger.getAddress

##### Returns

Reference ledger.getAddress

##### Example

Reference ledger.getAddress

##### signMessage(dpath, message)

Specify the account using dpath and sign the message. The header information is added to the signature, but it is different from Ethereum's rules, because TREZOR's signature information can only be verified by TREZOR.

##### Parameters
=======
Returns

- privateKey | Buffer

Example

    const mnemonic = "seven museum glove patrol gain dumb dawn bridge task alone lion check interest hair scare cash sentence diary better kingdom remember nerve sunset move"；
    const dpath = "m/44'/60'/0'/0/0";
    const privateKey = mnemonictoPrivatekey(mnemonic,dpath);

isValidateMnemonic(mnemonic)

Determine the validity of mnemonic

Parameters

- mnemonic | string

Returns

- isValid | bool

Example

    const menmonic = "seven museum glove patrol gain dumb dawn bridge task alone lion check interest hair scare cash sentence diary better kingdom remember nerve sunset move";
     const isValid = isValidateMnemonic(mnemonic);
     //isValid true

Trezor

getAddress(dpath)

Get the address through the specified dpath

Parameters

Reference ledger.getAddress

Returns

Reference ledger.getAddress

Example

Reference ledger.getAddress

signMessage(dpath, message)

Specify the account using dpath and sign the message. The header information is added to the signature, but it is different from Ethereum's rules, because TREZOR's signature information can only be verified by TREZOR.

Parameters
>>>>>>> 68a1deb0

- dpath | string
- message | string

<<<<<<< HEAD
##### Returns

-  sig
  - r | hex string
  -  s | hex string
  -  v | number

##### **Example**

```javascript
const message = 'loopring';
 const dpath = "m/44'/60'/0'/0/0";
 const response = await signMessage(dpath,message);
 if(!response.error){
     const sig = response.result;
 }
 //sig:{
     r:"0xcd2d7bb6ca215d4f7faf637da0db43d2ff6d2be095db0961c94b1e5f364dedc4",
     s:"0x42d5d8a55dc56e06dee07fbea65949092dd4b98a928de426d60c55d16e045141",
     v:28
     }
```

##### signEthereumTx(dpath, rawTx)

Specify the account using dpath and sign the rawTx.

##### Parameters
=======
Returns

- sig
  - r | hex string
  - s | hex string
  - v | number

Example

    const message = 'loopring';
     const dpath = "m/44'/60'/0'/0/0";
     const response = await signMessage(dpath,message);
     if(!response.error){
         const sig = response.result;
     }
     //sig:{
         r:"0xcd2d7bb6ca215d4f7faf637da0db43d2ff6d2be095db0961c94b1e5f364dedc4",
         s:"0x42d5d8a55dc56e06dee07fbea65949092dd4b98a928de426d60c55d16e045141",
         v:28
         }

signEthereumTx(dpath, rawTx)

Specify the account using dpath and sign the rawTx.

Parameters
>>>>>>> 68a1deb0

- dpath | string
- rawTx
  - nonce | hex string
  - value | hex string
<<<<<<< HEAD
  -  data | hex string
  - gasPrice | hex string
  -  gasLimit | hex string
  -  to | address
  - chainId | number

##### Returns

- signTx | hex string

##### Example

```javascript
const rawTx = {
   "gasPrice": "0x4e3b29200",
   "gasLimit": "0x15f90",
   "to": "0x88699e7fee2da0462981a08a15a3b940304cc516",
   "value": "0x56bc75e2d63100000",
   "data": "",
   "chainId": 1,
   "nonce": "0x9b"
 };
 const dpath = "m/44'/60'/0'/0/0";
 const response = await signEthereumTx(dpath,rawTx)
 if(!response.error){
     const tx = response.tx
 }
 //tx:0xf86f819b8504e3b2920083015f909488699e7fee2da0462981a08a15a3b940304cc51689056bc75e2d631000008025a0d75c34cf2236bf632126f10d9ee8e963bf94623f8ec2dedb59c6d13342dbe3bea0644afdfa9812f494eee21adafc1b268c5b88bc47905880577876a8a293bd9c66
```

##### getXPubKey(dpath)

PublicKey and chainCode of the account that obtained the specified dpath

##### Parameters

- dpath | string

##### Returns

- publicKey

- chainCode

##### Example

```javascript
const dpath = "m/44'/60'/0'/0";
 const response = await getXPubKey(dpath);
 if(!response.error){
     const result = response.result;
 }
 // {publicKey:"029a29b250b48fb317b81717d405f8fcf54a6bcd25d5a4f9e446db01d14c84bf9d",
    chainCode:"9bc5b6e72a92ba96f97f7b16296268c1c5b06a1ddaa22a4d821986a06b2ae16e"};

```

### Contracts

According to Ethereum abi, the contract method is implemented.

##### AbiFunction

This function implements the encoded abi method, which is the decoding of the abi output data, and the decoding of the abi input data.

##### Creation Method

##### Parameters

- abiMethod object 
  - inputs | Array, a list of incoming parameters
    -  name | string, the parameter name
=======
  - data | hex string
  - gasPrice | hex string
  - gasLimit | hex string
  - to | address
  - chainId | number

Returns

- signTx | hex string

Example

    const rawTx = {
       "gasPrice": "0x4e3b29200",
       "gasLimit": "0x15f90",
       "to": "0x88699e7fee2da0462981a08a15a3b940304cc516",
       "value": "0x56bc75e2d63100000",
       "data": "",
       "chainId": 1,
       "nonce": "0x9b"
     };
     const dpath = "m/44'/60'/0'/0/0";
     const response = await signEthereumTx(dpath,rawTx)
     if(!response.error){
         const tx = response.tx
     }
     //tx:0xf86f819b8504e3b2920083015f909488699e7fee2da0462981a08a15a3b940304cc51689056bc75e2d631000008025a0d75c34cf2236bf632126f10d9ee8e963bf94623f8ec2dedb59c6d13342dbe3bea0644afdfa9812f494eee21adafc1b268c5b88bc47905880577876a8a293bd9c66

getXPubKey(dpath)

PublicKey and chainCode of the account that obtained the specified dpath

Parameters

- dpath | string

Returns

- publicKey
- chainCode

Example

    const dpath = "m/44'/60'/0'/0";
     const response = await getXPubKey(dpath);
     if(!response.error){
         const result = response.result;
     }
     // {publicKey:"029a29b250b48fb317b81717d405f8fcf54a6bcd25d5a4f9e446db01d14c84bf9d",
        chainCode:"9bc5b6e72a92ba96f97f7b16296268c1c5b06a1ddaa22a4d821986a06b2ae16e"};
    

Contracts

According to Ethereum abi, the contract method is implemented.

AbiFunction

This function implements the encoded abi method, which is the decoding of the abi output data, and the decoding of the abi input data.

Creation Method

Parameters

- abiMethod object 
  - inputs | Array, a list of incoming parameters
    - name | string, the parameter name
>>>>>>> 68a1deb0
    - type, the parameter type 
  - name | string, the abi method name
  - outputs | Array abi method value list

<<<<<<< HEAD
##### Example

```javascript
const abiMethod =   {
     "constant": false,
     "inputs": [
       {
         "name": "_to",
         "type": "address"
       },
       {
         "name": "_value",
         "type": "uint256"
       }
     ],
     "name": "transfer",
     "outputs": [
       {
         "name": "",
         "type": "bool"
       }
     ],
     "payable": false,
     "stateMutability": "nonpayable",
     "type": "function"
   }；
   const abiFunction = new AbiFunction(abiMethod);
```

##### encodeInputs(inputs)
=======
Example

    const abiMethod =   {
         "constant": false,
         "inputs": [
           {
             "name": "_to",
             "type": "address"
           },
           {
             "name": "_value",
             "type": "uint256"
           }
         ],
         "name": "transfer",
         "outputs": [
           {
             "name": "",
             "type": "bool"
           }
         ],
         "payable": false,
         "stateMutability": "nonpayable",
         "type": "function"
       }；
       const abiFunction = new AbiFunction(abiMethod);

encodeInputs(inputs)
>>>>>>> 68a1deb0

Encode the input data

Parameters

<<<<<<< HEAD
-  inputs | object, abi method corresponding parameter. The key of the inputs is the name of the abi method.

##### Returns

- data | hex string (methodId + parameters), corresponds to the Ethereum TX data

##### Examples

```javascript
const _to = "0x88699e7fee2da0462981a08a15a3b940304cc516";
 const _value = "0xde0b6b3a7640000";
 const data = abiFunction.encodeInputs({_to,_value});
 //data: "0xa9059cbb000000000000000000000000d91a7cb8efc59f485e999f02019bf2947b15ee1d0000000000000000000000000000000000000000000008ac7230489e80000";
```

##### decodeEncodedInputs(encodedInputs)

Decode input parameters that have been encoded

##### Parameter

encodedInputs | hex string

##### Returns

-  inputs | Array

##### Example

```javascript
const data = "0x00000000000000000000000088699e7fee2da0462981a08a15a3b940304cc5160000000000000000000000000000000000000000000000de0b6b3a7640000";
 const inputs = abiFunction.decodeEncodedInputs(data);
 //inputs ['88699e7fee2da0462981a08a15a3b940304cc516','0xde0b6b3a7640000']
```

##### decodeOutputs(outputs)

decode abi method and return output values

##### Parameter

- data | hex string

##### Returns

- outputs | Array

##### Example

```javascript
const abiMethod =   {
     "constant": true,
     "inputs": [
       {
         "name": "_owner",
         "type": "address"
       }
     ],
     "name": "balanceOf",
     "outputs": [
       {
         "name": "balance",
         "type": "uint256"
       }
     ],
     "payable": false,
     "stateMutability": "view",
     "type": "function"
   };
 const abiFunction = new AbiFunctions(abiMethod);
 const data = '0x000000000000000000000000000000000000000000e6cbc4f6ec6156401801fc';
 const outputs = abiFunction.decodeOutputs(data);
 //outputs:['0xe6cbc4f6ec6156401801fc']
```

##### Contract

##### **Creation Method**

●      abi contract abi

##### **Example**

```javascript
const abi = [
   {
     "constant": true,
     "inputs": [],
     "name": "name",
     "outputs": [
       {
         "name": "",
         "type": "string"
       }
     ],
     "payable": false,
     "stateMutability": "view",
     "type": "function"
   },
   {
     "constant": false,
     "inputs": [
       {
         "name": "_spender",
         "type": "address"
       },
       {
         "name": "_value",
         "type": "uint256"
       }
     ],
     "name": "approve",
     "outputs": [
       {
         "name": "",
         "type": "bool"
       }
     ],
     "payable": false,
     "stateMutability": "nonpayable",
     "type": "function"
   }];
   const contract = new Contract(abi);
```

##### encodeInputs(method, inputs)

This method specifies that the inputs must be encoded

##### Parameter

- Method | string, if there is no method with the same methodName in the abi, it can be called methodName. Otherwise, the argument will pass on this type of methodName + methodId.

##### Returns

- data | hex string

##### **Example**

```javascript
const method='transfer' //(transfer(address,uint256) | '0xa9059cbb')
  const _to = "0x88699e7fee2da0462981a08a15a3b940304cc516";
  const _value = "0xde0b6b3a7640000";
  const data = contract.encodeInputs(method,{_to,_value})
  //data:"0xa9059cbb000000000000000000000000d91a7cb8efc59f485e999f02019bf2947b15ee1d0000000000000000000000000000000000000000000008ac7230489e80000"
```

##### decodeEncodeInputs(data)

Decode the encoded input parameter data of the specified method.

##### Parameters

- data | hex string (methodId + parameters)

##### Returns

-  inputs | Array

##### Example

```javascript
const data = "0xa9059cbb000000000000000000000000d91a7cb8efc59f485e999f02019bf2947b15ee1d0000000000000000000000000000000000000000000008ac7230489e80000"；
 const inputs = contract.decodeEncodeInputs(data);
 //inputs:['88699e7fee2da0462981a08a15a3b940304cc516','0xde0b6b3a7640000']
```

##### decodeOutputs(method, data)

Decode the output data of the specified method

##### Parameters

- Method | string, if there is no method with the same methodName in the abi, it can be called methodName. Otherwise, you should pass the methodName + inputs type or methodId.

##### Returns

- outputs | Array

##### Example

```javascript
const method = 'balanceOf'
 const data = '0x000000000000000000000000000000000000000000e6cbc4f6ec6156401801fc';
 const outputs = contract.decodeOutputs(method, data);
 //outputs:['0xe6cbc4f6ec6156401801fc']
```

##### Contracts
=======
- inputs | object, abi method corresponding parameter. The key of the inputs is the name of the abi method.

Returns

- data | hex string (methodId + parameters), corresponds to the Ethereum TX data

Examples

    const _to = "0x88699e7fee2da0462981a08a15a3b940304cc516";
     const _value = "0xde0b6b3a7640000";
     const data = abiFunction.encodeInputs({_to,_value});
     //data: "0xa9059cbb000000000000000000000000d91a7cb8efc59f485e999f02019bf2947b15ee1d0000000000000000000000000000000000000000000008ac7230489e80000";

decodeEncodedInputs(encodedInputs)

Decode input parameters that have been encoded

Parameter

encodedInputs | hex string

Returns

- inputs | Array

Example

    const data = "0x00000000000000000000000088699e7fee2da0462981a08a15a3b940304cc5160000000000000000000000000000000000000000000000de0b6b3a7640000";
     const inputs = abiFunction.decodeEncodedInputs(data);
     //inputs ['88699e7fee2da0462981a08a15a3b940304cc516','0xde0b6b3a7640000']

decodeOutputs(outputs)

decode abi method and return output values

Parameter

- data | hex string

Returns

- outputs | Array

Example

    const abiMethod =   {
         "constant": true,
         "inputs": [
           {
             "name": "_owner",
             "type": "address"
           }
         ],
         "name": "balanceOf",
         "outputs": [
           {
             "name": "balance",
             "type": "uint256"
           }
         ],
         "payable": false,
         "stateMutability": "view",
         "type": "function"
       };
     const abiFunction = new AbiFunctions(abiMethod);
     const data = '0x000000000000000000000000000000000000000000e6cbc4f6ec6156401801fc';
     const outputs = abiFunction.decodeOutputs(data);
     //outputs:['0xe6cbc4f6ec6156401801fc']

Contract

Creation Method

●      abi contract abi

Example

    const abi = [
       {
         "constant": true,
         "inputs": [],
         "name": "name",
         "outputs": [
           {
             "name": "",
             "type": "string"
           }
         ],
         "payable": false,
         "stateMutability": "view",
         "type": "function"
       },
       {
         "constant": false,
         "inputs": [
           {
             "name": "_spender",
             "type": "address"
           },
           {
             "name": "_value",
             "type": "uint256"
           }
         ],
         "name": "approve",
         "outputs": [
           {
             "name": "",
             "type": "bool"
           }
         ],
         "payable": false,
         "stateMutability": "nonpayable",
         "type": "function"
       }];
       const contract = new Contract(abi);

encodeInputs(method, inputs)

This method specifies that the inputs must be encoded

Parameter

- Method | string, if there is no method with the same methodName in the abi, it can be called methodName. Otherwise, the argument will pass on this type of methodName + methodId.

Returns

- data | hex string

Example

    const method='transfer' //(transfer(address,uint256) | '0xa9059cbb')
      const _to = "0x88699e7fee2da0462981a08a15a3b940304cc516";
      const _value = "0xde0b6b3a7640000";
      const data = contract.encodeInputs(method,{_to,_value})
      //data:"0xa9059cbb000000000000000000000000d91a7cb8efc59f485e999f02019bf2947b15ee1d0000000000000000000000000000000000000000000008ac7230489e80000"

decodeEncodeInputs(data)

Decode the encoded input parameter data of the specified method.

Parameters

- data | hex string (methodId + parameters)

Returns

- inputs | Array

Example

    const data = "0xa9059cbb000000000000000000000000d91a7cb8efc59f485e999f02019bf2947b15ee1d0000000000000000000000000000000000000000000008ac7230489e80000"；
     const inputs = contract.decodeEncodeInputs(data);
     //inputs:['88699e7fee2da0462981a08a15a3b940304cc516','0xde0b6b3a7640000']

decodeOutputs(method, data)

Decode the output data of the specified method

Parameters

- Method | string, if there is no method with the same methodName in the abi, it can be called methodName. Otherwise, you should pass the methodName + inputs type or methodId.

Returns

- outputs | Array

Example

    const method = 'balanceOf'
     const data = '0x000000000000000000000000000000000000000000e6cbc4f6ec6156401801fc';
     const outputs = contract.decodeOutputs(method, data);
     //outputs:['0xe6cbc4f6ec6156401801fc']

Contracts
>>>>>>> 68a1deb0

Multiple access to Loopring protocol’s commonly used contracts. Including ERC-20, WETH, AirdropContract, and Loopring Protocol.

LoopringProtocol captures the encodECancelOrder and the encodeSubmitRing

<<<<<<< HEAD
##### encodeCancelOrder(signedOrder, amount)

There is a specified number of orders that can be assigned at once. If the amount exceeds the order availability, the order is marked as complete cancellation.

##### Parameters
=======
encodeCancelOrder(signedOrder, amount)

There is a specified number of orders that can be assigned at once. If the amount exceeds the order availability, the order is marked as complete cancellation.

Parameters
>>>>>>> 68a1deb0

- signedOrder
  - protocol | address, here is an example version 1.5.1 protocol address: 0x8d8812b72d1e4ffCeC158D25f56748b7d67c1e78
  - delegate | address, the Loopring protocol authorization address, here is an example version 1.5.1 address: 0x17233e07c67d086464fD408148c3ABB56245FA64
<<<<<<< HEAD
  -  owner | address, the address of the ordering user
  - tokenS | address, the contract address that is selling currency 
  - tokenB | address, the contract address that is buying currency 
  - authAddr | address, randomly generated account address
  -  authPriavteKey | privatekey, randomly generated privatekey corresponding to the account
  -  validSince | hex string, the order effective time, timestamp in seconds
  - validUntil | hex string, the order expiration time, timestamp in seconds
  -  amountB | hex string, the amount of tokenB to buy (here in units of the smallest unit)
  - amountS | hex string, the amount of tokenS to sell (here in units of the smallest unit)
  - walletAddress | address, address of the wallet that receives the tokens from an order
  - buyNoMoreThanAmountB | bool, true if amountB is greater than tokenB
  -  lrcFee | hex string, orders fully match the maximum amount of fees that need to be paid. (Here the unit of LRC is the smallest unit)
  - marginSplitPercentage | number(0–100), the proportion of funds used to pay for the reconciliation
  - r | hex string
  - s | hex string
  -  v | number
  - powNonce | number, a random number that satisfies the degree of difficulty

- amount | number, the quantity to be cancelled is defaulted to the full quantity of the order

#### Returns

- data | hex string

##### Example

```javascript
const signedOrder = {
   "delegateAddress": "0x17233e07c67d086464fD408148c3ABB56245FA64",
   "protocol": "0x8d8812b72d1e4ffCeC158D25f56748b7d67c1e78",
   "owner": "0xb94065482ad64d4c2b9252358d746b39e820a582",
   "tokenB": "0xc02aaa39b223fe8d0a0e5c4f27ead9083c756cc2",
   "tokenS": "0xEF68e7C694F40c8202821eDF525dE3782458639f",
   "amountB": "0x429d069189e0000",
   "amountS": "0xad78ebc5ac6200000",
   "lrcFee": "0x928ca80cfc20000",
   "validSince": "0x5b038122",
   "validUntil": "0x5b04d2a2",
   "marginSplitPercentage": 50,
   "buyNoMoreThanAmountB": false,
   "walletAddress": "0xb94065482ad64d4c2b9252358d746b39e820a582",
   "authAddr": "0x5b98dac691be2f2882bfb79067ee50c221d20203",
   "authPrivateKey": "89fb80ba23d355686ff0b2093100af2d6a2ec071fe98c33252878caeab738e37",
   "v": 28,
   "r": "0xbdf3c5bdeeadbddc0995d7fb51471e2166774c8ad5ed9cc315635985c190e573",
   "s": "0x4ab135ff654c3f5e87183865175b6180e342565525eefc56bf2a0d5d5c564a73",
   "powNonce": 100
 };
 const data = LoopringProtocol.encodeCancelOrder(signedOrder);
 //data : 
 "0x8c59f7ca000000000000000000000000b94065482ad64d4c2b9252358d746b39e820a582000000000000000000000000ef68e7c694f40c8202821edf525de3782458639f000000000000000000000000c02aaa39b223fe8d0a0e5c4f27ead9083c756cc2000000000000000000000000b94065482ad64d4c2b9252358d746b39e820a5820000000000000000000000005b98dac691be2f2882bfb79067ee50c221d2020300000000000000000000000000000000000000000000000ad78ebc5ac62000000000000000000000000000000000000000000000000000000429d069189e0000000000000000000000000000000000000000000000000000000000005b038122000000000000000000000000000000000000000000000000000000005b04d2a20000000000000000000000000000000000000000000000000928ca80cfc2000000000000000000000000000000000000000000000000000ad78ebc5ac620000000000000000000000000000000000000000000000000000000000000000000000000000000000000000000000000000000000000000000000000000000000032000000000000000000000000000000000000000000000000000000000000001cbdf3c5bdeeadbddc0995d7fb51471e2166774c8ad5ed9cc315635985c190e5734ab135ff654c3f5e87183865175b6180e342565525eefc56bf2a0d5d5c564a73"
```

##### encodeSubmitRing(orders,feeRecipient, feeSelections)

##### Parameters

- orders | order

- feeRecipient | address

- feeSelections 0 |1 (0 means select sub-run, 1 means select lrcFee, the default is 1)

##### Returns

-  data | hex string

##### ETH

Implement part of the Ethereum jsonrpc interface

##### **Creation Method**

##### Parameters

- host | string

##### **Example**

```javascript
const host = 'localhost:8545';
const ethNode = new Eth(host);
```

##### getTransactionCount({address,tag})

Get the transactionCount at the specified address

For details, reference: [Ethereum Jsonrpc eth_getTransactionCount interface](https://github.com/ethereum/wiki/wiki/JSON-RPC#eth_gettransactioncount)

##### sendRawTransaction(signTx)

Send signature transactions to Ethereum nodes

For details, reference: [Ethereum JSON-RPC eth_sendRawTransaction interface](https://github.com/ethereum/wiki/wiki/JSON-RPC#eth_sendrawtransaction)

##### getGasPrice()

Get the average gas price of the Ethereum network

For details, reference: [Ethereum JSON-RPC eth_gasPrice interface](https://github.com/ethereum/wiki/wiki/JSON-RPC#eth_gasprice)

##### getAccountBalance({address,tag})

Get the Ethereum balance for the specified address

For details, reference: [Ethereum JSON-RPC eth_getBalance interface](https://github.com/ethereum/wiki/wiki/JSON-RPC#eth_getbalance)

##### getTransactionByhash(hash)

Get the transaction details for the specified hash

For details, reference: [Ethereum JSON-RPC eth_getTransactionByHash interface](https://github.com/ethereum/wiki/wiki/JSON-RPC#eth_gettransactionbyhash)

##### call({tx,tag})

Simulate a tx

For details, reference: [Ethereum JSON-RPC eth_call interface](https://github.com/ethereum/wiki/wiki/JSON-RPC#eth_call)

### Relay

Implement Loopring Relay's JSON-RPC interface and Socket interface. See the Loopring Relay interface for more details. [Loopring Relay Documents](https://github.com/Loopring/relay/blob/wallet_v2/LOOPRING_RELAY_API_SPEC_V2.md)

##### Creation Method

##### Parameters

- host Loopring Relay host

##### Account

Implement the relevant JSON-RPC interface of the Loopring Relay.

##### getBalance({delegateAddress, owner})

Get the account balance of the specified owner and the authorized value of the Loopring address delegateAddress.

For details, reference: [Loopring Relay getBalance interface](https://github.com/Loopring/relay-cluster/blob/master/LOOPRING_RELAY_API_SPEC_V2.md#loopring_getbalance)

##### **Example**

```javascript
const owner = "0x88699e7fee2da0462981a08a15a3b940304cc516";
 const delegataAddress = "0x17233e07c67d086464fD408148c3ABB56245FA64";
 const response = relay.account.getBalance({owner,delegataAddress});
```

##### register(owner)

Registers the specified owner address to therelay. After registration, relay will analyze the Ethereum txs that stores the address.

For details, reference: [Loopring Relay register interface](https://github.com/Loopring/relay-cluster/blob/master/LOOPRING_RELAY_API_SPEC_V2.md#loopring_unlockwallet)

##### notifyTransactionSubmitted({txHash, rawTx, from})

Informs the Ethereum tx that the Relay has sent. The Relay will track the state of tx.

For details, reference: [Loopring Relay notifyTransactionSubmitted interface](https://github.com/Loopring/relay-cluster/blob/master/LOOPRING_RELAY_API_SPEC_V2.md#loopring_notifytransactionsubmitted)

##### getTransactions({owner, status, txHash, pageIndex, pageSize})

Get the Ethereum txs for the specified owner

For details, reference: [Loopring Relay getTransactions interface](https://github.com/Loopring/relay-cluster/blob/master/LOOPRING_RELAY_API_SPEC_V2.md#loopring_gettransactions)

##### getFrozenLrcFee(owner)

The sum of the LRC Fee required to obtain a valid order for the specified Owner.

For details, reference: [Loopring Relay getFrozenLrcFee interface](https://github.com/Loopring/relay-cluster/blob/master/LOOPRING_RELAY_API_SPEC_V2.md#loopring_getgetfrozenlrcfee)

##### getPortfolio(owner)

Get the specified owner address of the portfolio

For details, reference: [Loopring Relay getPortfolio interface](https://github.com/Loopring/relay-cluster/blob/master/LOOPRING_RELAY_API_SPEC_V2.md#loopring_getportfolio)

##### Market

Implement Loopring Relay Market related JSON-RPC interface

##### getPriceQuote(currency)

Get the price of the specified Currency for all tokens supported by the Relay

For details, reference: [Loopring Relay getPriceQuote interface](https://github.com/Loopring/relay-cluster/blob/master/LOOPRING_RELAY_API_SPEC_V2.md#loopring_getpricequote)

##### getSupportedMarket()

Get all the markets supported by the Relay

For details, reference: [Loopring Relay getSupportedMarket inteface](https://github.com/Loopring/relay-cluster/blob/master/LOOPRING_RELAY_API_SPEC_V2.md#loopring_getsupportedmarket)

##### getSupportedTokens()

Get all tokens supported by the Relay

For details, reference: [Loopring Relay getSupportedTokens interface](https://github.com/Loopring/relay-cluster/blob/master/LOOPRING_RELAY_API_SPEC_V2.md#loopring_getsupportedtokens)

##### getDepth(filter)

Get the depth of the market

For details, reference: [Loopring Relay getDepth interface](https://github.com/Loopring/relay-cluster/blob/master/LOOPRING_RELAY_API_SPEC_V2.md#loopring_getdepth)

##### getTicker()

Get 24-hour combined trade statistics for all Loopring markets

For details, reference: [Loopring Relay getTicker interface](https://github.com/Loopring/relay-cluster/blob/master/LOOPRING_RELAY_API_SPEC_V2.md#loopring_getticker)

##### getTickers(market)

Get statistics on the 24-hour merger of multiple exchanges destined for the market

For details, reference: [Loopring Relay getTickers](https://github.com/Loopring/relay-cluster/blob/master/LOOPRING_RELAY_API_SPEC_V2.md#loopring_gettickers)

##### getTrend({market, interval})

Obtain trend information such as price changes for specific markets at multiple specified exchanges

For details, reference: [Loopring Relay getTrend interface](https://github.com/Loopring/relay-cluster/blob/master/LOOPRING_RELAY_API_SPEC_V2.md#loopring_gettrend)

##### Order

Implement Loopring Relay

##### getOrders(filter)

Get a Loopring order list

For details, reference: [Loopring Relay getOrders interface](https://github.com/Loopring/relay-cluster/blob/master/LOOPRING_RELAY_API_SPEC_V2.md#loopring_getorders)

##### getCutoff({address, delegateAddress, blockNumber})

Get the destined address and the cutoff timestamp of the delegateAddress of the corresponding loopring. Orders before the corresponding cutoff time will be cancelled.

For details, reference: [Loopring Relay getCutoff interface](https://github.com/Loopring/relay-cluster/blob/master/LOOPRING_RELAY_API_SPEC_V2.md#loopring_getcutoff)

##### placeOrder(order)

Submit Order to the Loopring Relay

For details, reference: [Loopring Relay placeOrder interface](https://github.com/Loopring/relay-cluster/blob/master/LOOPRING_RELAY_API_SPEC_V2.md#loopring_submitorder)

##### getOrderHash(order)

Calculate orderHash

##### Ring

Implementing the Loopring Relay JSON-RPC interface

##### getRings(fiter)

Get a ring that has been matched

For details, reference: [Loopring Relay getRings interface](https://github.com/Loopring/relay-cluster/blob/master/LOOPRING_RELAY_API_SPEC_V2.md#loopring_getringmined)

##### getRingMinedDetail({ringIndex, protocolAddress})

Get ring details

For details, reference: [Loopring Relay getRingMinedDetail interface](https://github.com/Loopring/relay-cluster/blob/master/LOOPRING_RELAY_API_SPEC_V2.md#loopring_getRingMinedDetail)

##### getFills(filter)

Get order match history

For details, reference: [Loopring Relay getFills interface ](https://github.com/Loopring/relay-cluster/blob/master/LOOPRING_RELAY_API_SPEC_V2.md#loopring_getfills)

##### socket

The Loopring Relay implements Web Sockets using socket.io. See the Loopring Relay socket event list for details: [Loopring Relay socket interface](https://github.com/Loopring/relay-cluster/blob/master/LOOPRING_RELAY_API_SPEC_V2.md)

##### Creation Method

Connect to the socket server for the specified url. For details, reference: [socket.io_client api documents](https://github.com/socketio/socket.io-client/blob/master/docs/API.md#iourl-options)

##### Parameters

- url string

- options object (Optional)

##### **Example**

```javascript
const url = 'ws://relay.loopring'
 const options= {transports: ['websocket']};
 const socket = new Socket(url,options)
```

##### emit (event, options)

Send a message to the relay, then start monitoring the specified event or update the conditions of the specified event

##### Parameters

- event string

- options string(json) event, the parameters

##### **Example**

```javascript
const event = 'portfolio_req';
const options = '{"owner" : "0x847983c3a34afa192cfee860698584c030f4c9db1"}';
socket.emit(event,options)
```

##### on(event,handle)

Focus on the data of the specified event

##### Parameters

- event string
-  handle function, processing data returned

##### Example

```javascript
const event = "portfolio_res"
 const handle = (data)=> {console.log(data)}
 socket.on(event,handle);
```

##### close()

Manually disconnect the socket connection

##### Example

```javascript
socket.close()
```
=======
  - owner | address, the address of the ordering user
  - tokenS | address, the contract address that is selling currency 
  - tokenB | address, the contract address that is buying currency 
  - authAddr | address, randomly generated account address
  - authPriavteKey | privatekey, randomly generated privatekey corresponding to the account
  - validSince | hex string, the order effective time, timestamp in seconds
  - validUntil | hex string, the order expiration time, timestamp in seconds
  - amountB | hex string, the amount of tokenB to buy (here in units of the smallest unit)
  - amountS | hex string, the amount of tokenS to sell (here in units of the smallest unit)
  - walletAddress | address, address of the wallet that receives the tokens from an order
  - buyNoMoreThanAmountB | bool, true if amountB is greater than tokenB
  - lrcFee | hex string, orders fully match the maximum amount of fees that need to be paid. (Here the unit of LRC is the smallest unit)
  - marginSplitPercentage | number(0–100), the proportion of funds used to pay for the reconciliation
  - r | hex string
  - s | hex string
  - v | number
  - powNonce | number, a random number that satisfies the degree of difficulty
- amount | number, the quantity to be cancelled is defaulted to the full quantity of the order

Returns

- data | hex string

Example

    const signedOrder = {
       "delegateAddress": "0x17233e07c67d086464fD408148c3ABB56245FA64",
       "protocol": "0x8d8812b72d1e4ffCeC158D25f56748b7d67c1e78",
       "owner": "0xb94065482ad64d4c2b9252358d746b39e820a582",
       "tokenB": "0xc02aaa39b223fe8d0a0e5c4f27ead9083c756cc2",
       "tokenS": "0xEF68e7C694F40c8202821eDF525dE3782458639f",
       "amountB": "0x429d069189e0000",
       "amountS": "0xad78ebc5ac6200000",
       "lrcFee": "0x928ca80cfc20000",
       "validSince": "0x5b038122",
       "validUntil": "0x5b04d2a2",
       "marginSplitPercentage": 50,
       "buyNoMoreThanAmountB": false,
       "walletAddress": "0xb94065482ad64d4c2b9252358d746b39e820a582",
       "authAddr": "0x5b98dac691be2f2882bfb79067ee50c221d20203",
       "authPrivateKey": "89fb80ba23d355686ff0b2093100af2d6a2ec071fe98c33252878caeab738e37",
       "v": 28,
       "r": "0xbdf3c5bdeeadbddc0995d7fb51471e2166774c8ad5ed9cc315635985c190e573",
       "s": "0x4ab135ff654c3f5e87183865175b6180e342565525eefc56bf2a0d5d5c564a73",
       "powNonce": 100
     };
     const data = LoopringProtocol.encodeCancelOrder(signedOrder);
     //data : 
     "0x8c59f7ca000000000000000000000000b94065482ad64d4c2b9252358d746b39e820a582000000000000000000000000ef68e7c694f40c8202821edf525de3782458639f000000000000000000000000c02aaa39b223fe8d0a0e5c4f27ead9083c756cc2000000000000000000000000b94065482ad64d4c2b9252358d746b39e820a5820000000000000000000000005b98dac691be2f2882bfb79067ee50c221d2020300000000000000000000000000000000000000000000000ad78ebc5ac62000000000000000000000000000000000000000000000000000000429d069189e0000000000000000000000000000000000000000000000000000000000005b038122000000000000000000000000000000000000000000000000000000005b04d2a20000000000000000000000000000000000000000000000000928ca80cfc2000000000000000000000000000000000000000000000000000ad78ebc5ac620000000000000000000000000000000000000000000000000000000000000000000000000000000000000000000000000000000000000000000000000000000000032000000000000000000000000000000000000000000000000000000000000001cbdf3c5bdeeadbddc0995d7fb51471e2166774c8ad5ed9cc315635985c190e5734ab135ff654c3f5e87183865175b6180e342565525eefc56bf2a0d5d5c564a73"

encodeSubmitRing(orders,feeRecipient, feeSelections)

Parameters

- orders | order
- feeRecipient | address
- feeSelections 0 |1 (0 means select sub-run, 1 means select lrcFee, the default is 1)

Returns

- data | hex string

ETH

Implement part of the Ethereum jsonrpc interface

Creation Method

Parameters

- host | string

Example

    const host = 'localhost:8545';
    const ethNode = new Eth(host);

getTransactionCount({address,tag})

Get the transactionCount at the specified address

For details, reference: Ethereum Jsonrpc eth_getTransactionCount interface

sendRawTransaction(signTx)

Send signature transactions to Ethereum nodes

For details, reference: Ethereum JSON-RPC eth_sendRawTransaction interface

getGasPrice()

Get the average gas price of the Ethereum network

For details, reference: Ethereum JSON-RPC eth_gasPrice interface

getAccountBalance({address,tag})

Get the Ethereum balance for the specified address

For details, reference: Ethereum JSON-RPC eth_getBalance interface

getTransactionByhash(hash)

Get the transaction details for the specified hash

For details, reference: Ethereum JSON-RPC eth_getTransactionByHash interface

call({tx,tag})

Simulate a tx

For details, reference: Ethereum JSON-RPC eth_call interface

Relay

Implement Loopring Relay's JSON-RPC interface and Socket interface. See the Loopring Relay interface for more details. Loopring Relay Documents

Creation Method

Parameters

- host Loopring Relay host

Account

Implement the relevant JSON-RPC interface of the Loopring Relay.

getBalance({delegateAddress, owner})

Get the account balance of the specified owner and the authorized value of the Loopring address delegateAddress.

For details, reference: Loopring Relay getBalance interface

Example

    const owner = "0x88699e7fee2da0462981a08a15a3b940304cc516";
     const delegataAddress = "0x17233e07c67d086464fD408148c3ABB56245FA64";
     const response = relay.account.getBalance({owner,delegataAddress});

register(owner)

Registers the specified owner address to therelay. After registration, relay will analyze the Ethereum txs that stores the address.

For details, reference: Loopring Relay register interface

notifyTransactionSubmitted({txHash, rawTx, from})

Informs the Ethereum tx that the Relay has sent. The Relay will track the state of tx.

For details, reference: Loopring Relay notifyTransactionSubmitted interface

getTransactions({owner, status, txHash, pageIndex, pageSize})

Get the Ethereum txs for the specified owner

For details, reference: Loopring Relay getTransactions interface

getFrozenLrcFee(owner)

The sum of the LRC Fee required to obtain a valid order for the specified Owner.

For details, reference: Loopring Relay getFrozenLrcFee interface

getPortfolio(owner)

Get the specified owner address of the portfolio

For details, reference: Loopring Relay getPortfolio interface

Market

Implement Loopring Relay Market related JSON-RPC interface

getPriceQuote(currency)

Get the price of the specified Currency for all tokens supported by the Relay

For details, reference: Loopring Relay getPriceQuote interface

getSupportedMarket()

Get all the markets supported by the Relay

For details, reference: Loopring Relay getSupportedMarket inteface

getSupportedTokens()

Get all tokens supported by the Relay

For details, reference: Loopring Relay getSupportedTokens interface

getDepth(filter)

Get the depth of the market

For details, reference: Loopring Relay getDepth interface

getTicker()

Get 24-hour combined trade statistics for all Loopring markets

For details, reference: Loopring Relay getTicker interface

getTickers(market)

Get statistics on the 24-hour merger of multiple exchanges destined for the market

For details, reference: Loopring Relay getTickers

getTrend({market, interval})

Obtain trend information such as price changes for specific markets at multiple specified exchanges

For details, reference: Loopring Relay getTrend interface

Order

Implement Loopring Relay

getOrders(filter)

Get a Loopring order list

For details, reference: Loopring Relay getOrders interface

getCutoff({address, delegateAddress, blockNumber})

Get the destined address and the cutoff timestamp of the delegateAddress of the corresponding loopring. Orders before the corresponding cutoff time will be cancelled.

For details, reference: Loopring Relay getCutoff interface

placeOrder(order)

Submit Order to the Loopring Relay

For details, reference: Loopring Relay placeOrder interface

getOrderHash(order)

Calculate orderHash

Ring

Implementing the Loopring Relay JSON-RPC interface

getRings(fiter)

Get a ring that has been matched

For details, reference: Loopring Relay getRings interface

getRingMinedDetail({ringIndex, protocolAddress})

Get ring details

For details, reference: Loopring Relay getRingMinedDetail interface

getFills(filter)

Get order match history

For details, reference: Loopring Relay getFills interface 

socket

The Loopring Relay implements Web Sockets using socket.io. See the Loopring Relay socket event list for details: Loopring Relay socket interface

Creation Method

Connect to the socket server for the specified url. For details, reference: socket.io_client api documents

Parameters

- url string
- options object (Optional)

Example

    const url = 'ws://relay.loopring'
     const options= {transports: ['websocket']};
     const socket = new Socket(url,options)

emit (event, options)

Send a message to the relay, then start monitoring the specified event or update the conditions of the specified event

Parameters

- event string
- options string(json) event, the parameters

Example

    const event = 'portfolio_req';
    const options = '{"owner" : "0x847983c3a34afa192cfee860698584c030f4c9db1"}';
    socket.emit(event,options)

on(event,handle)

Focus on the data of the specified event

Parameters

- event string
- handle function, processing data returned

Example

    const event = "portfolio_res"
     const handle = (data)=> {console.log(data)}
     socket.on(event,handle);

close()

Manually disconnect the socket connection

Example

    socket.close()

 
>>>>>>> 68a1deb0
<|MERGE_RESOLUTION|>--- conflicted
+++ resolved
@@ -1,87 +1,12 @@
-<<<<<<< HEAD
-# Loopring.js English Developer’s Documentation
-
-=======
 ## Documents in Other Languages
 
 - [中文文档（Chinese）](chinese)
 
 ## About
->>>>>>> 68a1deb0
 This developer documentation introduces the use of loopring.js to access Loopring’s Protocol. The Document consists of two sections: Ethereum and the Relay.
 
 The Ethereum section focuses on the functionality of the wallet. The wallet functions include: the creation of Ethereum accounts, unlocking of private keys, unlocking and generation of mnemonics, unlocking and generation of keystores, access to MetaMask, and access to hardware wallets such as Trezor and Ledger. Signatures of Ethereum transactions can be realized. In the creation of Ethereum contracts, the following functions are done: the signing of the information, the signing of Loopring orders, and an analyses of the abi function and abi information. Also, this section includes some Ethereum JSON-RPC interfaces, including eth_getTransactionCount，eth_sendRawTransaction, eth_gasPrice, eth_estimateGas, eth_getBalance，eth_getTransactionByHash, eth_call. 
 
-<<<<<<< HEAD
-The Relay section focuses on the access of the Loopring Relay interfaces, including the JSON-RPC and SocketIO interfaces. See the [Loopring Relay](https://github.com/Loopring/relay/blob/wallet_v2/LOOPRING_RELAY_API_SPEC_V2.md) access documentation for details on the specific interfaces. 
-
-
-
-## [DOCUMENTS IN OTHER LANGUAGES](https://loopring.github.io/loopring.js/chinese)
-
-## Browser Usage
-
-loopring.js ships as both a [UMD](https://github.com/umdjs/umd) module and a [CommonJS](https://en.wikipedia.org/wiki/CommonJS) package.
-
-##### UMD Package
-
-Include the following script tag in your HTML:
-
-```javascript
-<script src="../node_modules/loopring/dist/loopring.min.js"></script>
-```
-
- Get each component like so:
-
-```javascript
-window.loopring.common
-window.loopring.ethereum
-window.loopring.relay
-```
-
-##### CommonJS  Package   (babel-polyfill is required)
-
-```javascript
-import loopring from 'loopring.js';
-or
-import {relay} from 'loopring.js';
-or
-const loopring = require('loopring.js');
-```
-
-# Ethereum
-
-### Account
-
-##### path
-
-path is constant used in Loopring wallet,（m/44'/60'/0'/0）
-
-##### privateKeytoAddress(privatekey)
-
-Get the address using the private key
-
-##### Parameters
-
-- privatekey | hex string | Buffer
-
-##### **Returns**
-
--  address
-
-##### Example
-
-```javascript
-const pKey = "07ae9ee56203d29171ce3de536d7742e0af4df5b7f62d298a0445d11e466bf9e";
-privateKeytoAddress(pkey); //address:0x48ff2269e58a373120FFdBBdEE3FBceA854AC30A
-```
-
-##### publicKeytoAddress （publicKey, sanitize)
-
-Get the address using the public key
-
-##### Parameters
-=======
 The Relay section focuses on the access of the Loopring Relay interfaces, including the JSON-RPC and SocketIO interfaces. See the Loopring Relay access documentation for details on the specific interfaces. 
 
 ## Browser Usage
@@ -138,129 +63,10 @@
 Get the address using the public key
 
 Parameters
->>>>>>> 68a1deb0
 
 - publicKey | hex string | Buffer
 - sanitize | bool, the default is false
 
-<<<<<<< HEAD
-##### Returns
-
-- address
-
-##### **Example**
-
-```javascript
-const publicKey = "0895b915149d15148ac4171f453060d6b53a9ebb694689351df8e3a49c109c7a65374b5c196ce8cc35ff79cb3ce54ea1695704dd5b3cfc6864bd110b62cfd509";
-publicKeytoAddress(publicKey)//address:0x48ff2269e58a373120FFdBBdEE3FBceA854AC30A
-```
-
-##### privateKeytoPublic(privatekey)
-
-Get public key using the private key
-
-##### Parameters
-
-- privateKey | hex string | Buffer
-
-##### Returns
-
-- publickey | hex string, without prefix
-
-##### Example
-
-```javascript
-const privateKey = '07ae9ee56203d29171ce3de536d7742e0af4df5b7f62d298a0445d11e466bf9e';
- const publicKey = privateKeytoPublic(privateKey);
- //publicKey:"0895b915149d15148ac4171f453060d6b53a9ebb694689351df8e3a49c109c7a65374b5c196ce8cc35ff79cb3ce54ea1695704dd5b3cfc6864bd110b62cfd509"
-```
-
-
-
-##### fromMnemonic(mnemonic, dpath, password)
-
-An example account is generated using mnemonics, dpath, and passwords. 
-
-##### Parameters
-
--  mnemonic | string
-- dpath | string
-- password | string - can be empty
-
-##### Returns
-
-- account KeyAccount example
-
-##### Example
-
-```javascript
-const mnemonic = "seven museum glove patrol gain dumb dawn bridge task alone lion check interest hair scare cash sentence diary better kingdom remember nerve sunset move";
- const dpath = "m/44'/60'/0'/0/0";
- const password = "1111111";
- const account =  fromMnemonic(mnemonic,dpath,password);
-```
-
-##### fromKeystore(keystone,password)
-
-Get keyAccount using the keystore and password
-
-##### Parameters
-
--  keystore | string
-- password | string - can be empty, depending on whether the keystore requires a password to unlock it.
-
-##### Returns
-
-- KeyAccount | account 
-
-##### Example
-
-```javascript
-const keystore = "{"version":3,"id":"e603b01d-9aa9-4ddf-a165-1b21630237a5","address":"2131b0816b3ef8fe2d120e32b20d15c866e6b4c1","Crypto":{"ciphertext":"7e0c30a985cf29493486acaf86259a2cb0eb45befb367ab59a0baa7738adf49e","cipherparams":{"iv":"54bbb6e77719a13c3fc2072bb88a708c"},"cipher":"aes-128-ctr","kdf":"scrypt","kdfparams":{"dklen":32,"salt":"50c31e2a99f231b09201494cac1cf0943246edcc6864a91cc931563cd11eb0ce","n":1024,"r":8,"p":1},"mac":"13d3566174d20d93d2fb447167c21a127190d4b9b4843fe7cbebeb6054639a4f"}}";
- const password = "1111111";
- const account =  fromKeystore(keystore,password);
-```
-
-##### fromPrivateKey(privateKey)
-
-Get the keyAccount using the privateKey
-
-##### Parameters
-
--  privateKey | hex string | Buffer
-
-##### Returns
-
-- KeyAccount | account
-
-##### Example
-
-```javascript
-const privateKey = "07ae9ee56203d29171ce3de536d7742e0af4df5b7f62d298a0445d11e466bf9e";
- const account = fromPrivateKey(privateKey);
-```
-
-##### createMnemonic()
-
-Generate a set of 24 English word mnemonics
-
-##### Returns
-
-- mnemonic string
-
-##### Example
-
-```javascript
-const mnemonic = createMnemonic();
- // mnemonic: "seven museum glove patrol gain dumb dawn bridge task alone lion check interest hair scare cash sentence diary better kingdom remember nerve sunset move"
-```
-
-##### getAddresses({publicKey, chainCode, pageSize, pageNum})
-
-Get the specified address using the publicKey, chainCode, and pageSize number.
-
-##### Parameters
-=======
 Returns
 
 - address
@@ -365,39 +171,12 @@
 Get the specified address using the publicKey, chainCode, and pageSize number.
 
 Parameters
->>>>>>> 68a1deb0
 
 - publicKey | hex string | Buffer
 - chainCode | hex string | Buffer
 - pageSize | number
 - pageNum | number
 
-<<<<<<< HEAD
-##### Returns
-
-- Address[pageSize]
-
-##### Example
-
-```javascript
-const publicKey = "029a29b250b48fb317b81717d405f8fcf54a6bcd25d5a4f9e446db01d14c84bf9d";
- const chainCode = "9bc5b6e72a92ba96f97f7b16296268c1c5b06a1ddaa22a4d821986a06b2ae16e";
- const pageSize = 5;
- const pageNum=0;
- const addresses = getAddresses({publicKey, chainCode, pageSize, pageNum});
- //addresses:["0xc57bb1cd690e7483ee2d2b4ecee060145a33fa3c","0x7d0749db3013f6e4c949d7810630aebe0e2e8756","0x7a9bbf63e8cc2bd7dba83884b6ed2d1e2e764409","0xef803e1d485fe9ae9ea6308d5c5d874cc011ac9a","0xfdffa0f9d72f7766b204bb8d6166990548419d96"]
-```
-
-#### Account
-
-This account type implements the sendTransaction method.
-
-##### sendTransaction（host，{signTx})
-
-Send Ethereum transactions
-
-##### Parameters
-=======
 Returns
 
 - Address[pageSize]
@@ -420,167 +199,10 @@
 Send Ethereum transactions
 
 Parameters
->>>>>>> 68a1deb0
 
 - host url
 - signTx, which is the serialized signature on an Ethereum transaction
 
-<<<<<<< HEAD
-##### Returns
-
-- txHash
-
-##### Example
-
-```javascript
-const host = 'localhost:8545';
- const signTx="0xd46e8dd67c5d32be8d46e8dd67c5d32be8058bb8eb970870f072445675058bb8eb970870f072445675";
- const response = await sendTransaction(host,{signTx});
- //response 
- {
-   "id":1,
-   "jsonrpc": "2.0",
-   "result": "0xe670ec64341771606e55d6b4ca35a1a6b75ee3d5145a99d05921026d1527331"
- }
-```
-
-#### KeyAccount
-
-The class, which extends the Account class, implements the toV3Keystore, getPublicKey, getAddress, sign, signMessage, signEthereumTx, and signOrder methods based on the Account.
-
-##### Creation Method
-
-##### Parameters
-
-- privateKey | hex string | Buffer
-
-##### Example
-
-```javascript
-const privateKey = '07ae9ee56203d29171ce3de536d7742e0af4df5b7f62d298a0445d11e466bf9e';
- const account = new KeyAccount(privateKey);
-```
-
-##### getAddress()
-
-Get the address of the account
-
-##### Returns
-
-- address
-
-##### Example
-
-```javascript
-account.getAddress();//address:0x48ff2269e58a373120FFdBBdEE3FBceA854AC30A
-```
-
-##### getPublicKey()
-
-Get the publicKey of the account
-
-##### Returns
-
-- publicKey | hex string
-
-##### Example
-
-```javascript
-const publicKey = account.getPublicKey();
- //publicKey:"0895b915149d15148ac4171f453060d6b53a9ebb694689351df8e3a49c109c7a65374b5c196ce8cc35ff79cb3ce54ea1695704dd5b3cfc6864bd110b62cfd509"
-```
-
-##### toV3Keystore(password)
-
-The Json Keystore is converted to v3
-
-##### Parameters
-
-- password | string
-
-##### Returns
-
-- keystore | object
-
-##### Example
-
-```javascript
-const keystore = account.toV3Keystore('123456789');
- //keystore:{ version: 3,
-   id: '2f76ed18-76dd-4186-90c6-c95c71fcff09',
-   address: '48ff2269e58a373120ffdbbdee3fbcea854ac30a',
-   crypto: 
-    { ciphertext: 'ad086c4b4bed193ae4ed2103160829c5c64027b2258110bae86d78be18905463',
-      cipherparams: { iv: '32dd303feab25da5e612ffa3676c946f' },
-      cipher: 'aes-128-ctr',
-      kdf: 'scrypt',
-      kdfparams: 
-       { dklen: 32,
-         salt: '765aa6c750c0a511da0184e9914484a7293a63f5e5817b57ce9bef8ef559b8df',
-         n: 262144,
-         r: 8,
-         p: 1 },
-      mac: '33fb274ba8eb91674f0e5957e86784358cf65d9593c4b1e55333299a94249565' } }
-```
-
-##### sign(hash)
-
-Sign the hash
-
-##### Parameters
-
-- hash | Buffer
-
-##### Returns
-
-- sig {r, s, v}
-  -  r | hex string
-  - s | hex string
-  -  v | number
-
-##### Example
-
-```javascript
-const hash = toBuffer('loopring');
- const sig = account.sign(hash);
- /sig :{ r: '0x87b7472c6116f5fd931b05f7b57c8b87192eb006f0e1376d997e68629d66bde7',
-   s: '0x501f9eb08cde1a241595afd91e14d53568365d0124b72cc18fefd2b8ea1223ac',
-   v: 28 }
-```
-
-##### signMessage(message)
-
-Signing the Message automatically adds Ethereum-defined prefix information: ("\x19Ethereum Signed Message:\n" + len(keccak256(message)).
-
-##### Parameters
-
-- Message | string | Buffer
-
-##### Returns
-
-- sig {r, s, v}
-  -  r | hex string
-  - s | hex string
-  -  v | number
-
-##### Example
-
-```javascript
-const message = 'loopring';
- const sig = account.signMessage(messsage);
- //sig : { r: '0x83a812a468e90106038ba4f409b2702d14e373c40ad377c92935c61d09f12e53',
-   s: '0x666425e6e769c3bf4378408488cd920aeda964d7995dac748529dab396cbaca4',
-   v: 28 }
-```
-
-##### signEthereumTx(rawTx)
-
-Sign the Ethereum transaction to obtain Tx in the form of serialized hexadecimal characters.
-
-##### Parameters
-
--  rawTx 
-=======
 Returns
 
 - txHash
@@ -721,7 +343,6 @@
 Parameters
 
 - rawTx 
->>>>>>> 68a1deb0
   - chainId | number - For example, the chainId of Ethereum is 1 
   - nonce | hex string | Buffer
   - value | hex string | Buffer
@@ -730,45 +351,6 @@
   - gasLimit | hex string | Buffer
   - to | address | Buffer
 
-<<<<<<< HEAD
-##### Returns
-
-- tx | hex string, serialized tx
-
-##### Example
-
-```javascript
-const rawTx = {
-   "gasPrice": "0x4e3b29200",
-   "gasLimit": "0x15f90",
-   "to": "0x88699e7fee2da0462981a08a15a3b940304cc516",
-   "value": "0x56bc75e2d63100000",
-   "data": "",
-   "chainId": 1,
-   "nonce": "0x9b"
- };
- const tx = account.signEthereumTx(rawTx)
- //tx:0xf86f819b8504e3b2920083015f909488699e7fee2da0462981a08a15a3b940304cc51689056bc75e2d631000008025a0d75c34cf2236bf632126f10d9ee8e963bf94623f8ec2dedb59c6d13342dbe3bea0644afdfa9812f494eee21adafc1b268c5b88bc47905880577876a8a293bd9c66
-```
-
-##### signOrder(order)
-
-Sign the Loopring order, and return the signed order back
-
-##### Parameter
-
-- order
-  -  protocol | address, here is an example version 1.5.1 protocol address: 0x8d8812b72d1e4ffCeC158D25f56748b7d67c1e78
-  - delegate | address, the Loopring protocol authorization address, here is an example version 1.5.1 address: 0x17233e07c67d086464fD408148c3ABB56245FA64
-  -  owner | address, the address of the ordering user
-  - tokenS | address, the contract address that is selling currency 
-  - tokenB | address, the contract address that is buying currency 
-  -  authAddr | address, randomly generated account address
-  - authPriavteKey | privatekey, randomly generated privatekey corresponding to the account
-  -  validSince | hex string, the order effective time, timestamp in seconds
-  -  validUntil | hex string, the order expiration time, timestamp in seconds
-  -  amountB | hex string, the amount of tokenB to buy (here in units of the smallest unit)
-=======
 Returns
 
 - tx | hex string, serialized tx
@@ -804,107 +386,10 @@
   - validSince | hex string, the order effective time, timestamp in seconds
   - validUntil | hex string, the order expiration time, timestamp in seconds
   - amountB | hex string, the amount of tokenB to buy (here in units of the smallest unit)
->>>>>>> 68a1deb0
   - amountS | hex string, the amount of tokenS to sell (here in units of the smallest unit)
   - walletAddress | address, address of the wallet that receives the tokens from an order
   - buyNoMoreThanAmountB | bool, true if amountB is greater than tokenB
   - lrcFee | hex string, orders fully match the maximum amount of fees that need to be paid. (Here the unit of LRC is the smallest unit)
-<<<<<<< HEAD
-  -  marginSplitPercentage | number(0–100), the proportion of funds used to pay for the reconciliation
-
-##### Returns
-
-- signedOrder, add the order signature r, s, v to the original order
-
-##### Example
-
-```javascript
-const order = {
-   "delegateAddress": "0x17233e07c67d086464fD408148c3ABB56245FA64",
-   "protocol": "0x8d8812b72d1e4ffCeC158D25f56748b7d67c1e78",
-   "owner": "0xb94065482ad64d4c2b9252358d746b39e820a582",
-   "tokenB": "0xEF68e7C694F40c8202821eDF525dE3782458639f",
-   "tokenS": "0xc02aaa39b223fe8d0a0e5c4f27ead9083c756cc2",
-   "amountB": "0x15af1d78b58c400000",
-   "amountS": "0x4fefa17b7240000",
-   "lrcFee": "0xa8c0ff92d4c0000",
-   "validSince": "0x5af6ce85",
-   "validUntil": "0x5af82005",
-   "marginSplitPercentage": 50,
-   "buyNoMoreThanAmountB": true,
-   "walletAddress": "0xb94065482ad64d4c2b9252358d746b39e820a582",
-   "authAddr": "0xf65bf0b63cf812ab1a979a8e54c070674a849344",
-   "authPrivateKey": "95f373ce0c34872db600017d506b90f7fbbb6433496640228cc7a8e00f27b23e"
- };
- const signedOrder = account.signOrder(order);
- //signedOrder:{
-   "delegateAddress": "0x17233e07c67d086464fD408148c3ABB56245FA64",
-   "protocol": "0x8d8812b72d1e4ffCeC158D25f56748b7d67c1e78",
-   "owner": "0xb94065482ad64d4c2b9252358d746b39e820a582",
-   "tokenB": "0xEF68e7C694F40c8202821eDF525dE3782458639f",
-   "tokenS": "0xc02aaa39b223fe8d0a0e5c4f27ead9083c756cc2",
-   "amountB": "0x15af1d78b58c400000",
-   "amountS": "0x4fefa17b7240000",
-   "lrcFee": "0xa8c0ff92d4c0000",
-   "validSince": "0x5af6ce85",
-   "validUntil": "0x5af82005",
-   "marginSplitPercentage": 50,
-   "buyNoMoreThanAmountB": true,
-   "walletAddress": "0xb94065482ad64d4c2b9252358d746b39e820a582",
-   "authAddr": "0xf65bf0b63cf812ab1a979a8e54c070674a849344",
-   "authPrivateKey": "95f373ce0c34872db600017d506b90f7fbbb6433496640228cc7a8e00f27b23e",
-   "v": 27,
-   "r": "0xb657f82ee339555e622fc60fefd4089c40057bdb6d4976b19de2a88177129ed4",
-   "s": "0x0d4ac4e1fbc05421f59b365f53c229a4b3cb9d75b4e53b7f3f0ffe3cdb85dfde"
- }
-```
-
-#### TrezorAccount
-
-The class, connecting to the TREZOR account, extends the Account class, and implements getAddress, signMessage, and signEthereumTx. TREZOR's signMessage method is different from other account signatures and can only be verified by TREZOR itself. Therefore, TREZOR does not support the signing of a Loopring order, which results in TREZOR users being unable to place orders through TREZOR unless they were unlocked in Loopr by TREZOR mnemonics and placed orders.
-
-##### Creation Method
-
-##### Parameters
-
-- dpath | string
-
-##### Returns
-
-- TrezorAccount | account
-
-##### Example
-
-```javascript
-const dpath = "m/44'/60'/0'/0/0";
-const account = new TrezorAccount(dpath);
-```
-
-##### getAddress()
-
-Get account address
-
-##### Returns
-
-- address | address
-
-##### Example
-
-```javascript
-const address = await account.getAddress();
- //address:0x48ff2269e58a373120FFdBBdEE3FBceA854AC30A
-```
-
-##### signMessage(message)
-
-Signing messages can only be verified by TREZOR
-
-##### Parameters
-
-- message | string
-
-##### Returns
-=======
   - marginSplitPercentage | number(0–100), the proportion of funds used to pay for the reconciliation
 
 Returns
@@ -993,50 +478,10 @@
 - message | string
 
 Returns
->>>>>>> 68a1deb0
 
 - sig
   - r | hex string
   - s | hex string
-<<<<<<< HEAD
-  -  v | number
-
-##### Example
-
-```javascript
-const message = 'loopring';
-const sig = account.signMessage(message);
-//sig:{
-     r:"0xcd2d7bb6ca215d4f7faf637da0db43d2ff6d2be095db0961c94b1e5f364dedc4",
-     s:"0x42d5d8a55dc56e06dee07fbea65949092dd4b98a928de426d60c55d16e045141",
-     v:28
-     }
-```
-
-##### signEthereumTx(rawTx)
-
-See KeyAccount.signEthereumTx
-
-##### Parameters
-
-See KeyAccount.signEthereumTx
-
-##### Returns
-
-See KeyAccount.signEthereumTx
-
-##### Example
-
-See KeyAccount.signEthereumTx
-
-#### LedgerAccount
-
-The class connects the Ledger to the account. The account is expanded to implement the getAddress, signMessage, signEthereumTx, and signOrder. 
-
-##### Creation Method
-
-##### Parameters
-=======
   - v | number
 
 Example
@@ -1072,41 +517,10 @@
 Creation Method
 
 Parameters
->>>>>>> 68a1deb0
 
 - ledger | Ledger, connection example
 - dpath | string
 
-<<<<<<< HEAD
-##### Returns
-
-- LedgerAccount | account
-
-##### getAddress()
-
-Get the account address
-
-##### Returns
-
-- address
-
-##### Example
-
-```javascript
-const address = await account.getAddress();
- //address:0x48ff2269e58a373120FFdBBdEE3FBceA854AC30A
-```
-
-##### signMessage(message)
-
-Signing the message automatically adds Ethereum-defined prefix information ("\x19Ethereum Signed Message:\n" + len(keccak256(message)).
-
-##### Parameters
-
-- message | string
-
-##### Returns
-=======
 Returns
 
 - LedgerAccount | account
@@ -1133,34 +547,10 @@
 - message | string
 
 Returns
->>>>>>> 68a1deb0
 
 - sig {r, s, v}
   - r | hex string
   - s | hex string
-<<<<<<< HEAD
-  -  v | number
-
-##### Example
-
-```javascript
-const message = 'loopring';
-const sig = account.signMessage(messsage);
- //sig : { r: '0x83a812a468e90106038ba4f409b2702d14e373c40ad377c92935c61d09f12e53',
-   s: '0x666425e6e769c3bf4378408488cd920aeda964d7995dac748529dab396cbaca4',
-   v: 28 }
-```
-
-##### signEthereumTx(rawTx)
-
-See KeyAccount.signEthereumTx
-
-##### Parameters
-
-- rawTx
-  - chainId | number - for example, the chainId of the Ethereum main network is 1.
-  -  nonce | hex string
-=======
   - v | number
 
 Example
@@ -1180,85 +570,12 @@
 - rawTx
   - chainId | number - for example, the chainId of the Ethereum main network is 1.
   - nonce | hex string
->>>>>>> 68a1deb0
   - value | hex string
   - data | hex string
   - gasPrice | hex string
   - gasLimit | hex string
   - to address | Buffer
 
-<<<<<<< HEAD
-##### Returns
-
-See KeyAccount.signEthereumTx
-
-##### Example
-
-Reference KeyAccount.signEthereumTx
-
-##### signOrder(order)
-
-Reference KeyAccount.signOrder
-
-##### Parameters
-
-See KeyAccount.signOrder
-
-##### Returns
-
-Reference KeyAccount.signOrder
-
-##### Example
-
-Reference KeyAccount.signOrder
-
-#### MetaMaskAccount
-
-This is an account class that connects the MetaMask wallet to your account. It extends the Account by implementing getAddress, sign, signMessage, signEthereumTx, and signOrder.
-
-##### Creation Method
-
-##### Parameters
-
-- web3 
-
-##### Returns
-
-- account MetaMaskAccount
-
-##### getAddress, sign(hash), signMessage(message), signEthereumTx(rawTx), signOrder(order) See the corresponding method of KeyAccount
-
-​    
-
-### keystore
-
-##### decryptKeystoreToPkey(keystore, password)
-
-Decrypt the private key using the keystore and password
-
-##### Parameters
-
-- keystore string
--  password string
-
-##### Returns
-
-- privatekey Buffer
-
-##### Example
-
-```javascript
-const keystore = "{"version":3,"id":"e603b01d-9aa9-4ddf-a165-1b21630237a5","address":"2131b0816b3ef8fe2d120e32b20d15c866e6b4c1","Crypto":{"ciphertext":"7e0c30a985cf29493486acaf86259a2cb0eb45befb367ab59a0baa7738adf49e","cipherparams":{"iv":"54bbb6e77719a13c3fc2072bb88a708c"},"cipher":"aes-128-ctr","kdf":"scrypt","kdfparams":{"dklen":32,"salt":"50c31e2a99f231b09201494cac1cf0943246edcc6864a91cc931563cd11eb0ce","n":1024,"r":8,"p":1},"mac":"13d3566174d20d93d2fb447167c21a127190d4b9b4843fe7cbebeb6054639a4f"}}";
- const password = "1111111";
- const privatekey =  decryptKeystoreToPkey(keystore,password);
-```
-
-##### pkeyToKeystore(privateKey, password)
-
-Keystore obtained using the privatekey and password
-
-##### Parameters
-=======
 Returns
 
 See KeyAccount.signEthereumTx
@@ -1327,45 +644,10 @@
 Keystore obtained using the privatekey and password
 
 Parameters
->>>>>>> 68a1deb0
 
 - privateKey Buffer
 - password string
 
-<<<<<<< HEAD
-##### Returns
-
-- keystore Object
-
-##### Example
-
-```javascript
-const privateKey = toBuffer('0x07ae9ee56203d29171ce3de536d7742e0af4df5b7f62d298a0445d11e466bf9e')；
- const password = "1111111";
- const keystore = pkeyToKeystore(privateKey,password);
- //keystore:{ version: 3,
-   id: '2f76ed18-76dd-4186-90c6-c95c71fcff09',
-   address: '48ff2269e58a373120ffdbbdee3fbcea854ac30a',
-   crypto: 
-    { ciphertext: 'ad086c4b4bed193ae4ed2103160829c5c64027b2258110bae86d78be18905463',
-      cipherparams: { iv: '32dd303feab25da5e612ffa3676c946f' },
-      cipher: 'aes-128-ctr',
-      kdf: 'scrypt',
-      kdfparams: 
-       { dklen: 32,
-         salt: '765aa6c750c0a511da0184e9914484a7293a63f5e5817b57ce9bef8ef559b8df',
-         n: 262144,
-         r: 8,
-         p: 1 },
-      mac: '33fb274ba8eb91674f0e5957e86784358cf65d9593c4b1e55333299a94249565' } }
-```
-
-##### decryptUtcKeystoreToPkey(keystore, password)
-
-Decrypt the utc-type keystore using the keystore and password to get the privatekey
-
-##### Parameters
-=======
 Returns
 
 - keystore Object
@@ -1396,46 +678,10 @@
 Decrypt the utc-type keystore using the keystore and password to get the privatekey
 
 Parameters
->>>>>>> 68a1deb0
 
 - keystore string
 - password string
 
-<<<<<<< HEAD
-##### Returns
-
-- privatekey Buffer
-
-##### Example
-
-See decryptKeystoreToPkey
-
-##### determineKeystoreType(keystore)
-
-Analyze the keystore to get the keystore type
-
-##### Parameters
-
-- keystore string
-
-##### Returns
-
-- type string
-
-##### **Example**
-
-```javascript
-const keystore = "{"version":3,"id":"e603b01d-9aa9-4ddf-a165-1b21630237a5","address":"2131b0816b3ef8fe2d120e32b20d15c866e6b4c1","Crypto":{"ciphertext":"7e0c30a985cf29493486acaf86259a2cb0eb45befb367ab59a0baa7738adf49e","cipherparams":{"iv":"54bbb6e77719a13c3fc2072bb88a708c"},"cipher":"aes-128-ctr","kdf":"scrypt","kdfparams":{"dklen":32,"salt":"50c31e2a99f231b09201494cac1cf0943246edcc6864a91cc931563cd11eb0ce","n":1024,"r":8,"p":1},"mac":"13d3566174d20d93d2fb447167c21a127190d4b9b4843fe7cbebeb6054639a4f"}}";
- const type = determineKeystoreType(keystore);
- //type:v2-v3-utc
-```
-
-##### decryptPresaleToPrivKey(keystore, password)
-
-Decrypt the presale keystore type using the keystore and password
-
-##### Parameters
-=======
 Returns
 
 - privatekey Buffer
@@ -1467,114 +713,27 @@
 Decrypt the presale keystore type using the keystore and password
 
 Parameters
->>>>>>> 68a1deb0
 
 - keystore string
 - password string
 
-<<<<<<< HEAD
-##### Returns
+Returns
 
 - privatekey Buffer
 
-##### Example
+Example
 
 See decryptKeystoreToPkey
 
-##### decryptMewV1ToPrivKey(keystore, password)
+decryptMewV1ToPrivKey(keystore, password)
 
 Decrypt the v-1-encrypted privatekey using the keystore and password
 
-##### Parameters
-=======
-Returns
-
-- privatekey Buffer
-
-Example
-
-See decryptKeystoreToPkey
-
-decryptMewV1ToPrivKey(keystore, password)
-
-Decrypt the v-1-encrypted privatekey using the keystore and password
-
-Parameters
->>>>>>> 68a1deb0
+Parameters
 
 - keystore string
 - password string
 
-<<<<<<< HEAD
-##### Returns
-
-- privatekey Buffer
-
-##### Example
-
-See decryptKeystoreToPkey
-
-##### isKeystorePassRequired(keystore)
-
-By analyzing the keystore, we determine if the keystore unlocks need a password
-
-##### Parameters
-
-- keystone string
-
-##### Returns
-
-- isPasswordRequired bool
-
-##### Example
-
-```javascript
-const keystore = "{"version":3,"id":"e603b01d-9aa9-4ddf-a165-1b21630237a5","address":"2131b0816b3ef8fe2d120e32b20d15c866e6b4c1","Crypto":{"ciphertext":"7e0c30a985cf29493486acaf86259a2cb0eb45befb367ab59a0baa7738adf49e","cipherparams":{"iv":"54bbb6e77719a13c3fc2072bb88a708c"},"cipher":"aes-128-ctr","kdf":"scrypt","kdfparams":{"dklen":32,"salt":"50c31e2a99f231b09201494cac1cf0943246edcc6864a91cc931563cd11eb0ce","n":1024,"r":8,"p":1},"mac":"13d3566174d20d93d2fb447167c21a127190d4b9b4843fe7cbebeb6054639a4f"}}";
- const isPasswordRequired = isKeystorePassRequired(keystore);
- // true
-```
-
-##### getFileName(address)
-
-Get the keystore file name of the V3 specification
-
-##### Parameters
-
-- address Address
-
-##### Returns
-
-- fileName string
-
-##### Example
-
-```javascript
-const address = "0x48ff2269e58a373120FFdBBdEE3FBceA854AC30A";
- const fileName = getFileName(address);
- //fileName:"UTC--2018-03-07T07-03-45.764Z--48ff2269e58a373120ffdbbdee3fbcea854ac30a.json"
-```
-
-### ledger
-
-##### connect()
-
-Connect Ledger wallet to get a connection.
-
-##### Example
-
-```javascript
-const response = await connect()；
- if(!response.error){
-     const ledger = response.result
- }
-```
-
-##### getXPubKey(dpath,ledgerConnect)
-
-Get the publicKey and chainCode of the specified dpath
-
-##### Parameters
-=======
 Returns
 
 - privatekey Buffer
@@ -1637,41 +796,16 @@
 Get the publicKey and chainCode of the specified dpath
 
 Parameters
->>>>>>> 68a1deb0
 
 - dpath string
 - ledgerConnect Ledger, real connection example
 
-<<<<<<< HEAD
-##### Returns
-=======
-Returns
->>>>>>> 68a1deb0
+Returns
 
 - response
   - publicKey hex string
   - chainCode hex string
 
-<<<<<<< HEAD
-##### Example
-
-```javascript
-const dpath = "m/44'/60'/0'/0";
- const response = await getXPubKey(dpath,ledger)
- if(!response.error){
-    const result = response.result  
- }
- //result:{ "chainCode":"e755d0397636c4ab0a2c8aaf3b624f668d7c01de7afab2628fe498adf1d38c4c",
-   "publicKey": "027b9dca5697352f06f9f696757c5849460fd030322e086419467f9ccf146520bd",
- }
-```
-
-##### signMessage(dpath, message, ledgerConnect)
-
-Sign the specified message
-
-##### Parameters
-=======
 Example
 
     const dpath = "m/44'/60'/0'/0";
@@ -1688,41 +822,18 @@
 Sign the specified message
 
 Parameters
->>>>>>> 68a1deb0
 
 - dpath string
 - message string
 - ledgerConnnect Ledger, connection example
 
-<<<<<<< HEAD
-##### Returns
-=======
-Returns
->>>>>>> 68a1deb0
+Returns
 
 - sig
   - r | hex string
   - s | hex string
   - v | number
 
-<<<<<<< HEAD
-##### Example
-
-```javascript
-const dpath = "m/44'/60'/0'/0";
- const message = 'loopring';
- const sig = await signMessage(dpath,message,ledger);
-```
-
-##### signEthereumTx(dpath, rawTx, ledgerConnect)
-
-Signing the specified rawTx
-
-##### Parameters
-
-- dpath string
--  rawTx object
-=======
 Example
 
     const dpath = "m/44'/60'/0'/0";
@@ -1737,101 +848,10 @@
 
 - dpath string
 - rawTx object
->>>>>>> 68a1deb0
   - chainId number - For example, the chainId of Ethereum main network is 1.
   - nonce hex string
   - value hex string
   - data hex string
-<<<<<<< HEAD
-  -  gasPrice hex string
-  - gasLimit hex string
-  - to address
-
-##### Returns
-
-Reference KeyAccount.signEthereumTx(rawTx)
-
-##### Example
-
-```javascript
-const dpath = "m/44'/60'/0'/0";
- const rawTx = {
-   "gasPrice": "0x4e3b29200",
-   "gasLimit": "0x15f90",
-   "to": "0x88699e7fee2da0462981a08a15a3b940304cc516",
-   "value": "0x56bc75e2d63100000",
-   "data": "",
-   "chainId": 1,
-   "nonce": "0x9b"
- };
- const response = await signEthereumTx(dpath,rawTx,ledger);
- if(!response.error){
-     const signedTx = response.result;
- }
-```
-
-### MetaMask
-
-##### sign(web3, account, hash)
-
-Using MetaMask, the hash is signed with the specified account. MetaMask signs the hash and does not add Ethereum header information.
-
-##### Parameters
-
-- web3
--  account | address
-- hash | string
-
-##### Returns
-
-- sig
-  -  r | hex string
-  - s | hex string
-  - v | number
-
-##### **Example**
-
-```javascript
-const web3 = window.web3 // MetaMask 
- const message = 'loopring';
- const account = '0x48ff2269e58a373120FFdBBdEE3FBceA854AC30A';
- const sig = await sign(web3,account,toBuffer(message))
-```
-
-##### **signMessage(web3,account,message)**
-
-Signing the Message automatically adds Ethereum-defined prefix information ("\x19Ethereum Signed Message:\n" + len(keccak256(message)).
-
-##### Parameters
-
-- web3
-
-- account | address
-
-- hash | string
-
-##### Returns
-
-- sig
-  -  r | hex string
-  -  s | hex string
-  -  v | number
-
-##### **Example**
-
-```javascript
-const message = 'loopring'；
- const web3 = window.web3
- const account = '0x48ff2269e58a373120FFdBBdEE3FBceA854AC30A';
- const sig = await signMessage(web3,account,message)
-```
-
-##### signEthereumTx(web3, account, rawTx)
-
-Sign Ethereum tx, returning signed serialized tx
-
-##### Parameters
-=======
   - gasPrice hex string
   - gasLimit hex string
   - to address
@@ -1912,58 +932,18 @@
 Sign Ethereum tx, returning signed serialized tx
 
 Parameters
->>>>>>> 68a1deb0
 
 - web3
 - account | address
 - rawTx | object
   - chainId | number - for example, the chainId of the Ethereum main network is 1.
-<<<<<<< HEAD
-  -  nonce | hex string
-  -  value | hex string
-=======
   - nonce | hex string
   - value | hex string
->>>>>>> 68a1deb0
   - data | hex string
   - gasPrice | hex string
   - gasLimit | hex string
   - to | address
 
-<<<<<<< HEAD
-##### Returns
-
-Reference KeyAccount.signEthereumTx(rawTx)
-
-##### Example
-
-```javascript
-const web3 = window.web3
- const account = "0x48ff2269e58a373120FFdBBdEE3FBceA854AC30A";
- const rawTx = {
-   "gasPrice": "0x4e3b29200",
-   "gasLimit": "0x15f90",
-   "to": "0x88699e7fee2da0462981a08a15a3b940304cc516",
-   "value": "0x56bc75e2d63100000",
-   "data": "",
-   "chainId": 1,
-   "nonce": "0x9b"
- };
- const response = await signEthereumTx(web3,account,rawTx)
- if(!response.error){
-      const signedTx = response.result;
- }
-```
-
-##### sendTransaction(web3,tx)
-
-Send Ethereum Trading via MetaMask
-
-##### Paramters
-
-- web3
--  tx
-=======
 Returns
 
 Reference KeyAccount.signEthereumTx(rawTx)
@@ -1994,7 +974,6 @@
 
 - web3
 - tx
->>>>>>> 68a1deb0
   - nonce | hex string
   - value | hex string
   - data | hex string
@@ -2002,37 +981,6 @@
   - gasLimit | hex string
   - to | address
 
-<<<<<<< HEAD
-##### Returns
-
-- txHash | hex string
-
-##### Example
-
-```javascript
-const rawTx = {
-   "gasPrice": "0x4e3b29200",
-   "gasLimit": "0x15f90",
-   "to": "0x88699e7fee2da0462981a08a15a3b940304cc516",
-   "value": "0x56bc75e2d63100000",
-   "data": "",
-   "nonce": "0x9b"
- };
- const web3 = window.web3
- const response = await sendTransaction(web3,rawTx);
- if(!response.error){
-     const txHash = response.result;
- }
-```
-
-### Mnemonic
-
-##### mnemonictoPrivatekey(mnemonic, dpath, password)
-
-Decrypt mnemonics to get private keys
-
-##### Parameters
-=======
 Returns
 
 - txHash | hex string
@@ -2060,69 +1008,11 @@
 Decrypt mnemonics to get private keys
 
 Parameters
->>>>>>> 68a1deb0
 
 - mnemonic | string
 - dpath | string
 - password | string (optional)
 
-<<<<<<< HEAD
-##### Returns
-
-- privateKey | Buffer
-
-##### Example
-
-```javascript
-const mnemonic = "seven museum glove patrol gain dumb dawn bridge task alone lion check interest hair scare cash sentence diary better kingdom remember nerve sunset move"；
-const dpath = "m/44'/60'/0'/0/0";
-const privateKey = mnemonictoPrivatekey(mnemonic,dpath);
-```
-
-##### isValidateMnemonic(mnemonic)
-
-Determine the validity of mnemonic
-
-##### Parameters
-
-- mnemonic | string
-
-##### Returns
-
-- isValid | bool
-
-##### Example
-
-```javascript
-const menmonic = "seven museum glove patrol gain dumb dawn bridge task alone lion check interest hair scare cash sentence diary better kingdom remember nerve sunset move";
- const isValid = isValidateMnemonic(mnemonic);
- //isValid true
-```
-
-###  Trezor
-
-##### getAddress(dpath)
-
-Get the address through the specified dpath
-
-##### Parameters
-
-Reference ledger.getAddress
-
-##### Returns
-
-Reference ledger.getAddress
-
-##### Example
-
-Reference ledger.getAddress
-
-##### signMessage(dpath, message)
-
-Specify the account using dpath and sign the message. The header information is added to the signature, but it is different from Ethereum's rules, because TREZOR's signature information can only be verified by TREZOR.
-
-##### Parameters
-=======
 Returns
 
 - privateKey | Buffer
@@ -2174,41 +1064,10 @@
 Specify the account using dpath and sign the message. The header information is added to the signature, but it is different from Ethereum's rules, because TREZOR's signature information can only be verified by TREZOR.
 
 Parameters
->>>>>>> 68a1deb0
 
 - dpath | string
 - message | string
 
-<<<<<<< HEAD
-##### Returns
-
--  sig
-  - r | hex string
-  -  s | hex string
-  -  v | number
-
-##### **Example**
-
-```javascript
-const message = 'loopring';
- const dpath = "m/44'/60'/0'/0/0";
- const response = await signMessage(dpath,message);
- if(!response.error){
-     const sig = response.result;
- }
- //sig:{
-     r:"0xcd2d7bb6ca215d4f7faf637da0db43d2ff6d2be095db0961c94b1e5f364dedc4",
-     s:"0x42d5d8a55dc56e06dee07fbea65949092dd4b98a928de426d60c55d16e045141",
-     v:28
-     }
-```
-
-##### signEthereumTx(dpath, rawTx)
-
-Specify the account using dpath and sign the rawTx.
-
-##### Parameters
-=======
 Returns
 
 - sig
@@ -2235,86 +1094,11 @@
 Specify the account using dpath and sign the rawTx.
 
 Parameters
->>>>>>> 68a1deb0
 
 - dpath | string
 - rawTx
   - nonce | hex string
   - value | hex string
-<<<<<<< HEAD
-  -  data | hex string
-  - gasPrice | hex string
-  -  gasLimit | hex string
-  -  to | address
-  - chainId | number
-
-##### Returns
-
-- signTx | hex string
-
-##### Example
-
-```javascript
-const rawTx = {
-   "gasPrice": "0x4e3b29200",
-   "gasLimit": "0x15f90",
-   "to": "0x88699e7fee2da0462981a08a15a3b940304cc516",
-   "value": "0x56bc75e2d63100000",
-   "data": "",
-   "chainId": 1,
-   "nonce": "0x9b"
- };
- const dpath = "m/44'/60'/0'/0/0";
- const response = await signEthereumTx(dpath,rawTx)
- if(!response.error){
-     const tx = response.tx
- }
- //tx:0xf86f819b8504e3b2920083015f909488699e7fee2da0462981a08a15a3b940304cc51689056bc75e2d631000008025a0d75c34cf2236bf632126f10d9ee8e963bf94623f8ec2dedb59c6d13342dbe3bea0644afdfa9812f494eee21adafc1b268c5b88bc47905880577876a8a293bd9c66
-```
-
-##### getXPubKey(dpath)
-
-PublicKey and chainCode of the account that obtained the specified dpath
-
-##### Parameters
-
-- dpath | string
-
-##### Returns
-
-- publicKey
-
-- chainCode
-
-##### Example
-
-```javascript
-const dpath = "m/44'/60'/0'/0";
- const response = await getXPubKey(dpath);
- if(!response.error){
-     const result = response.result;
- }
- // {publicKey:"029a29b250b48fb317b81717d405f8fcf54a6bcd25d5a4f9e446db01d14c84bf9d",
-    chainCode:"9bc5b6e72a92ba96f97f7b16296268c1c5b06a1ddaa22a4d821986a06b2ae16e"};
-
-```
-
-### Contracts
-
-According to Ethereum abi, the contract method is implemented.
-
-##### AbiFunction
-
-This function implements the encoded abi method, which is the decoding of the abi output data, and the decoding of the abi input data.
-
-##### Creation Method
-
-##### Parameters
-
-- abiMethod object 
-  - inputs | Array, a list of incoming parameters
-    -  name | string, the parameter name
-=======
   - data | hex string
   - gasPrice | hex string
   - gasLimit | hex string
@@ -2382,43 +1166,10 @@
 - abiMethod object 
   - inputs | Array, a list of incoming parameters
     - name | string, the parameter name
->>>>>>> 68a1deb0
     - type, the parameter type 
   - name | string, the abi method name
   - outputs | Array abi method value list
 
-<<<<<<< HEAD
-##### Example
-
-```javascript
-const abiMethod =   {
-     "constant": false,
-     "inputs": [
-       {
-         "name": "_to",
-         "type": "address"
-       },
-       {
-         "name": "_value",
-         "type": "uint256"
-       }
-     ],
-     "name": "transfer",
-     "outputs": [
-       {
-         "name": "",
-         "type": "bool"
-       }
-     ],
-     "payable": false,
-     "stateMutability": "nonpayable",
-     "type": "function"
-   }；
-   const abiFunction = new AbiFunction(abiMethod);
-```
-
-##### encodeInputs(inputs)
-=======
 Example
 
     const abiMethod =   {
@@ -2447,203 +1198,11 @@
        const abiFunction = new AbiFunction(abiMethod);
 
 encodeInputs(inputs)
->>>>>>> 68a1deb0
 
 Encode the input data
 
 Parameters
 
-<<<<<<< HEAD
--  inputs | object, abi method corresponding parameter. The key of the inputs is the name of the abi method.
-
-##### Returns
-
-- data | hex string (methodId + parameters), corresponds to the Ethereum TX data
-
-##### Examples
-
-```javascript
-const _to = "0x88699e7fee2da0462981a08a15a3b940304cc516";
- const _value = "0xde0b6b3a7640000";
- const data = abiFunction.encodeInputs({_to,_value});
- //data: "0xa9059cbb000000000000000000000000d91a7cb8efc59f485e999f02019bf2947b15ee1d0000000000000000000000000000000000000000000008ac7230489e80000";
-```
-
-##### decodeEncodedInputs(encodedInputs)
-
-Decode input parameters that have been encoded
-
-##### Parameter
-
-encodedInputs | hex string
-
-##### Returns
-
--  inputs | Array
-
-##### Example
-
-```javascript
-const data = "0x00000000000000000000000088699e7fee2da0462981a08a15a3b940304cc5160000000000000000000000000000000000000000000000de0b6b3a7640000";
- const inputs = abiFunction.decodeEncodedInputs(data);
- //inputs ['88699e7fee2da0462981a08a15a3b940304cc516','0xde0b6b3a7640000']
-```
-
-##### decodeOutputs(outputs)
-
-decode abi method and return output values
-
-##### Parameter
-
-- data | hex string
-
-##### Returns
-
-- outputs | Array
-
-##### Example
-
-```javascript
-const abiMethod =   {
-     "constant": true,
-     "inputs": [
-       {
-         "name": "_owner",
-         "type": "address"
-       }
-     ],
-     "name": "balanceOf",
-     "outputs": [
-       {
-         "name": "balance",
-         "type": "uint256"
-       }
-     ],
-     "payable": false,
-     "stateMutability": "view",
-     "type": "function"
-   };
- const abiFunction = new AbiFunctions(abiMethod);
- const data = '0x000000000000000000000000000000000000000000e6cbc4f6ec6156401801fc';
- const outputs = abiFunction.decodeOutputs(data);
- //outputs:['0xe6cbc4f6ec6156401801fc']
-```
-
-##### Contract
-
-##### **Creation Method**
-
-●      abi contract abi
-
-##### **Example**
-
-```javascript
-const abi = [
-   {
-     "constant": true,
-     "inputs": [],
-     "name": "name",
-     "outputs": [
-       {
-         "name": "",
-         "type": "string"
-       }
-     ],
-     "payable": false,
-     "stateMutability": "view",
-     "type": "function"
-   },
-   {
-     "constant": false,
-     "inputs": [
-       {
-         "name": "_spender",
-         "type": "address"
-       },
-       {
-         "name": "_value",
-         "type": "uint256"
-       }
-     ],
-     "name": "approve",
-     "outputs": [
-       {
-         "name": "",
-         "type": "bool"
-       }
-     ],
-     "payable": false,
-     "stateMutability": "nonpayable",
-     "type": "function"
-   }];
-   const contract = new Contract(abi);
-```
-
-##### encodeInputs(method, inputs)
-
-This method specifies that the inputs must be encoded
-
-##### Parameter
-
-- Method | string, if there is no method with the same methodName in the abi, it can be called methodName. Otherwise, the argument will pass on this type of methodName + methodId.
-
-##### Returns
-
-- data | hex string
-
-##### **Example**
-
-```javascript
-const method='transfer' //(transfer(address,uint256) | '0xa9059cbb')
-  const _to = "0x88699e7fee2da0462981a08a15a3b940304cc516";
-  const _value = "0xde0b6b3a7640000";
-  const data = contract.encodeInputs(method,{_to,_value})
-  //data:"0xa9059cbb000000000000000000000000d91a7cb8efc59f485e999f02019bf2947b15ee1d0000000000000000000000000000000000000000000008ac7230489e80000"
-```
-
-##### decodeEncodeInputs(data)
-
-Decode the encoded input parameter data of the specified method.
-
-##### Parameters
-
-- data | hex string (methodId + parameters)
-
-##### Returns
-
--  inputs | Array
-
-##### Example
-
-```javascript
-const data = "0xa9059cbb000000000000000000000000d91a7cb8efc59f485e999f02019bf2947b15ee1d0000000000000000000000000000000000000000000008ac7230489e80000"；
- const inputs = contract.decodeEncodeInputs(data);
- //inputs:['88699e7fee2da0462981a08a15a3b940304cc516','0xde0b6b3a7640000']
-```
-
-##### decodeOutputs(method, data)
-
-Decode the output data of the specified method
-
-##### Parameters
-
-- Method | string, if there is no method with the same methodName in the abi, it can be called methodName. Otherwise, you should pass the methodName + inputs type or methodId.
-
-##### Returns
-
-- outputs | Array
-
-##### Example
-
-```javascript
-const method = 'balanceOf'
- const data = '0x000000000000000000000000000000000000000000e6cbc4f6ec6156401801fc';
- const outputs = contract.decodeOutputs(method, data);
- //outputs:['0xe6cbc4f6ec6156401801fc']
-```
-
-##### Contracts
-=======
 - inputs | object, abi method corresponding parameter. The key of the inputs is the name of the abi method.
 
 Returns
@@ -2819,369 +1378,20 @@
      //outputs:['0xe6cbc4f6ec6156401801fc']
 
 Contracts
->>>>>>> 68a1deb0
 
 Multiple access to Loopring protocol’s commonly used contracts. Including ERC-20, WETH, AirdropContract, and Loopring Protocol.
 
 LoopringProtocol captures the encodECancelOrder and the encodeSubmitRing
 
-<<<<<<< HEAD
-##### encodeCancelOrder(signedOrder, amount)
+encodeCancelOrder(signedOrder, amount)
 
 There is a specified number of orders that can be assigned at once. If the amount exceeds the order availability, the order is marked as complete cancellation.
 
-##### Parameters
-=======
-encodeCancelOrder(signedOrder, amount)
-
-There is a specified number of orders that can be assigned at once. If the amount exceeds the order availability, the order is marked as complete cancellation.
-
-Parameters
->>>>>>> 68a1deb0
+Parameters
 
 - signedOrder
   - protocol | address, here is an example version 1.5.1 protocol address: 0x8d8812b72d1e4ffCeC158D25f56748b7d67c1e78
   - delegate | address, the Loopring protocol authorization address, here is an example version 1.5.1 address: 0x17233e07c67d086464fD408148c3ABB56245FA64
-<<<<<<< HEAD
-  -  owner | address, the address of the ordering user
-  - tokenS | address, the contract address that is selling currency 
-  - tokenB | address, the contract address that is buying currency 
-  - authAddr | address, randomly generated account address
-  -  authPriavteKey | privatekey, randomly generated privatekey corresponding to the account
-  -  validSince | hex string, the order effective time, timestamp in seconds
-  - validUntil | hex string, the order expiration time, timestamp in seconds
-  -  amountB | hex string, the amount of tokenB to buy (here in units of the smallest unit)
-  - amountS | hex string, the amount of tokenS to sell (here in units of the smallest unit)
-  - walletAddress | address, address of the wallet that receives the tokens from an order
-  - buyNoMoreThanAmountB | bool, true if amountB is greater than tokenB
-  -  lrcFee | hex string, orders fully match the maximum amount of fees that need to be paid. (Here the unit of LRC is the smallest unit)
-  - marginSplitPercentage | number(0–100), the proportion of funds used to pay for the reconciliation
-  - r | hex string
-  - s | hex string
-  -  v | number
-  - powNonce | number, a random number that satisfies the degree of difficulty
-
-- amount | number, the quantity to be cancelled is defaulted to the full quantity of the order
-
-#### Returns
-
-- data | hex string
-
-##### Example
-
-```javascript
-const signedOrder = {
-   "delegateAddress": "0x17233e07c67d086464fD408148c3ABB56245FA64",
-   "protocol": "0x8d8812b72d1e4ffCeC158D25f56748b7d67c1e78",
-   "owner": "0xb94065482ad64d4c2b9252358d746b39e820a582",
-   "tokenB": "0xc02aaa39b223fe8d0a0e5c4f27ead9083c756cc2",
-   "tokenS": "0xEF68e7C694F40c8202821eDF525dE3782458639f",
-   "amountB": "0x429d069189e0000",
-   "amountS": "0xad78ebc5ac6200000",
-   "lrcFee": "0x928ca80cfc20000",
-   "validSince": "0x5b038122",
-   "validUntil": "0x5b04d2a2",
-   "marginSplitPercentage": 50,
-   "buyNoMoreThanAmountB": false,
-   "walletAddress": "0xb94065482ad64d4c2b9252358d746b39e820a582",
-   "authAddr": "0x5b98dac691be2f2882bfb79067ee50c221d20203",
-   "authPrivateKey": "89fb80ba23d355686ff0b2093100af2d6a2ec071fe98c33252878caeab738e37",
-   "v": 28,
-   "r": "0xbdf3c5bdeeadbddc0995d7fb51471e2166774c8ad5ed9cc315635985c190e573",
-   "s": "0x4ab135ff654c3f5e87183865175b6180e342565525eefc56bf2a0d5d5c564a73",
-   "powNonce": 100
- };
- const data = LoopringProtocol.encodeCancelOrder(signedOrder);
- //data : 
- "0x8c59f7ca000000000000000000000000b94065482ad64d4c2b9252358d746b39e820a582000000000000000000000000ef68e7c694f40c8202821edf525de3782458639f000000000000000000000000c02aaa39b223fe8d0a0e5c4f27ead9083c756cc2000000000000000000000000b94065482ad64d4c2b9252358d746b39e820a5820000000000000000000000005b98dac691be2f2882bfb79067ee50c221d2020300000000000000000000000000000000000000000000000ad78ebc5ac62000000000000000000000000000000000000000000000000000000429d069189e0000000000000000000000000000000000000000000000000000000000005b038122000000000000000000000000000000000000000000000000000000005b04d2a20000000000000000000000000000000000000000000000000928ca80cfc2000000000000000000000000000000000000000000000000000ad78ebc5ac620000000000000000000000000000000000000000000000000000000000000000000000000000000000000000000000000000000000000000000000000000000000032000000000000000000000000000000000000000000000000000000000000001cbdf3c5bdeeadbddc0995d7fb51471e2166774c8ad5ed9cc315635985c190e5734ab135ff654c3f5e87183865175b6180e342565525eefc56bf2a0d5d5c564a73"
-```
-
-##### encodeSubmitRing(orders,feeRecipient, feeSelections)
-
-##### Parameters
-
-- orders | order
-
-- feeRecipient | address
-
-- feeSelections 0 |1 (0 means select sub-run, 1 means select lrcFee, the default is 1)
-
-##### Returns
-
--  data | hex string
-
-##### ETH
-
-Implement part of the Ethereum jsonrpc interface
-
-##### **Creation Method**
-
-##### Parameters
-
-- host | string
-
-##### **Example**
-
-```javascript
-const host = 'localhost:8545';
-const ethNode = new Eth(host);
-```
-
-##### getTransactionCount({address,tag})
-
-Get the transactionCount at the specified address
-
-For details, reference: [Ethereum Jsonrpc eth_getTransactionCount interface](https://github.com/ethereum/wiki/wiki/JSON-RPC#eth_gettransactioncount)
-
-##### sendRawTransaction(signTx)
-
-Send signature transactions to Ethereum nodes
-
-For details, reference: [Ethereum JSON-RPC eth_sendRawTransaction interface](https://github.com/ethereum/wiki/wiki/JSON-RPC#eth_sendrawtransaction)
-
-##### getGasPrice()
-
-Get the average gas price of the Ethereum network
-
-For details, reference: [Ethereum JSON-RPC eth_gasPrice interface](https://github.com/ethereum/wiki/wiki/JSON-RPC#eth_gasprice)
-
-##### getAccountBalance({address,tag})
-
-Get the Ethereum balance for the specified address
-
-For details, reference: [Ethereum JSON-RPC eth_getBalance interface](https://github.com/ethereum/wiki/wiki/JSON-RPC#eth_getbalance)
-
-##### getTransactionByhash(hash)
-
-Get the transaction details for the specified hash
-
-For details, reference: [Ethereum JSON-RPC eth_getTransactionByHash interface](https://github.com/ethereum/wiki/wiki/JSON-RPC#eth_gettransactionbyhash)
-
-##### call({tx,tag})
-
-Simulate a tx
-
-For details, reference: [Ethereum JSON-RPC eth_call interface](https://github.com/ethereum/wiki/wiki/JSON-RPC#eth_call)
-
-### Relay
-
-Implement Loopring Relay's JSON-RPC interface and Socket interface. See the Loopring Relay interface for more details. [Loopring Relay Documents](https://github.com/Loopring/relay/blob/wallet_v2/LOOPRING_RELAY_API_SPEC_V2.md)
-
-##### Creation Method
-
-##### Parameters
-
-- host Loopring Relay host
-
-##### Account
-
-Implement the relevant JSON-RPC interface of the Loopring Relay.
-
-##### getBalance({delegateAddress, owner})
-
-Get the account balance of the specified owner and the authorized value of the Loopring address delegateAddress.
-
-For details, reference: [Loopring Relay getBalance interface](https://github.com/Loopring/relay-cluster/blob/master/LOOPRING_RELAY_API_SPEC_V2.md#loopring_getbalance)
-
-##### **Example**
-
-```javascript
-const owner = "0x88699e7fee2da0462981a08a15a3b940304cc516";
- const delegataAddress = "0x17233e07c67d086464fD408148c3ABB56245FA64";
- const response = relay.account.getBalance({owner,delegataAddress});
-```
-
-##### register(owner)
-
-Registers the specified owner address to therelay. After registration, relay will analyze the Ethereum txs that stores the address.
-
-For details, reference: [Loopring Relay register interface](https://github.com/Loopring/relay-cluster/blob/master/LOOPRING_RELAY_API_SPEC_V2.md#loopring_unlockwallet)
-
-##### notifyTransactionSubmitted({txHash, rawTx, from})
-
-Informs the Ethereum tx that the Relay has sent. The Relay will track the state of tx.
-
-For details, reference: [Loopring Relay notifyTransactionSubmitted interface](https://github.com/Loopring/relay-cluster/blob/master/LOOPRING_RELAY_API_SPEC_V2.md#loopring_notifytransactionsubmitted)
-
-##### getTransactions({owner, status, txHash, pageIndex, pageSize})
-
-Get the Ethereum txs for the specified owner
-
-For details, reference: [Loopring Relay getTransactions interface](https://github.com/Loopring/relay-cluster/blob/master/LOOPRING_RELAY_API_SPEC_V2.md#loopring_gettransactions)
-
-##### getFrozenLrcFee(owner)
-
-The sum of the LRC Fee required to obtain a valid order for the specified Owner.
-
-For details, reference: [Loopring Relay getFrozenLrcFee interface](https://github.com/Loopring/relay-cluster/blob/master/LOOPRING_RELAY_API_SPEC_V2.md#loopring_getgetfrozenlrcfee)
-
-##### getPortfolio(owner)
-
-Get the specified owner address of the portfolio
-
-For details, reference: [Loopring Relay getPortfolio interface](https://github.com/Loopring/relay-cluster/blob/master/LOOPRING_RELAY_API_SPEC_V2.md#loopring_getportfolio)
-
-##### Market
-
-Implement Loopring Relay Market related JSON-RPC interface
-
-##### getPriceQuote(currency)
-
-Get the price of the specified Currency for all tokens supported by the Relay
-
-For details, reference: [Loopring Relay getPriceQuote interface](https://github.com/Loopring/relay-cluster/blob/master/LOOPRING_RELAY_API_SPEC_V2.md#loopring_getpricequote)
-
-##### getSupportedMarket()
-
-Get all the markets supported by the Relay
-
-For details, reference: [Loopring Relay getSupportedMarket inteface](https://github.com/Loopring/relay-cluster/blob/master/LOOPRING_RELAY_API_SPEC_V2.md#loopring_getsupportedmarket)
-
-##### getSupportedTokens()
-
-Get all tokens supported by the Relay
-
-For details, reference: [Loopring Relay getSupportedTokens interface](https://github.com/Loopring/relay-cluster/blob/master/LOOPRING_RELAY_API_SPEC_V2.md#loopring_getsupportedtokens)
-
-##### getDepth(filter)
-
-Get the depth of the market
-
-For details, reference: [Loopring Relay getDepth interface](https://github.com/Loopring/relay-cluster/blob/master/LOOPRING_RELAY_API_SPEC_V2.md#loopring_getdepth)
-
-##### getTicker()
-
-Get 24-hour combined trade statistics for all Loopring markets
-
-For details, reference: [Loopring Relay getTicker interface](https://github.com/Loopring/relay-cluster/blob/master/LOOPRING_RELAY_API_SPEC_V2.md#loopring_getticker)
-
-##### getTickers(market)
-
-Get statistics on the 24-hour merger of multiple exchanges destined for the market
-
-For details, reference: [Loopring Relay getTickers](https://github.com/Loopring/relay-cluster/blob/master/LOOPRING_RELAY_API_SPEC_V2.md#loopring_gettickers)
-
-##### getTrend({market, interval})
-
-Obtain trend information such as price changes for specific markets at multiple specified exchanges
-
-For details, reference: [Loopring Relay getTrend interface](https://github.com/Loopring/relay-cluster/blob/master/LOOPRING_RELAY_API_SPEC_V2.md#loopring_gettrend)
-
-##### Order
-
-Implement Loopring Relay
-
-##### getOrders(filter)
-
-Get a Loopring order list
-
-For details, reference: [Loopring Relay getOrders interface](https://github.com/Loopring/relay-cluster/blob/master/LOOPRING_RELAY_API_SPEC_V2.md#loopring_getorders)
-
-##### getCutoff({address, delegateAddress, blockNumber})
-
-Get the destined address and the cutoff timestamp of the delegateAddress of the corresponding loopring. Orders before the corresponding cutoff time will be cancelled.
-
-For details, reference: [Loopring Relay getCutoff interface](https://github.com/Loopring/relay-cluster/blob/master/LOOPRING_RELAY_API_SPEC_V2.md#loopring_getcutoff)
-
-##### placeOrder(order)
-
-Submit Order to the Loopring Relay
-
-For details, reference: [Loopring Relay placeOrder interface](https://github.com/Loopring/relay-cluster/blob/master/LOOPRING_RELAY_API_SPEC_V2.md#loopring_submitorder)
-
-##### getOrderHash(order)
-
-Calculate orderHash
-
-##### Ring
-
-Implementing the Loopring Relay JSON-RPC interface
-
-##### getRings(fiter)
-
-Get a ring that has been matched
-
-For details, reference: [Loopring Relay getRings interface](https://github.com/Loopring/relay-cluster/blob/master/LOOPRING_RELAY_API_SPEC_V2.md#loopring_getringmined)
-
-##### getRingMinedDetail({ringIndex, protocolAddress})
-
-Get ring details
-
-For details, reference: [Loopring Relay getRingMinedDetail interface](https://github.com/Loopring/relay-cluster/blob/master/LOOPRING_RELAY_API_SPEC_V2.md#loopring_getRingMinedDetail)
-
-##### getFills(filter)
-
-Get order match history
-
-For details, reference: [Loopring Relay getFills interface ](https://github.com/Loopring/relay-cluster/blob/master/LOOPRING_RELAY_API_SPEC_V2.md#loopring_getfills)
-
-##### socket
-
-The Loopring Relay implements Web Sockets using socket.io. See the Loopring Relay socket event list for details: [Loopring Relay socket interface](https://github.com/Loopring/relay-cluster/blob/master/LOOPRING_RELAY_API_SPEC_V2.md)
-
-##### Creation Method
-
-Connect to the socket server for the specified url. For details, reference: [socket.io_client api documents](https://github.com/socketio/socket.io-client/blob/master/docs/API.md#iourl-options)
-
-##### Parameters
-
-- url string
-
-- options object (Optional)
-
-##### **Example**
-
-```javascript
-const url = 'ws://relay.loopring'
- const options= {transports: ['websocket']};
- const socket = new Socket(url,options)
-```
-
-##### emit (event, options)
-
-Send a message to the relay, then start monitoring the specified event or update the conditions of the specified event
-
-##### Parameters
-
-- event string
-
-- options string(json) event, the parameters
-
-##### **Example**
-
-```javascript
-const event = 'portfolio_req';
-const options = '{"owner" : "0x847983c3a34afa192cfee860698584c030f4c9db1"}';
-socket.emit(event,options)
-```
-
-##### on(event,handle)
-
-Focus on the data of the specified event
-
-##### Parameters
-
-- event string
--  handle function, processing data returned
-
-##### Example
-
-```javascript
-const event = "portfolio_res"
- const handle = (data)=> {console.log(data)}
- socket.on(event,handle);
-```
-
-##### close()
-
-Manually disconnect the socket connection
-
-##### Example
-
-```javascript
-socket.close()
-```
-=======
   - owner | address, the address of the ordering user
   - tokenS | address, the contract address that is selling currency 
   - tokenB | address, the contract address that is buying currency 
@@ -3503,4 +1713,3 @@
     socket.close()
 
  
->>>>>>> 68a1deb0
