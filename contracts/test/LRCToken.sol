--- conflicted
+++ resolved
@@ -91,11 +91,7 @@
      * @param _value The amount to be transferred.
      */
     function transfer(address _to, uint256 _value) public returns (bool) {
-<<<<<<< HEAD
-        require(_to != address(0x0), "ZERO_ADDRESS");
-=======
-        // require(_to != 0x0, "ZERO_ADDRESS");
->>>>>>> cbc8d9d6
+        // require(_to != address(0x0), "ZERO_ADDRESS");
         require(_value <= balances[msg.sender], "INVALID_VALUE");
         // SafeMath.sub will throw if there is not enough balance.
         balances[msg.sender] = balances[msg.sender].sub(_value);
@@ -138,11 +134,7 @@
      * @param _value uint256 the amount of tokens to be transferred
      */
     function transferFrom(address _from, address _to, uint256 _value) public returns (bool) {
-<<<<<<< HEAD
-        require(_to != address(0x0), "ZERO_ADDRESS");
-=======
-        // require(_to != 0x0, "ZERO_ADDRESS");
->>>>>>> cbc8d9d6
+        // require(_to != address(0x0), "ZERO_ADDRESS");
         require(_value <= balances[_from], "INVALID_VALUE");
         require(_value <= allowed[_from][msg.sender], "INVALID_VALUE");
         balances[_from] = balances[_from].sub(_value);
