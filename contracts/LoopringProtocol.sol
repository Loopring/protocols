/*

  Copyright 2017 Loopring Project Ltd (Loopring Foundation).

  Licensed under the Apache License, Version 2.0 (the "License");
  you may not use this file except in compliance with the License.
  You may obtain a copy of the License at

  http://www.apache.org/licenses/LICENSE-2.0

  Unless required by applicable law or agreed to in writing, software
  distributed under the License is distributed on an "AS IS" BASIS,
  WITHOUT WARRANTIES OR CONDITIONS OF ANY KIND, either express or implied.
  See the License for the specific language governing permissions and
  limitations under the License.

*/
pragma solidity ^0.4.11;

import "zeppelin-solidity/contracts/token/ERC20.sol";
import "zeppelin-solidity/contracts/math/Math.sol";
import "zeppelin-solidity/contracts/math/SafeMath.sol";

/// @title Loopring Token Exchange Contract
/// @author Kongliang Zhong - <kongliang@loopring.org>
/// @author Daniel Wang - <daniel@loopring.org>
contract LoopringProtocol {
    using SafeMath for uint;
    using Math for uint;

<<<<<<< HEAD
    address public  owner                            = address(0);
    uint    public  maxRingSize                      = 0;
    uint    public  defaultDustThreshold             = 0;
    uint    public  expirationAsBlockHeightThreshold = 0;
    uint    public  ringIndex                        = 0;

    /// The following two maps are used to keep order fill and cancellation
    /// historical records for orders whose isCompleteFillMeasuredByTokenSDepleted
    /// value is `true`.
    mapping (bytes32 => uint) public filledS;
    mapping (bytes32 => uint) public cancelledS;

    /// The following two maps are used to keep order fill and cancellation
    /// historical records if orders whose isCompleteFillMeasuredByTokenSDepleted
    /// value is `false`.
    mapping (bytes32 => uint) public filledB;
    mapping (bytes32 => uint) public cancelledB;



    /// @param tokenS       Token to sell
    /// @param tokenB       Token to buy
    /// @param amountS      Maximum amount of tokenS to sell
    /// @param amountB      Minimum amount of tokenB to buy
    /// @param expiration   Indicating when this order will expire. If the value
    ///                     is smaller than EXPIRATION_AS_BLOCKHEIGHT_THRESHOLD,
    ///                     it will be treated as Ethereum block height,
    ///                     otherwise it will be treated as Ethereum block
    ///                     time (in second).
    /// @param rand         A random number to make this order's hash unique.
    /// @param feeLRC       Max amount of LRC to pay for miner. The real amount
    ///                     to pay is proportional to fill amount.
    /// @param percentageSavingShare The percentage of savings paid to miner.
    /// @param isCompleteFillMeasuredByTokenSDepleted If true, this order
    ///        is considered 'fully filled' if amountS is smaller than a
    ///        dust-threshold; if false, this order is considered 'fully filled'
    ///        if amountB is smaller than a dust-threshold. Noted each token may
    ///        have a different dust-threshold. The default dust-threshold is
    ///        specified by defaultDustThreshold.
    struct Order {
        address tokenS;
        address tokenB;
        uint    amountS;
        uint    amountB;
        uint    expiration;
        uint    rand;
        uint    feeLRC;
        uint8   percentageSavingShare;
        bool    isCompleteFillMeasuredByTokenSDepleted;
=======
    uint    public constant MAX_RING_SIZE = 5;
    uint    public   ringIndex = 0;

    struct Ring {
        address  miner;
        Order[] orders;
    }

    struct Order {
        address owner;
        address tokenS;                         // token to sell
        address tokenB;                         // token to buy
        uint    amountS;
        uint    amountB;
        uint    feeLRC;                         // LRC amount as fee
        uint    percentageSavingShare;          // Percentage of saving sare
        uint    expiration;                     // If this value < X (TBD), treat it as block height;
                                                // otherwise treat it as seconds since epoch.
        uint    rand;                           // a random number
        bool    isCompleteFillMeasuredByAllSellTokenBeenSpent;
        // Signature fields
        bytes32 orderHash;
>>>>>>> bf93878e
        uint8   v;
        bytes32 r;
        bytes32 s;
    }

    /// @param order        The order
    /// @param owner        This order owner's address. This value is calculated.
    /// @param feeSelection A miner-supplied value indicating if LRC or saving
    ///                     share is choosen by the miner.
    /// @param fillAmountS  This value is initially provided by miner and later
    ///                     will be updated by protocol based on order state.
    /// @param lrcReward    The amount of LRC paid by miner to order owner in
    ///                     exchange for sharing-share.
    /// @param lrcFee       The amount of LR paid by order owner to miner.
    /// @param feeSForThisOrder TokenS paid to miner, as the fee of this order,
    ///                         calculated by protocol.
    /// @param feeSForNextOrder TokenS paid to miner, as the fee of next order,
    ///                         calculated by protocol.
    struct OrderState {
        Order   order;
<<<<<<< HEAD
        bytes32 orderHash;
        address owner;
        uint8   feeSelection;
        uint    fillAmountS;            
        uint    lrcReward;
        uint    lrcFee;
        uint    feeSForThisOrder;
        uint    feeSForNextOrder;
    }


    struct Ring {
        OrderState[] orders;
        address      miner;
        address      feeRecepient;
        bool         throwIfTokenAllowanceOrBalanceIsInsuffcient;
        uint8        v;
        bytes32      r;
        bytes32      s;
    }

    event RingMined(
        address indexed _miner,
        address indexed _feeRecepient,
        uint    indexed _ringIndex);

    event OrderFilled(
        uint    indexed _ringIndex,
        string  indexed _orderId, // TODO: what should this be
        uint    _amountS,
        uint    _amountB,
        uint    _lrcReward,
        uint    _lrcFee,
        uint    _feeS,
        uint    _feeB);

    /// Constructor
    function LoopringProtocol(
        address _owner,
        uint    _maxRingSize,
        uint    _defaultDustThreshold,
        uint    _expirationAsBlockHeightThreshold
        ) public {

        require(_owner != address(0));
        require(_maxRingSize >= 2);
        require(_defaultDustThreshold >= 0);
        require(_expirationAsBlockHeightThreshold > block.number * 100);

        owner                            = _owner;
        maxRingSize                      = _maxRingSize;
        defaultDustThreshold             = _defaultDustThreshold;
        expirationAsBlockHeightThreshold = _expirationAsBlockHeightThreshold;
=======
        uint    fillAmountS;    // provided by ring-miner, verified by protocol
        uint    feeSelection;   // provided by ring-miner
        address owner;          // calculated by protocol
        uint    netfeeLRC;      // calculated by protocol
        uint    netfeeS;        // calculated by protocol
        uint    netfeeB;        // calculated by protocol
    }

    event RingMined(
        address indexed miner,
        address indexed feeRecepient,
        uint    ringIndex);

    event OrderFilled(
        uint     ringIndex,
        bytes32  orderHash,
        uint     amountS,
        uint     amountB,
        uint     feeLRC,
        uint     feeS,
        uint     feeB);

    /// Constructor
    function LoopringProtocol() public {
        /* require(_owner != address(0)); */
        /* owner = _owner; */
>>>>>>> bf93878e
    }

    function submitRing(
        address     feeRecepient,
        bool        throwIfTokenAllowanceOrBalanceIsInsuffcient,
        address[]   orderOwnerList,
        address[]   tokenSList,
<<<<<<< HEAD
        uint[6][]   arg1List, // amountS,AmountB,fillAmountS,expiration,rand,lrcFee
        uint8[2][]  arg2List, // percentageSavingShareList,feeSelectionList
        bool[]      isCompleteFillMeasuredByTokenSDepletedList,
        uint8[]     vList,
        bytes32[]   rList,
        bytes32[]   sList
        ) {

=======
        uint[8][]   orderValueList, // amountS,AmountB,fillAmountS,lrcFee,percentageSavingShare,feeSelection,expiration,rand
        bool[]      isCompleteFillMeasuredByAllSellTokenBeenSpentList,
        uint8[]     vList,
        bytes32[]   rList,
        bytes32[]   sList) {
>>>>>>> bf93878e
        // Verify data integrity.
        uint ringSize = tokenSList.length;
        require(ringSize > 1 && ringSize <= maxRingSize);

        var orders = assambleOrders(
            ringSize,
            orderOwnerList,
            tokenSList,
<<<<<<< HEAD
            arg1List, // amountS,AmountB,fillAmountS,expiration,rand,lrcFee
            arg2List, // percentageSavingShareList,feeSelectionList
            isCompleteFillMeasuredByTokenSDepletedList,
=======
            orderValuesList,
            isCompleteFillMeasuredByAllSellTokenBeenSpentList,
>>>>>>> bf93878e
            vList,
            rList,
            sList);

<<<<<<< HEAD
        address minerAddress = validateMinerSignatureForAddress();
=======
        orderStates = getUpdateOrders(ringSize, orderStates);
>>>>>>> bf93878e

        if (feeRecepient == address(0)) {
            feeRecepient = minerAddress;
        }

        var ring = Ring(
            orders,
            minerAddress,
            feeRecepient,
            throwIfTokenAllowanceOrBalanceIsInsuffcient,
            vList[ringSize],
            rList[ringSize],
            sList[ringSize]);
        uint i;

        checkRingMatchingRate(ring);


        ring = updateRing(ring);

        // Check there is no dust order in this ring.
        for (i = 0; i < ringSize; i++) {
            require(!isDustOrder(orders[i]));
        }
    }


    function checkRingMatchingRate(
        Ring _ring
        ) internal constant {


    }

    function scale(
        uint xx,
        uint y,
        uint x
        ) internal constant returns (uint yy) {
        require(xx > 0 && y > 0 && x > 0);
        yy = xx.mul(y).div(x);
        require(yy > 0);
    }


    function updateRing(Ring ring) internal constant returns (Ring) {
        for (uint i = 0; i < ring.orders.length; i++) {
            var state = ring.orders[i];
            var order = state.order;

            // Scale orders based on their fill hisotry, cancellation history,
            // ERC20 balance and allowance.
            uint availableS = getSpendable(order.tokenS, state.owner);
            uint availableB = getSpendable(order.tokenB, state.owner);

            uint originalAmountS = order.amountS;
            uint originalAmountB = order.amountB;

            if (order.isCompleteFillMeasuredByTokenSDepleted) {
                order.amountS -= cancelledS[state.orderHash];
                order.amountS -= filledS[state.orderHash];

                order.amountB = scale(
                    order.amountS.min256(availableS),
                    originalAmountB,
                    originalAmountS);

                order.amountS = scale(
                    order.amountB.min256(availableB),
                    originalAmountS,
                    originalAmountB);

            } else {
                order.amountB -= cancelledB[state.orderHash];
                order.amountB -= filledB[state.orderHash];

                order.amountS = scale(
                    order.amountB.min256(availableB),
                    originalAmountS,
                    originalAmountB);

                order.amountB = scale(
                    order.amountS.min256(availableS),
                    originalAmountB,
                    originalAmountS);
            }
        }
        return ring;
    }

  

    /// TODO(daniel): For each token, a dust threshold should be maintained by
    /// a TokenRegistry contract. 
    function isDustOrder(
        OrderState orderState
        ) internal constant returns (bool isDust) {

        if (orderState.order.amountS < defaultDustThreshold) return true;
        if (orderState.order.amountB < defaultDustThreshold) return true;
    }

    function getSpendable(
        address _tokenAddress,
        address _owner
        ) internal constant returns (uint) {

        var token = ERC20(_tokenAddress);
        return token
            .allowance(_owner, address(this))
            .min256(token.balanceOf(_owner));
    }


    function assambleOrders(
        uint        ringSize,
        address[]   orderOwnerList,
        address[]   tokenSList,
<<<<<<< HEAD
        uint[6][]   arg1List, // amountS,AmountB,expiration,rand,lrcFee,fillAmountS
        uint8[2][]  arg2List, // percentageSavingShareList,feeSelectionList
        bool[]      isCompleteFillMeasuredByTokenSDepletedList,
=======
        uint[8][]   orderValueList, // amountS,AmountB,fillAmountS,lrcFee,percentageSavingShare,feeSelection,expiration,rand
        bool[]      isCompleteFillMeasuredByAllSellTokenBeenSpentList,
>>>>>>> bf93878e
        uint8[]     vList,
        bytes32[]   rList,
        bytes32[]   sList)
        internal
        constant
        returns (OrderState[])
    {
        require(ringSize == orderOwnerList.length);
        require(ringSize == tokenSList.length);
<<<<<<< HEAD
        require(ringSize == arg1List.length);
        require(ringSize == arg2List.length);
        require(ringSize == isCompleteFillMeasuredByTokenSDepletedList.length);
=======
        require(ringSize == orderValueList.length);
        require(ringSize == isCompleteFillMeasuredByAllSellTokenBeenSpentList.length);
>>>>>>> bf93878e
        require(ringSize + 1 == vList.length);
        require(ringSize + 1 == rList.length);
        require(ringSize + 1 == sList.length);

        var orders = new OrderState[](ringSize);
        for (uint i = 0; i < ringSize; i++) {
            uint j = (i + ringSize - 1) % ringSize;

            address ownerAddress = validateOrderOwnerSignatureForAddress();

            var order = Order(
                orderOwnerList[i],
                tokenSList[i],
                tokenSList[j],
<<<<<<< HEAD
                arg1List[i][0],
                arg1List[i][1],
                arg1List[i][2],
                arg1List[i][3],
                arg1List[i][4],
                arg2List[i][0],
                isCompleteFillMeasuredByTokenSDepletedList[i],
=======
                orderValueList[i][0],
                orderValueList[i][1],
                orderValueList[i][3],
                orderValueList[i][4],
                orderValueList[i][6],
                orderValueList[i][7],
                isCompleteFillMeasuredByAllSellTokenBeenSpentList[i],
                '',
>>>>>>> bf93878e
                vList[i],
                rList[i],
                sList[i]);
            order.orderHash = getOrderHash(order);
            require(isValidSignature(order.owner, order.orderHash, order.v, order.r, order.s));

            orders[i] = OrderState(
<<<<<<< HEAD
                order, 
                getOrderHash(order),
                ownerAddress,
                arg2List[i][1],  // feeSelectionList
                arg1List[i][5],  // fillAmountS
                0,  // lrcReward
                0,  // lrcFee
                0,  // feeSForThisOrder
                0   // feeSForNextOrder
                );
=======
                order,
                orderValueList[i][2],
                orderValueList[i][5],
                order.owner,
                0,
                0,
                0);
>>>>>>> bf93878e
        }

        return orders;
    }

<<<<<<< HEAD
    function validateMinerSignatureForAddress(
        ) internal constant returns (address addr) {

        return address(0);
    }

    function validateOrderOwnerSignatureForAddress(
        ) internal constant returns (address addr) {

        return address(0);
    }

    function getOrderHash(Order orde) internal returns (bytes32) {

    }

    /// @dev            Verifies that an order signature is valid.
    /// @param signer   address of signer.
    /// @param hash     Signed Keccak-256 hash.
    /// @param v        ECDSA signature parameter v.
    /// @param r        ECDSA signature parameters r.
    /// @param s        ECDSA signature parameters s.
    /// @return         Validity of order signature.
=======
    /// @dev Verifies that an order signature is valid.
    /// @param signer address of signer.
    /// @param hash Signed Keccak-256 hash.
    /// @param v ECDSA signature parameter v.
    /// @param r ECDSA signature parameters r.
    /// @param s ECDSA signature parameters s.
    /// @return Validity of order signature.
    /// For how validation works, See https://ethereum.stackexchange.com/questions/1777/workflow-on-signing-a-string-with-private-key-followed-by-signature-verificatio
    /// For keccak256 prefix, See https://ethereum.stackexchange.com/questions/19582/does-ecrecover-in-solidity-expects-the-x19ethereum-signed-message-n-prefix
>>>>>>> bf93878e
    function isSignatureValid(
        address signer,
        bytes32 hash,
        uint8 v,
        bytes32 r,
        bytes32 s)
        public
        constant
        returns (bool) {
        return signer == ecrecover(
            keccak256("\x19Ethereum Signed Message:\n32", hash),
            v,
            r,
            s
        );
    }

    /// @dev Calculates Keccak-256 hash of order with specified parameters.
    /// @return Keccak-256 hash of order.
    function getOrderHash(Order order)
        internal
        constant
        returns (bytes32)
    {
        return keccak256(
            address(this),
            order.owner,
            order.tokenS,
            order.tokenB,
            order.amountS,
            order.amountB,
            order.feeLRC,
            order.percentageSavingShare,
            order.expiration,
            order.rand
        );
    }

}<|MERGE_RESOLUTION|>--- conflicted
+++ resolved
@@ -28,7 +28,6 @@
     using SafeMath for uint;
     using Math for uint;
 
-<<<<<<< HEAD
     address public  owner                            = address(0);
     uint    public  maxRingSize                      = 0;
     uint    public  defaultDustThreshold             = 0;
@@ -78,30 +77,6 @@
         uint    feeLRC;
         uint8   percentageSavingShare;
         bool    isCompleteFillMeasuredByTokenSDepleted;
-=======
-    uint    public constant MAX_RING_SIZE = 5;
-    uint    public   ringIndex = 0;
-
-    struct Ring {
-        address  miner;
-        Order[] orders;
-    }
-
-    struct Order {
-        address owner;
-        address tokenS;                         // token to sell
-        address tokenB;                         // token to buy
-        uint    amountS;
-        uint    amountB;
-        uint    feeLRC;                         // LRC amount as fee
-        uint    percentageSavingShare;          // Percentage of saving sare
-        uint    expiration;                     // If this value < X (TBD), treat it as block height;
-                                                // otherwise treat it as seconds since epoch.
-        uint    rand;                           // a random number
-        bool    isCompleteFillMeasuredByAllSellTokenBeenSpent;
-        // Signature fields
-        bytes32 orderHash;
->>>>>>> bf93878e
         uint8   v;
         bytes32 r;
         bytes32 s;
@@ -122,7 +97,6 @@
     ///                         calculated by protocol.
     struct OrderState {
         Order   order;
-<<<<<<< HEAD
         bytes32 orderHash;
         address owner;
         uint8   feeSelection;
@@ -176,42 +150,12 @@
         maxRingSize                      = _maxRingSize;
         defaultDustThreshold             = _defaultDustThreshold;
         expirationAsBlockHeightThreshold = _expirationAsBlockHeightThreshold;
-=======
-        uint    fillAmountS;    // provided by ring-miner, verified by protocol
-        uint    feeSelection;   // provided by ring-miner
-        address owner;          // calculated by protocol
-        uint    netfeeLRC;      // calculated by protocol
-        uint    netfeeS;        // calculated by protocol
-        uint    netfeeB;        // calculated by protocol
-    }
-
-    event RingMined(
-        address indexed miner,
-        address indexed feeRecepient,
-        uint    ringIndex);
-
-    event OrderFilled(
-        uint     ringIndex,
-        bytes32  orderHash,
-        uint     amountS,
-        uint     amountB,
-        uint     feeLRC,
-        uint     feeS,
-        uint     feeB);
-
-    /// Constructor
-    function LoopringProtocol() public {
-        /* require(_owner != address(0)); */
-        /* owner = _owner; */
->>>>>>> bf93878e
     }
 
     function submitRing(
         address     feeRecepient,
         bool        throwIfTokenAllowanceOrBalanceIsInsuffcient,
-        address[]   orderOwnerList,
         address[]   tokenSList,
-<<<<<<< HEAD
         uint[6][]   arg1List, // amountS,AmountB,fillAmountS,expiration,rand,lrcFee
         uint8[2][]  arg2List, // percentageSavingShareList,feeSelectionList
         bool[]      isCompleteFillMeasuredByTokenSDepletedList,
@@ -220,38 +164,21 @@
         bytes32[]   sList
         ) {
 
-=======
-        uint[8][]   orderValueList, // amountS,AmountB,fillAmountS,lrcFee,percentageSavingShare,feeSelection,expiration,rand
-        bool[]      isCompleteFillMeasuredByAllSellTokenBeenSpentList,
-        uint8[]     vList,
-        bytes32[]   rList,
-        bytes32[]   sList) {
->>>>>>> bf93878e
         // Verify data integrity.
         uint ringSize = tokenSList.length;
         require(ringSize > 1 && ringSize <= maxRingSize);
 
         var orders = assambleOrders(
             ringSize,
-            orderOwnerList,
             tokenSList,
-<<<<<<< HEAD
             arg1List, // amountS,AmountB,fillAmountS,expiration,rand,lrcFee
             arg2List, // percentageSavingShareList,feeSelectionList
             isCompleteFillMeasuredByTokenSDepletedList,
-=======
-            orderValuesList,
-            isCompleteFillMeasuredByAllSellTokenBeenSpentList,
->>>>>>> bf93878e
             vList,
             rList,
             sList);
 
-<<<<<<< HEAD
         address minerAddress = validateMinerSignatureForAddress();
-=======
-        orderStates = getUpdateOrders(ringSize, orderStates);
->>>>>>> bf93878e
 
         if (feeRecepient == address(0)) {
             feeRecepient = minerAddress;
@@ -368,48 +295,33 @@
 
     function assambleOrders(
         uint        ringSize,
-        address[]   orderOwnerList,
         address[]   tokenSList,
-<<<<<<< HEAD
         uint[6][]   arg1List, // amountS,AmountB,expiration,rand,lrcFee,fillAmountS
         uint8[2][]  arg2List, // percentageSavingShareList,feeSelectionList
         bool[]      isCompleteFillMeasuredByTokenSDepletedList,
-=======
-        uint[8][]   orderValueList, // amountS,AmountB,fillAmountS,lrcFee,percentageSavingShare,feeSelection,expiration,rand
-        bool[]      isCompleteFillMeasuredByAllSellTokenBeenSpentList,
->>>>>>> bf93878e
         uint8[]     vList,
         bytes32[]   rList,
-        bytes32[]   sList)
-        internal
-        constant
-        returns (OrderState[])
-    {
-        require(ringSize == orderOwnerList.length);
+        bytes32[]   sList
+        ) internal constant returns (OrderState[]) {
+
         require(ringSize == tokenSList.length);
-<<<<<<< HEAD
         require(ringSize == arg1List.length);
         require(ringSize == arg2List.length);
         require(ringSize == isCompleteFillMeasuredByTokenSDepletedList.length);
-=======
-        require(ringSize == orderValueList.length);
-        require(ringSize == isCompleteFillMeasuredByAllSellTokenBeenSpentList.length);
->>>>>>> bf93878e
         require(ringSize + 1 == vList.length);
         require(ringSize + 1 == rList.length);
         require(ringSize + 1 == sList.length);
 
+
         var orders = new OrderState[](ringSize);
         for (uint i = 0; i < ringSize; i++) {
-            uint j = (i + ringSize - 1) % ringSize;
+            uint j = (i + ringSize- 1) % ringSize;
 
             address ownerAddress = validateOrderOwnerSignatureForAddress();
 
             var order = Order(
-                orderOwnerList[i],
                 tokenSList[i],
                 tokenSList[j],
-<<<<<<< HEAD
                 arg1List[i][0],
                 arg1List[i][1],
                 arg1List[i][2],
@@ -417,24 +329,11 @@
                 arg1List[i][4],
                 arg2List[i][0],
                 isCompleteFillMeasuredByTokenSDepletedList[i],
-=======
-                orderValueList[i][0],
-                orderValueList[i][1],
-                orderValueList[i][3],
-                orderValueList[i][4],
-                orderValueList[i][6],
-                orderValueList[i][7],
-                isCompleteFillMeasuredByAllSellTokenBeenSpentList[i],
-                '',
->>>>>>> bf93878e
                 vList[i],
                 rList[i],
                 sList[i]);
-            order.orderHash = getOrderHash(order);
-            require(isValidSignature(order.owner, order.orderHash, order.v, order.r, order.s));
 
             orders[i] = OrderState(
-<<<<<<< HEAD
                 order, 
                 getOrderHash(order),
                 ownerAddress,
@@ -445,21 +344,11 @@
                 0,  // feeSForThisOrder
                 0   // feeSForNextOrder
                 );
-=======
-                order,
-                orderValueList[i][2],
-                orderValueList[i][5],
-                order.owner,
-                0,
-                0,
-                0);
->>>>>>> bf93878e
         }
 
         return orders;
     }
 
-<<<<<<< HEAD
     function validateMinerSignatureForAddress(
         ) internal constant returns (address addr) {
 
@@ -483,17 +372,6 @@
     /// @param r        ECDSA signature parameters r.
     /// @param s        ECDSA signature parameters s.
     /// @return         Validity of order signature.
-=======
-    /// @dev Verifies that an order signature is valid.
-    /// @param signer address of signer.
-    /// @param hash Signed Keccak-256 hash.
-    /// @param v ECDSA signature parameter v.
-    /// @param r ECDSA signature parameters r.
-    /// @param s ECDSA signature parameters s.
-    /// @return Validity of order signature.
-    /// For how validation works, See https://ethereum.stackexchange.com/questions/1777/workflow-on-signing-a-string-with-private-key-followed-by-signature-verificatio
-    /// For keccak256 prefix, See https://ethereum.stackexchange.com/questions/19582/does-ecrecover-in-solidity-expects-the-x19ethereum-signed-message-n-prefix
->>>>>>> bf93878e
     function isSignatureValid(
         address signer,
         bytes32 hash,
@@ -511,25 +389,4 @@
         );
     }
 
-    /// @dev Calculates Keccak-256 hash of order with specified parameters.
-    /// @return Keccak-256 hash of order.
-    function getOrderHash(Order order)
-        internal
-        constant
-        returns (bytes32)
-    {
-        return keccak256(
-            address(this),
-            order.owner,
-            order.tokenS,
-            order.tokenB,
-            order.amountS,
-            order.amountB,
-            order.feeLRC,
-            order.percentageSavingShare,
-            order.expiration,
-            order.rand
-        );
-    }
-
 }