/*

  Copyright 2017 Loopring Project Ltd (Loopring Foundation).

  Licensed under the Apache License, Version 2.0 (the "License");
  you may not use this file except in compliance with the License.
  You may obtain a copy of the License at

  http://www.apache.org/licenses/LICENSE-2.0

  Unless required by applicable law or agreed to in writing, software
  distributed under the License is distributed on an "AS IS" BASIS,
  WITHOUT WARRANTIES OR CONDITIONS OF ANY KIND, either express or implied.
  See the License for the specific language governing permissions and
  limitations under the License.

*/
pragma solidity 0.4.18;


/// @title Loopring Token Exchange Protocol Contract Interface
/// @author Daniel Wang - <daniel@loopring.org>
/// @author Kongliang Zhong - <kongliang@loopring.org>
contract LoopringProtocol {

    ////////////////////////////////////////////////////////////////////////////
    /// Constants                                                            ///
    ////////////////////////////////////////////////////////////////////////////
    uint8   public constant FEE_SELECT_LRC               = 0;
    uint8   public constant FEE_SELECT_MARGIN_SPLIT      = 1;
    uint8   public constant FEE_SELECT_MAX_VALUE         = 1;
    uint8   public constant MARGIN_SPLIT_PERCENTAGE_BASE = 100;

    ////////////////////////////////////////////////////////////////////////////
    /// Events                                                               ///
    ////////////////////////////////////////////////////////////////////////////


    /// @dev Event to emit if a ring is successfully mined.
    /// _amountsList is an array of:
    /// [_amountS, _amountB, _lrcReward, _lrcFee, splitS, splitB].
    event RingMined(
        uint                _ringIndex,
        bytes32     indexed _ringhash,
        address             _miner,
        address             _feeRecipient,
        bool                _isRinghashReserved,
        bytes32[]           _orderHashList,
        uint[6][]           _amountsList
    );

    event OrderCancelled(
        bytes32     indexed _orderHash,
        uint                _amountCancelled
    );

    event CutoffTimestampChanged(
        address     indexed _address,
        uint                _cutoff
    );

    event TradingPairCutoffTimestampChanged(
        address     indexed _address,
        address             _token1,
        address             _token2,
        uint                _cutoff
    );

    ////////////////////////////////////////////////////////////////////////////
    /// Functions                                                            ///
    ////////////////////////////////////////////////////////////////////////////

    /// @dev Cancel a order. cancel amount(amountS or amountB) can be specified
    ///      in orderValues.
    /// @param addresses          owner, tokenS, tokenB
    /// @param orderValues        amountS, amountB, timestamp, ttl, salt, lrcFee,
    ///                           cancelAmountS, and cancelAmountB.
    /// @param buyNoMoreThanAmountB -
    ///                           This indicates when a order should be considered
    ///                           as 'completely filled'.
    /// @param marginSplitPercentage -
    ///                           Percentage of margin split to share with miner.
    /// @param v                  Order ECDSA signature parameter v.
    /// @param r                  Order ECDSA signature parameters r.
    /// @param s                  Order ECDSA signature parameters s.
    function cancelOrder(
        address[3] addresses,
        uint[7]    orderValues,
        bool       buyNoMoreThanAmountB,
        uint8      marginSplitPercentage,
        uint8      v,
        bytes32    r,
        bytes32    s
        ) external;

    /// @dev   Set a cutoff timestamp to invalidate all orders whose timestamp
    ///        is smaller than or equal to the new value of the address's cutoff
    ///        timestamp.
    /// @param cutoff The cutoff timestamp, will default to `block.timestamp`
    ///        if it is 0.
    function setCutoff(uint cutoff) external;

    /// @dev Submit a order-ring for validation and settlement.
    /// @param addressList  List of each order's owner and tokenS. Note that next
    ///                     order's `tokenS` equals this order's `tokenB`.
    /// @param uintArgsList List of uint-type arguments in this order:
    ///                     amountS, amountB, timestamp, ttl, salt, lrcFee,
    ///                     rateAmountS.
    /// @param uint8ArgsList -
    ///                     List of unit8-type arguments, in this order:
    ///                     marginSplitPercentageList, feeSelectionList.
    /// @param buyNoMoreThanAmountBList -
    ///                     This indicates when a order should be considered
    ///                     as 'completely filled'.
    /// @param vList        List of v for each order. This list is 1-larger than
    ///                     the previous lists, with the last element being the
    ///                     v value of the ring signature.
    /// @param rList        List of r for each order. This list is 1-larger than
    ///                     the previous lists, with the last element being the
    ///                     r value of the ring signature.
    /// @param sList        List of s for each order. This list is 1-larger than
    ///                     the previous lists, with the last element being the
    ///                     s value of the ring signature.
    /// @param ringminer    The address that signed this tx.
    /// @param feeRecepient The recepient address for fee collection. If this is
    ///                     '0x0', all fees will be paid to the address who had
    ///                     signed this transaction, not `msg.sender`. Noted if
    ///                     LRC need to be paid back to order owner as the result
    ///                     of fee selection model, LRC will also be sent from
    ///                     this address.
    function submitRing(
        address[2][]    addressList,
        uint[7][]       uintArgsList,
        uint8[2][]      uint8ArgsList,
        bool[]          buyNoMoreThanAmountBList,
        uint8[]         vList,
        bytes32[]       rList,
        bytes32[]       sList,
        address         ringminer,
        address         feeRecepient
        ) public;
<<<<<<< HEAD

    /// @dev Cancel a order. cancel amount(amountS or amountB) can be specified
    ///      in orderValues.
    /// @param addresses          owner, tokenS, tokenB
    /// @param orderValues        amountS, amountB, timestamp, ttl, salt, lrcFee,
    ///                           cancelAmountS, and cancelAmountB.
    /// @param buyNoMoreThanAmountB -
    ///                           This indicates when a order should be considered
    ///                           as 'completely filled'.
    /// @param marginSplitPercentage -
    ///                           Percentage of margin split to share with miner.
    /// @param v                  Order ECDSA signature parameter v.
    /// @param r                  Order ECDSA signature parameters r.
    /// @param s                  Order ECDSA signature parameters s.
    function cancelOrder(
        address[3] addresses,
        uint[7]    orderValues,
        bool       buyNoMoreThanAmountB,
        uint8      marginSplitPercentage,
        uint8      v,
        bytes32    r,
        bytes32    s
        ) external;

    /// @dev   Set a cutoff timestamp to invalidate all orders whose timestamp
    ///        is smaller than or equal to the new value of the address's cutoff
    ///        timestamp, for a specific trading pair.
    /// @param cutoff The cutoff timestamp, will default to `block.timestamp`
    ///        if it is 0.
    function cancelAllOrdersByTradingPair(
        address token1,
        address token2,
        uint cutoff) external;

    /// @dev   Set a cutoff timestamp to invalidate all orders whose timestamp
    ///        is smaller than or equal to the new value of the address's cutoff
    ///        timestamp.
    /// @param cutoff The cutoff timestamp, will default to `block.timestamp`
    ///        if it is 0.
    function cancelAllOrders(uint cutoff) external;
=======
>>>>>>> d938de28
}<|MERGE_RESOLUTION|>--- conflicted
+++ resolved
@@ -95,10 +95,21 @@
 
     /// @dev   Set a cutoff timestamp to invalidate all orders whose timestamp
     ///        is smaller than or equal to the new value of the address's cutoff
+    ///        timestamp, for a specific trading pair.
+    /// @param cutoff The cutoff timestamp, will default to `block.timestamp`
+    ///        if it is 0.
+    function cancelAllOrdersByTradingPair(
+        address token1,
+        address token2,
+        uint cutoff
+        ) external;
+
+    /// @dev   Set a cutoff timestamp to invalidate all orders whose timestamp
+    ///        is smaller than or equal to the new value of the address's cutoff
     ///        timestamp.
     /// @param cutoff The cutoff timestamp, will default to `block.timestamp`
     ///        if it is 0.
-    function setCutoff(uint cutoff) external;
+    function cancelAllOrders(uint cutoff) external;
 
     /// @dev Submit a order-ring for validation and settlement.
     /// @param addressList  List of each order's owner and tokenS. Note that next
@@ -139,47 +150,4 @@
         address         ringminer,
         address         feeRecepient
         ) public;
-<<<<<<< HEAD
-
-    /// @dev Cancel a order. cancel amount(amountS or amountB) can be specified
-    ///      in orderValues.
-    /// @param addresses          owner, tokenS, tokenB
-    /// @param orderValues        amountS, amountB, timestamp, ttl, salt, lrcFee,
-    ///                           cancelAmountS, and cancelAmountB.
-    /// @param buyNoMoreThanAmountB -
-    ///                           This indicates when a order should be considered
-    ///                           as 'completely filled'.
-    /// @param marginSplitPercentage -
-    ///                           Percentage of margin split to share with miner.
-    /// @param v                  Order ECDSA signature parameter v.
-    /// @param r                  Order ECDSA signature parameters r.
-    /// @param s                  Order ECDSA signature parameters s.
-    function cancelOrder(
-        address[3] addresses,
-        uint[7]    orderValues,
-        bool       buyNoMoreThanAmountB,
-        uint8      marginSplitPercentage,
-        uint8      v,
-        bytes32    r,
-        bytes32    s
-        ) external;
-
-    /// @dev   Set a cutoff timestamp to invalidate all orders whose timestamp
-    ///        is smaller than or equal to the new value of the address's cutoff
-    ///        timestamp, for a specific trading pair.
-    /// @param cutoff The cutoff timestamp, will default to `block.timestamp`
-    ///        if it is 0.
-    function cancelAllOrdersByTradingPair(
-        address token1,
-        address token2,
-        uint cutoff) external;
-
-    /// @dev   Set a cutoff timestamp to invalidate all orders whose timestamp
-    ///        is smaller than or equal to the new value of the address's cutoff
-    ///        timestamp.
-    /// @param cutoff The cutoff timestamp, will default to `block.timestamp`
-    ///        if it is 0.
-    function cancelAllOrders(uint cutoff) external;
-=======
->>>>>>> d938de28
 }