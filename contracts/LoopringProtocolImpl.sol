/*

  Copyright 2017 Loopring Project Ltd (Loopring Foundation).

  Licensed under the Apache License, Version 2.0 (the "License");
  you may not use this file except in compliance with the License.
  You may obtain a copy of the License at

  http://www.apache.org/licenses/LICENSE-2.0

  Unless required by applicable law or agreed to in writing, software
  distributed under the License is distributed on an "AS IS" BASIS,
  WITHOUT WARRANTIES OR CONDITIONS OF ANY KIND, either express or implied.
  See the License for the specific language governing permissions and
  limitations under the License.

*/
pragma solidity 0.4.18;

import "./lib/ERC20.sol";
import "./lib/MathUint.sol";
import "./LoopringProtocol.sol";
import "./RinghashRegistry.sol";
import "./TokenRegistry.sol";
import "./TokenTransferDelegate.sol";


/// @title Loopring Token Exchange Protocol Implementation Contract v1
/// @author Daniel Wang - <daniel@loopring.org>,
/// @author Kongliang Zhong - <kongliang@loopring.org>
///
/// Recognized contributing developers from the community:
///     https://github.com/Brechtpd
///     https://github.com/rainydio
///     https://github.com/BenjaminPrice
///     https://github.com/jonasshen
contract LoopringProtocolImpl is LoopringProtocol {
    using MathUint for uint;

    ////////////////////////////////////////////////////////////////////////////
    /// Variables                                                            ///
    ////////////////////////////////////////////////////////////////////////////

    address public  lrcTokenAddress             = 0x0;
    address public  tokenRegistryAddress        = 0x0;
    address public  ringhashRegistryAddress     = 0x0;
    address public  delegateAddress             = 0x0;

    uint    public  maxRingSize                 = 0;
    uint64  public  ringIndex                   = 0;

    // Exchange rate (rate) is the amount to sell or sold divided by the amount
    // to buy or bought.
    //
    // Rate ratio is the ratio between executed rate and an order's original
    // rate.
    //
    // To require all orders' rate ratios to have coefficient ofvariation (CV)
    // smaller than 2.5%, for an example , rateRatioCVSThreshold should be:
    //     `(0.025 * RATE_RATIO_SCALE)^2` or 62500.
    uint    public  rateRatioCVSThreshold       = 0;

    uint    public constant RATE_RATIO_SCALE    = 10000;

    uint64  public constant ENTERED_MASK        = 1 << 63;

    // The following map is used to keep trace of order fill and cancellation
    // history.
    mapping (bytes32 => uint) public cancelledOrFilled;

    // This map is used to keep trace of order's cancellation history.
    mapping (bytes32 => uint) public cancelled;

    // A map from address to its cutoff timestamp.
    mapping (address => uint) public cutoffs;

    // A map from address to its trading-pair cutoff timestamp.
    mapping (address => mapping (bytes20 => uint)) public tradingPairCutoffs;

    ////////////////////////////////////////////////////////////////////////////
    /// Structs                                                              ///
    ////////////////////////////////////////////////////////////////////////////

    struct Rate {
        uint amountS;
        uint amountB;
    }

    /// @param tokenS       Token to sell.
    /// @param tokenB       Token to buy.
    /// @param amountS      Maximum amount of tokenS to sell.
    /// @param amountB      Minimum amount of tokenB to buy if all amountS sold.
    /// @param timestamp    Indicating when this order is created/signed.
    /// @param ttl          Indicating after how many seconds from `timestamp`
    ///                     this order will expire.
    /// @param salt         A random number to make this order's hash unique.
    /// @param lrcFee       Max amount of LRC to pay for miner. The real amount
    ///                     to pay is proportional to fill amount.
    /// @param buyNoMoreThanAmountB -
    ///                     If true, this order does not accept buying more
    ///                     than `amountB`.
    /// @param marginSplitPercentage -
    ///                     The percentage of margin paid to miner.
    /// @param v            ECDSA signature parameter v.
    /// @param r            ECDSA signature parameters r.
    /// @param s            ECDSA signature parameters s.
    struct Order {
        address owner;
        address tokenS;
        address tokenB;
        uint    amountS;
        uint    amountB;
        uint    lrcFee;
        bool    buyNoMoreThanAmountB;
        uint8   marginSplitPercentage;
    }

    /// @param order        The original order
    /// @param orderHash    The order's hash
    /// @param feeSelection -
    ///                     A miner-supplied value indicating if LRC (value = 0)
    ///                     or margin split is choosen by the miner (value = 1).
    ///                     We may support more fee model in the future.
    /// @param rate         Exchange rate provided by miner.
    /// @param fillAmountS  Amount of tokenS to sell, calculated by protocol.
    /// @param lrcReward    The amount of LRC paid by miner to order owner in
    ///                     exchange for margin split.
    /// @param lrcFee       The amount of LR paid by order owner to miner.
    /// @param splitS      TokenS paid to miner.
    /// @param splitB      TokenB paid to miner.
    struct OrderState {
        Order   order;
        bytes32 orderHash;
        uint8   feeSelection;
        Rate    rate;
        uint    fillAmountS;
        uint    lrcReward;
        uint    lrcFee;
        uint    splitS;
        uint    splitB;
    }

    ////////////////////////////////////////////////////////////////////////////
    /// Constructor                                                          ///
    ////////////////////////////////////////////////////////////////////////////

    function LoopringProtocolImpl(
        address _lrcTokenAddress,
        address _tokenRegistryAddress,
        address _ringhashRegistryAddress,
        address _delegateAddress,
        uint    _maxRingSize,
        uint    _rateRatioCVSThreshold
        )
        public
    {
        require(0x0 != _lrcTokenAddress);
        require(0x0 != _tokenRegistryAddress);
        require(0x0 != _ringhashRegistryAddress);
        require(0x0 != _delegateAddress);

        require(_maxRingSize > 1);
        require(_rateRatioCVSThreshold > 0);

        lrcTokenAddress = _lrcTokenAddress;
        tokenRegistryAddress = _tokenRegistryAddress;
        ringhashRegistryAddress = _ringhashRegistryAddress;
        delegateAddress = _delegateAddress;
        maxRingSize = _maxRingSize;
        rateRatioCVSThreshold = _rateRatioCVSThreshold;
    }

    ////////////////////////////////////////////////////////////////////////////
    /// Public Functions                                                     ///
    ////////////////////////////////////////////////////////////////////////////

    /// @dev Disable default function.
    function () payable public {
        revert();
    }

    /// @dev Cancel a order. cancel amount(amountS or amountB) can be specified
    ///      in orderValues.
    /// @param addresses          owner, tokenS, tokenB
    /// @param orderValues        amountS, amountB, timestamp, ttl, salt, lrcFee,
    ///                           cancelAmountS, and cancelAmountB.
    /// @param buyNoMoreThanAmountB -
    ///                           This indicates when a order should be considered
    ///                           as 'completely filled'.
    /// @param marginSplitPercentage -
    ///                           Percentage of margin split to share with miner.
    /// @param v                  Order ECDSA signature parameter v.
    /// @param r                  Order ECDSA signature parameters r.
    /// @param s                  Order ECDSA signature parameters s.
    function cancelOrder(
        address[3] addresses,
        uint[7]    orderValues,
        bool       buyNoMoreThanAmountB,
        uint8      marginSplitPercentage,
        uint8      v,
        bytes32    r,
        bytes32    s
        )
        external
    {
        uint cancelAmount = orderValues[6];

        require(cancelAmount > 0); // "amount to cancel is zero");

        Order memory order = Order(
            addresses[0],
            addresses[1],
            addresses[2],
            orderValues[0],
            orderValues[1],
            orderValues[5],
            buyNoMoreThanAmountB,
            marginSplitPercentage
        );

        require(msg.sender == order.owner); // "cancelOrder not submitted by order owner");

        bytes32 orderHash = calculateOrderHash(
            order,
            orderValues[2], // timestamp
            orderValues[3], // ttl
            orderValues[4]  // salt
        );


        verifySignature(
            order.owner,
            orderHash,
            v,
            r,
            s
        );

        cancelled[orderHash] = cancelled[orderHash].add(cancelAmount);
        cancelledOrFilled[orderHash] = cancelledOrFilled[orderHash].add(cancelAmount);

        OrderCancelled(orderHash, cancelAmount);
    }

    /// @dev   Set a cutoff timestamp to invalidate all orders whose timestamp
    ///        is smaller than or equal to the new value of the address's cutoff
    ///        timestamp.
    /// @param cutoff The cutoff timestamp, will default to `block.timestamp`
    ///        if it is 0.
    function setCutoff(uint cutoff)
        external
    {

        uint t = (cutoff == 0 || cutoff >= block.timestamp) ? block.timestamp : cutoff;

        require(cutoffs[msg.sender] < t); // "attempted to set cutoff to a smaller value"

        cutoffs[msg.sender] = t;

        CutoffTimestampChanged(msg.sender, t);
    }

    /// @dev Submit a order-ring for validation and settlement.
    /// @param addressList  List of each order's tokenS. Note that next order's
    ///                     `tokenS` equals this order's `tokenB`.
    /// @param uintArgsList List of uint-type arguments in this order:
    ///                     amountS, amountB, timestamp, ttl, salt, lrcFee,
    ///                     rateAmountS.
    /// @param uint8ArgsList -
    ///                     List of unit8-type arguments, in this order:
    ///                     marginSplitPercentageList,feeSelectionList.
    /// @param buyNoMoreThanAmountBList -
    ///                     This indicates when a order should be considered
    ///                     as 'completely filled'.
    /// @param vList        List of v for each order. This list is 1-larger than
    ///                     the previous lists, with the last element being the
    ///                     v value of the ring signature.
    /// @param rList        List of r for each order. This list is 1-larger than
    ///                     the previous lists, with the last element being the
    ///                     r value of the ring signature.
    /// @param sList        List of s for each order. This list is 1-larger than
    ///                     the previous lists, with the last element being the
    ///                     s value of the ring signature.
    /// @param ringminer    The address that signed this tx.
    /// @param feeRecipient The Recipient address for fee collection. If this is
    ///                     '0x0', all fees will be paid to the address who had
    ///                     signed this transaction, not `msg.sender`. Noted if
    ///                     LRC need to be paid back to order owner as the result
    ///                     of fee selection model, LRC will also be sent from
    ///                     this address.
    function submitRing(
        address[2][]  addressList,
        uint[7][]     uintArgsList,
        uint8[2][]    uint8ArgsList,
        bool[]        buyNoMoreThanAmountBList,
        uint8[]       vList,
        bytes32[]     rList,
        bytes32[]     sList,
        address       ringminer,
        address       feeRecipient
        )
        public
    {
        // Check if the highest bit of ringIndex is '1'.
        require(ringIndex & ENTERED_MASK != ENTERED_MASK); // "attempted to re-ent submitRing function");

        // Set the highest bit of ringIndex to '1'.
        ringIndex |= ENTERED_MASK;

        //Check ring size
        uint ringSize = addressList.length;
        require(ringSize > 1 && ringSize <= maxRingSize); // "invalid ring size");

        verifyInputDataIntegrity(
            ringSize,
            addressList,
            uintArgsList,
            uint8ArgsList,
            buyNoMoreThanAmountBList,
            vList,
            rList,
            sList
        );

        verifyTokensRegistered(ringSize, addressList);

        var (ringhash, ringhashAttributes) = RinghashRegistry(
            ringhashRegistryAddress
        ).computeAndGetRinghashInfo(
            ringSize,
            ringminer,
            vList,
            rList,
            sList
        );

        //Check if we can submit this ringhash.
        require(ringhashAttributes[0]); // "Ring claimed by others");

        verifySignature(
            ringminer,
            ringhash,
            vList[ringSize],
            rList[ringSize],
            sList[ringSize]
        );

        //Assemble input data into structs so we can pass them to other functions.
        OrderState[] memory orders = assembleOrders(
            addressList,
            uintArgsList,
            uint8ArgsList,
            buyNoMoreThanAmountBList,
            vList,
            rList,
            sList
        );

        if (feeRecipient == 0x0) {
            feeRecipient = ringminer;
        }

        handleRing(
            ringSize,
            ringhash,
            orders,
            ringminer,
            feeRecipient,
            ringhashAttributes[1]
        );

        ringIndex = (ringIndex ^ ENTERED_MASK) + 1;
    }

<<<<<<< HEAD
    /// @dev Cancel a order. cancel amount(amountS or amountB) can be specified
    ///      in orderValues.
    /// @param addresses          owner, tokenS, tokenB
    /// @param orderValues        amountS, amountB, timestamp, ttl, salt, lrcFee,
    ///                           cancelAmountS, and cancelAmountB.
    /// @param buyNoMoreThanAmountB -
    ///                           This indicates when a order should be considered
    ///                           as 'completely filled'.
    /// @param marginSplitPercentage -
    ///                           Percentage of margin split to share with miner.
    /// @param v                  Order ECDSA signature parameter v.
    /// @param r                  Order ECDSA signature parameters r.
    /// @param s                  Order ECDSA signature parameters s.
    function cancelOrder(
        address[3] addresses,
        uint[7]    orderValues,
        bool       buyNoMoreThanAmountB,
        uint8      marginSplitPercentage,
        uint8      v,
        bytes32    r,
        bytes32    s
        )
        external
    {
        uint cancelAmount = orderValues[6];

        require(cancelAmount > 0); // "amount to cancel is zero");

        Order memory order = Order(
            addresses[0],
            addresses[1],
            addresses[2],
            orderValues[0],
            orderValues[1],
            orderValues[5],
            buyNoMoreThanAmountB,
            marginSplitPercentage
        );

        require(msg.sender == order.owner); // "cancelOrder not submitted by order owner");

        bytes32 orderHash = calculateOrderHash(
            order,
            orderValues[2], // timestamp
            orderValues[3], // ttl
            orderValues[4]  // salt
        );


        verifySignature(
            order.owner,
            orderHash,
            v,
            r,
            s
        );

        cancelled[orderHash] = cancelled[orderHash].add(cancelAmount);
        cancelledOrFilled[orderHash] = cancelledOrFilled[orderHash].add(cancelAmount);

        OrderCancelled(orderHash, cancelAmount);
    }

    /// @dev   Set a cutoff timestamp to invalidate all orders whose timestamp
    ///        is smaller than or equal to the new value of the address's cutoff
    ///        timestamp, for a specific trading pair.
    /// @param cutoff The cutoff timestamp, will default to `block.timestamp`
    ///        if it is 0.
    function cancelAllOrdersByTradingPair(
        address token1,
        address token2,
        uint cutoff)
        external
    {
        uint t = (cutoff == 0 || cutoff >= block.timestamp) ? block.timestamp : cutoff;

        bytes20 tokenPair = bytes20(token1) ^ bytes20(token2);
        require(tradingPairCutoffs[msg.sender][tokenPair] < t); // "attempted to set cutoff to a smaller value"

        tradingPairCutoffs[msg.sender][tokenPair] = t;
        TradingPairCutoffTimestampChanged(msg.sender, token1, token2, t);
    }

    /// @dev   Set a cutoff timestamp to invalidate all orders whose timestamp
    ///        is smaller than or equal to the new value of the address's cutoff
    ///        timestamp.
    /// @param cutoff The cutoff timestamp, will default to `block.timestamp`
    ///        if it is 0.
    function cancelAllOrders(uint cutoff)
        external
    {
        uint t = (cutoff == 0 || cutoff >= block.timestamp) ? block.timestamp : cutoff;

        require(cutoffs[msg.sender] < t); // "attempted to set cutoff to a smaller value"

        cutoffs[msg.sender] = t;
        CutoffTimestampChanged(msg.sender, t);
    }

=======
>>>>>>> d938de28
    ////////////////////////////////////////////////////////////////////////////
    /// Internal & Private Functions                                         ///
    ////////////////////////////////////////////////////////////////////////////

    /// @dev Validate a ring.
    function verifyRingHasNoSubRing(
        uint          ringSize,
        OrderState[]  orders
        )
        private
        pure
    {
        // Check the ring has no sub-ring.
        for (uint i = 0; i < ringSize - 1; i++) {
            address tokenS = orders[i].order.tokenS;
            for (uint j = i + 1; j < ringSize; j++) {
                require(tokenS != orders[j].order.tokenS); // "found sub-ring");
            }
        }
    }

    function verifyTokensRegistered(
        uint          ringSize,
        address[2][]  addressList
        )
        private
        view
    {
        // Extract the token addresses
        address[] memory tokens = new address[](ringSize);
        for (uint i = 0; i < ringSize; i++) {
            tokens[i] = addressList[i][1];
        }

        // Test all token addresses at once
        require(
            TokenRegistry(tokenRegistryAddress).areAllTokensRegistered(tokens)
        ); // "token not registered");
    }

    function handleRing(
        uint          ringSize,
        bytes32       ringhash,
        OrderState[]  orders,
        address       miner,
        address       feeRecipient,
        bool          isRinghashReserved
        )
        private
    {
        uint64 _ringIndex = ringIndex ^ ENTERED_MASK;
        address _lrcTokenAddress = lrcTokenAddress;
        TokenTransferDelegate delegate = TokenTransferDelegate(delegateAddress);

        // Do the hard work.
        verifyRingHasNoSubRing(ringSize, orders);

        // Exchange rates calculation are performed by ring-miners as solidity
        // cannot get power-of-1/n operation, therefore we have to verify
        // these rates are correct.
        verifyMinerSuppliedFillRates(ringSize, orders);

        // Scale down each order independently by substracting amount-filled and
        // amount-cancelled. Order owner's current balance and allowance are
        // not taken into consideration in these operations.
        scaleRingBasedOnHistoricalRecords(delegate, ringSize, orders);

        // Based on the already verified exchange rate provided by ring-miners,
        // we can furthur scale down orders based on token balance and allowance,
        // then find the smallest order of the ring, then calculate each order's
        // `fillAmountS`.
        calculateRingFillAmount(ringSize, orders);

        // Calculate each order's `lrcFee` and `lrcRewrard` and splict how much
        // of `fillAmountS` shall be paid to matching order or miner as margin
        // split.
        calculateRingFees(
            delegate,
            ringSize,
            orders,
            feeRecipient,
            _lrcTokenAddress
        );

        /// Make transfers.
        var (orderHashList, amountsList) = settleRing(
            delegate,
            ringSize,
            orders,
            feeRecipient,
            _lrcTokenAddress
        );

        RingMined(
            _ringIndex,
            ringhash,
            miner,
            feeRecipient,
            isRinghashReserved,
            orderHashList,
            amountsList
        );
    }

    function settleRing(
        TokenTransferDelegate delegate,
        uint          ringSize,
        OrderState[]  orders,
        address       feeRecipient,
        address       _lrcTokenAddress
        )
        private
        returns(
        bytes32[] memory orderHashList,
        uint[6][] memory amountsList)
    {
        bytes32[] memory batch = new bytes32[](ringSize * 6); // ringSize * (owner + tokenS + 4 amounts)
        orderHashList = new bytes32[](ringSize);
        amountsList = new uint[6][](ringSize);

        uint p = 0;
        for (uint i = 0; i < ringSize; i++) {
            OrderState memory state = orders[i];
            Order memory order = state.order;
            uint prevSplitB = orders[(i + ringSize - 1) % ringSize].splitB;
            uint nextFillAmountS = orders[(i + 1) % ringSize].fillAmountS;

            // Store owner and tokenS of every order
            batch[p] = bytes32(order.owner);
            batch[p+1] = bytes32(order.tokenS);

            // Store all amounts
            batch[p+2] = bytes32(state.fillAmountS - prevSplitB);
            batch[p+3] = bytes32(prevSplitB + state.splitS);
            batch[p+4] = bytes32(state.lrcReward);
            batch[p+5] = bytes32(state.lrcFee);
            p += 6;

            // Update fill records
            if (order.buyNoMoreThanAmountB) {
                cancelledOrFilled[state.orderHash] += nextFillAmountS;
            } else {
                cancelledOrFilled[state.orderHash] += state.fillAmountS;
            }

            orderHashList[i] = state.orderHash;
            amountsList[i][0] = state.fillAmountS + state.splitS;
            amountsList[i][1] = nextFillAmountS - state.splitB;
            amountsList[i][2] = state.lrcReward;
            amountsList[i][3] = state.lrcFee;
            amountsList[i][4] = state.splitS;
            amountsList[i][5] = state.splitB;
        }

        // Do all transactions
        delegate.batchTransferToken(_lrcTokenAddress, feeRecipient, batch);
    }

    /// @dev Verify miner has calculte the rates correctly.
    function verifyMinerSuppliedFillRates(
        uint          ringSize,
        OrderState[]  orders
        )
        private
        view
    {
        uint[] memory rateRatios = new uint[](ringSize);
        uint _rateRatioScale = RATE_RATIO_SCALE;

        for (uint i = 0; i < ringSize; i++) {
            uint s1b0 = orders[i].rate.amountS.mul(orders[i].order.amountB);
            uint s0b1 = orders[i].order.amountS.mul(orders[i].rate.amountB);

            require(s1b0 <= s0b1); // "miner supplied exchange rate provides invalid discount");

            rateRatios[i] = _rateRatioScale.mul(s1b0) / s0b1;
        }

        uint cvs = MathUint.cvsquare(rateRatios, _rateRatioScale);

        require(cvs <= rateRatioCVSThreshold); // "miner supplied exchange rate is not evenly discounted");
    }

    /// @dev Calculate each order's fee or LRC reward.
    function calculateRingFees(
        TokenTransferDelegate delegate,
        uint            ringSize,
        OrderState[]    orders,
        address         feeRecipient,
        address         _lrcTokenAddress
        )
        private
        view
    {
        bool checkedMinerLrcSpendable = false;
        uint minerLrcSpendable = 0;
        uint8 _marginSplitPercentageBase = MARGIN_SPLIT_PERCENTAGE_BASE;
        uint nextFillAmountS;

        for (uint i = 0; i < ringSize; i++) {
            OrderState memory state = orders[i];
            uint lrcReceiable = 0;

            if (state.lrcFee == 0) {
                // When an order's LRC fee is 0 or smaller than the specified fee,
                // we help miner automatically select margin-split.
                state.feeSelection = FEE_SELECT_MARGIN_SPLIT;
                state.order.marginSplitPercentage = _marginSplitPercentageBase;
            } else {
                uint lrcSpendable = getSpendable(
                    delegate,
                    _lrcTokenAddress,
                    state.order.owner
                );

                // If the order is selling LRC, we need to calculate how much LRC
                // is left that can be used as fee.
                if (state.order.tokenS == _lrcTokenAddress) {
                    lrcSpendable -= state.fillAmountS;
                }

                // If the order is buyign LRC, it will has more to pay as fee.
                if (state.order.tokenB == _lrcTokenAddress) {
                    nextFillAmountS = orders[(i + 1) % ringSize].fillAmountS;
                    lrcReceiable = nextFillAmountS;
                }

                uint lrcTotal = lrcSpendable + lrcReceiable;

                // If order doesn't have enough LRC, set margin split to 100%.
                if (lrcTotal < state.lrcFee) {
                    state.lrcFee = lrcTotal;
                    state.order.marginSplitPercentage = _marginSplitPercentageBase;
                }

                if (state.lrcFee == 0) {
                    state.feeSelection = FEE_SELECT_MARGIN_SPLIT;
                }
            }

            if (state.feeSelection == FEE_SELECT_LRC) {
                if (lrcReceiable > 0) {
                    if (lrcReceiable >= state.lrcFee) {
                        state.splitB = state.lrcFee;
                        state.lrcFee = 0;
                    } else {
                        state.splitB = lrcReceiable;
                        state.lrcFee -= lrcReceiable;
                    }
                }
            } else if (state.feeSelection == FEE_SELECT_MARGIN_SPLIT) {

                // Only check the available miner balance when absolutely needed
                if (!checkedMinerLrcSpendable && minerLrcSpendable < state.lrcFee) {
                    checkedMinerLrcSpendable = true;
                    minerLrcSpendable = getSpendable(delegate, _lrcTokenAddress, feeRecipient);
                }

                // Only calculate split when miner has enough LRC;
                // otherwise all splits are 0.
                if (minerLrcSpendable >= state.lrcFee) {
                    nextFillAmountS = orders[(i + 1) % ringSize].fillAmountS;
                    uint split;
                    if (state.order.buyNoMoreThanAmountB) {
                        split = (nextFillAmountS.mul(
                            state.order.amountS
                        ) / state.order.amountB).sub(
                            state.fillAmountS
                        );
                    } else {
                        split = nextFillAmountS.sub(
                            state.fillAmountS.mul(
                                state.order.amountB
                            ) / state.order.amountS
                        );
                    }

                    if (state.order.marginSplitPercentage != _marginSplitPercentageBase) {
                        split = split.mul(
                            state.order.marginSplitPercentage
                        ) / _marginSplitPercentageBase;
                    }

                    if (state.order.buyNoMoreThanAmountB) {
                        state.splitS = split;
                    } else {
                        state.splitB = split;
                    }

                    // This implicits order with smaller index in the ring will
                    // be paid LRC reward first, so the orders in the ring does
                    // mater.
                    if (split > 0) {
                        minerLrcSpendable -= state.lrcFee;
                        state.lrcReward = state.lrcFee;
                    }
                }

                state.lrcFee = 0;
            } else {
                revert(); // "unsupported fee selection value");
            }
        }
    }

    /// @dev Calculate each order's fill amount.
    function calculateRingFillAmount(
        uint          ringSize,
        OrderState[]  orders
        )
        private
        pure
    {
        uint smallestIdx = 0;
        uint i;
        uint j;

        for (i = 0; i < ringSize; i++) {
            j = (i + 1) % ringSize;
            smallestIdx = calculateOrderFillAmount(
                orders[i],
                orders[j],
                i,
                j,
                smallestIdx
            );
        }

        for (i = 0; i < smallestIdx; i++) {
            calculateOrderFillAmount(
                orders[i],
                orders[(i + 1) % ringSize],
                0,               // Not needed
                0,               // Not needed
                0                // Not needed
            );
        }
    }

    /// @return The smallest order's index.
    function calculateOrderFillAmount(
        OrderState        state,
        OrderState        next,
        uint              i,
        uint              j,
        uint              smallestIdx
        )
        private
        pure
        returns (uint newSmallestIdx)
    {
        // Default to the same smallest index
        newSmallestIdx = smallestIdx;

        uint fillAmountB = state.fillAmountS.mul(
            state.rate.amountB
        ) / state.rate.amountS;

        if (state.order.buyNoMoreThanAmountB) {
            if (fillAmountB > state.order.amountB) {
                fillAmountB = state.order.amountB;

                state.fillAmountS = fillAmountB.mul(
                    state.rate.amountS
                ) / state.rate.amountB;

                newSmallestIdx = i;
            }
            state.lrcFee = state.order.lrcFee.mul(
                fillAmountB
            ) / state.order.amountB;
        } else {
            state.lrcFee = state.order.lrcFee.mul(
                state.fillAmountS
            ) / state.order.amountS;
        }

        if (fillAmountB <= next.fillAmountS) {
            next.fillAmountS = fillAmountB;
        } else {
            newSmallestIdx = j;
        }
    }

    /// @dev Scale down all orders based on historical fill or cancellation
    ///      stats but key the order's original exchange rate.
    function scaleRingBasedOnHistoricalRecords(
        TokenTransferDelegate delegate,
        uint ringSize,
        OrderState[] orders
        )
        private
        view
    {
        for (uint i = 0; i < ringSize; i++) {
            OrderState memory state = orders[i];
            Order memory order = state.order;
            uint amount;

            if (order.buyNoMoreThanAmountB) {
                amount = order.amountB.tolerantSub(
                    cancelledOrFilled[state.orderHash]
                );

                order.amountS = amount.mul(order.amountS) / order.amountB;
                order.lrcFee = amount.mul(order.lrcFee) / order.amountB;

                order.amountB = amount;
            } else {
                amount = order.amountS.tolerantSub(
                    cancelledOrFilled[state.orderHash]
                );

                order.amountB = amount.mul(order.amountB) / order.amountS;
                order.lrcFee = amount.mul(order.lrcFee) / order.amountS;

                order.amountS = amount;
            }

            require(order.amountS > 0); // "amountS is zero");
            require(order.amountB > 0); // "amountB is zero");

            uint availableAmountS = getSpendable(delegate, order.tokenS, order.owner);
            require(availableAmountS > 0); // "order spendable amountS is zero");

            state.fillAmountS = (
                order.amountS < availableAmountS ?
                order.amountS : availableAmountS
            );
        }
    }

    /// @return Amount of ERC20 token that can be spent by this contract.
    function getSpendable(
        TokenTransferDelegate delegate,
        address tokenAddress,
        address tokenOwner
        )
        private
        view
        returns (uint)
    {
        ERC20 token = ERC20(tokenAddress);
        uint allowance = token.allowance(
            tokenOwner,
            address(delegate)
        );
        uint balance = token.balanceOf(tokenOwner);
        return (allowance < balance ? allowance : balance);
    }

    /// @dev verify input data's basic integrity.
    function verifyInputDataIntegrity(
        uint          ringSize,
        address[2][]  addressList,
        uint[7][]     uintArgsList,
        uint8[2][]    uint8ArgsList,
        bool[]        buyNoMoreThanAmountBList,
        uint8[]       vList,
        bytes32[]     rList,
        bytes32[]     sList
        )
        private
        pure
    {
        require(ringSize == addressList.length); // "ring data is inconsistent - addressList");
        require(ringSize == uintArgsList.length); // "ring data is inconsistent - uintArgsList");
        require(ringSize == uint8ArgsList.length); // "ring data is inconsistent - uint8ArgsList");
        require(ringSize == buyNoMoreThanAmountBList.length); // "ring data is inconsistent - buyNoMoreThanAmountBList");
        require(ringSize + 1 == vList.length); // "ring data is inconsistent - vList");
        require(ringSize + 1 == rList.length); // "ring data is inconsistent - rList");
        require(ringSize + 1 == sList.length); // "ring data is inconsistent - sList");

        // Validate ring-mining related arguments.
        for (uint i = 0; i < ringSize; i++) {
            require(uintArgsList[i][6] > 0); // "order rateAmountS is zero");
            require(uint8ArgsList[i][1] <= FEE_SELECT_MAX_VALUE); // "invalid order fee selection");
        }
    }

    /// @dev        assmble order parameters into Order struct.
    /// @return     A list of orders.
    function assembleOrders(
        address[2][]    addressList,
        uint[7][]       uintArgsList,
        uint8[2][]      uint8ArgsList,
        bool[]          buyNoMoreThanAmountBList,
        uint8[]         vList,
        bytes32[]       rList,
        bytes32[]       sList
        )
        private
        view
        returns (OrderState[] memory orders)
    {
        uint ringSize = addressList.length;
        orders = new OrderState[](ringSize);

        for (uint i = 0; i < ringSize; i++) {
            uint[7] memory uintArgs = uintArgsList[i];

            Order memory order = Order(
                addressList[i][0],
                addressList[i][1],
                addressList[(i + 1) % ringSize][1],
                uintArgs[0],
                uintArgs[1],
                uintArgs[5],
                buyNoMoreThanAmountBList[i],
                uint8ArgsList[i][0]
            );

            bytes32 orderHash = calculateOrderHash(
                order,
                uintArgs[2], // timestamp
                uintArgs[3], // ttl
                uintArgs[4]  // salt
            );

            verifySignature(
                order.owner,
                orderHash,
                vList[i],
                rList[i],
                sList[i]
            );

            validateOrder(
                order,
                uintArgs[2], // timestamp
                uintArgs[3], // ttl
                uintArgs[4]  // salt
            );

            orders[i] = OrderState(
                order,
                orderHash,
                uint8ArgsList[i][1],  // feeSelection
                Rate(uintArgs[6], order.amountB),
                0,   // fillAmountS
                0,   // lrcReward
                0,   // lrcFee
                0,   // splitS
                0    // splitB
            );
        }
    }

    /// @dev validate order's parameters are OK.
    function validateOrder(
        Order        order,
        uint         timestamp,
        uint         ttl,
        uint         salt
        )
        private
        view
    {
        require(order.owner != 0x0); // "invalid order owner");
        require(order.tokenS != 0x0); // "invalid order tokenS");
        require(order.tokenB != 0x0); // "invalid order tokenB");
        require(order.amountS != 0); // "invalid order amountS");
        require(order.amountB != 0); // "invalid order amountB");
        require(timestamp <= block.timestamp); // "order is too early to match");
       
        require(ttl != 0); // "order ttl is 0");
        require(timestamp + ttl > block.timestamp); // "order is expired");
        require(salt != 0); // "invalid order salt");
        require(order.marginSplitPercentage <= MARGIN_SPLIT_PERCENTAGE_BASE); // "invalid order marginSplitPercentage");

        bytes20 tradingPair = bytes20(order.tokenS) ^ bytes20(order.tokenB);
        require(timestamp > tradingPairCutoffs[order.owner][tradingPair]); // "order trading pair is cut off");
        require(timestamp > cutoffs[order.owner]); // "order is cut off");
    }

    /// @dev Get the Keccak-256 hash of order with specified parameters.
    function calculateOrderHash(
        Order        order,
        uint         timestamp,
        uint         ttl,
        uint         salt
        )
        private
        view
        returns (bytes32)
    {
        return keccak256(
            address(this),
            order.owner,
            order.tokenS,
            order.tokenB,
            order.amountS,
            order.amountB,
            timestamp,
            ttl,
            salt,
            order.lrcFee,
            order.buyNoMoreThanAmountB,
            order.marginSplitPercentage
        );
    }

    /// @dev Verify signer's signature.
    function verifySignature(
        address signer,
        bytes32 hash,
        uint8   v,
        bytes32 r,
        bytes32 s
        )
        private
        pure
    {
        require(
            signer == ecrecover(
                keccak256("\x19Ethereum Signed Message:\n32", hash),
                v,
                r,
                s
            )
        ); // "invalid signature");
    }

}<|MERGE_RESOLUTION|>--- conflicted
+++ resolved
@@ -244,19 +244,37 @@
 
     /// @dev   Set a cutoff timestamp to invalidate all orders whose timestamp
     ///        is smaller than or equal to the new value of the address's cutoff
+    ///        timestamp, for a specific trading pair.
+    /// @param cutoff The cutoff timestamp, will default to `block.timestamp`
+    ///        if it is 0.
+    function cancelAllOrdersByTradingPair(
+        address token1,
+        address token2,
+        uint cutoff)
+        external
+    {
+        uint t = (cutoff == 0 || cutoff >= block.timestamp) ? block.timestamp : cutoff;
+
+        bytes20 tokenPair = bytes20(token1) ^ bytes20(token2);
+        require(tradingPairCutoffs[msg.sender][tokenPair] < t); // "attempted to set cutoff to a smaller value"
+
+        tradingPairCutoffs[msg.sender][tokenPair] = t;
+        TradingPairCutoffTimestampChanged(msg.sender, token1, token2, t);
+    }
+
+    /// @dev   Set a cutoff timestamp to invalidate all orders whose timestamp
+    ///        is smaller than or equal to the new value of the address's cutoff
     ///        timestamp.
     /// @param cutoff The cutoff timestamp, will default to `block.timestamp`
     ///        if it is 0.
-    function setCutoff(uint cutoff)
+    function cancelAllOrders(uint cutoff)
         external
     {
-
         uint t = (cutoff == 0 || cutoff >= block.timestamp) ? block.timestamp : cutoff;
 
         require(cutoffs[msg.sender] < t); // "attempted to set cutoff to a smaller value"
 
         cutoffs[msg.sender] = t;
-
         CutoffTimestampChanged(msg.sender, t);
     }
 
@@ -372,108 +390,6 @@
         ringIndex = (ringIndex ^ ENTERED_MASK) + 1;
     }
 
-<<<<<<< HEAD
-    /// @dev Cancel a order. cancel amount(amountS or amountB) can be specified
-    ///      in orderValues.
-    /// @param addresses          owner, tokenS, tokenB
-    /// @param orderValues        amountS, amountB, timestamp, ttl, salt, lrcFee,
-    ///                           cancelAmountS, and cancelAmountB.
-    /// @param buyNoMoreThanAmountB -
-    ///                           This indicates when a order should be considered
-    ///                           as 'completely filled'.
-    /// @param marginSplitPercentage -
-    ///                           Percentage of margin split to share with miner.
-    /// @param v                  Order ECDSA signature parameter v.
-    /// @param r                  Order ECDSA signature parameters r.
-    /// @param s                  Order ECDSA signature parameters s.
-    function cancelOrder(
-        address[3] addresses,
-        uint[7]    orderValues,
-        bool       buyNoMoreThanAmountB,
-        uint8      marginSplitPercentage,
-        uint8      v,
-        bytes32    r,
-        bytes32    s
-        )
-        external
-    {
-        uint cancelAmount = orderValues[6];
-
-        require(cancelAmount > 0); // "amount to cancel is zero");
-
-        Order memory order = Order(
-            addresses[0],
-            addresses[1],
-            addresses[2],
-            orderValues[0],
-            orderValues[1],
-            orderValues[5],
-            buyNoMoreThanAmountB,
-            marginSplitPercentage
-        );
-
-        require(msg.sender == order.owner); // "cancelOrder not submitted by order owner");
-
-        bytes32 orderHash = calculateOrderHash(
-            order,
-            orderValues[2], // timestamp
-            orderValues[3], // ttl
-            orderValues[4]  // salt
-        );
-
-
-        verifySignature(
-            order.owner,
-            orderHash,
-            v,
-            r,
-            s
-        );
-
-        cancelled[orderHash] = cancelled[orderHash].add(cancelAmount);
-        cancelledOrFilled[orderHash] = cancelledOrFilled[orderHash].add(cancelAmount);
-
-        OrderCancelled(orderHash, cancelAmount);
-    }
-
-    /// @dev   Set a cutoff timestamp to invalidate all orders whose timestamp
-    ///        is smaller than or equal to the new value of the address's cutoff
-    ///        timestamp, for a specific trading pair.
-    /// @param cutoff The cutoff timestamp, will default to `block.timestamp`
-    ///        if it is 0.
-    function cancelAllOrdersByTradingPair(
-        address token1,
-        address token2,
-        uint cutoff)
-        external
-    {
-        uint t = (cutoff == 0 || cutoff >= block.timestamp) ? block.timestamp : cutoff;
-
-        bytes20 tokenPair = bytes20(token1) ^ bytes20(token2);
-        require(tradingPairCutoffs[msg.sender][tokenPair] < t); // "attempted to set cutoff to a smaller value"
-
-        tradingPairCutoffs[msg.sender][tokenPair] = t;
-        TradingPairCutoffTimestampChanged(msg.sender, token1, token2, t);
-    }
-
-    /// @dev   Set a cutoff timestamp to invalidate all orders whose timestamp
-    ///        is smaller than or equal to the new value of the address's cutoff
-    ///        timestamp.
-    /// @param cutoff The cutoff timestamp, will default to `block.timestamp`
-    ///        if it is 0.
-    function cancelAllOrders(uint cutoff)
-        external
-    {
-        uint t = (cutoff == 0 || cutoff >= block.timestamp) ? block.timestamp : cutoff;
-
-        require(cutoffs[msg.sender] < t); // "attempted to set cutoff to a smaller value"
-
-        cutoffs[msg.sender] = t;
-        CutoffTimestampChanged(msg.sender, t);
-    }
-
-=======
->>>>>>> d938de28
     ////////////////////////////////////////////////////////////////////////////
     /// Internal & Private Functions                                         ///
     ////////////////////////////////////////////////////////////////////////////
