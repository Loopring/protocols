/*

  Copyright 2017 Loopring Project Ltd (Loopring Foundation).

  Licensed under the Apache License, Version 2.0 (the "License");
  you may not use this file except in compliance with the License.
  You may obtain a copy of the License at

  http://www.apache.org/licenses/LICENSE-2.0

  Unless required by applicable law or agreed to in writing, software
  distributed under the License is distributed on an "AS IS" BASIS,
  WITHOUT WARRANTIES OR CONDITIONS OF ANY KIND, either express or implied.
  See the License for the specific language governing permissions and
  limitations under the License.

*/
pragma solidity 0.4.18;

import "zeppelin-solidity/contracts/math/Math.sol";
import "zeppelin-solidity/contracts/math/SafeMath.sol";

import "./lib/UintLib.sol";
import "./LoopringProtocol.sol";
import "./RinghashRegistry.sol";
import "./TokenRegistry.sol";
import "./TokenTransferDelegate.sol";


/// @title Loopring Token Exchange Protocol Implementation Contract v1
/// @author Daniel Wang - <daniel@loopring.org>,
/// @author Kongliang Zhong - <kongliang@loopring.org>
contract LoopringProtocolImpl is LoopringProtocol {
    using Math      for uint;
    using SafeMath  for uint;
    using UintLib   for uint;

    ////////////////////////////////////////////////////////////////////////////
    /// Variables                                                            ///
    ////////////////////////////////////////////////////////////////////////////

    address public  lrcTokenAddress             = address(0);
    address public  tokenRegistryAddress        = address(0);
    address public  ringhashRegistryAddress     = address(0);
    address public  delegateAddress             = address(0);

    uint    public  maxRingSize                 = 0;
    uint64  public  ringIndex                   = 0;

    // Exchange rate (rate) is the amount to sell or sold divided by the amount
    // to buy or bought.
    //
    // Rate ratio is the ratio between executed rate and an order's original
    // rate.
    //
    // To require all orders' rate ratios to have coefficient ofvariation (CV)
    // smaller than 2.5%, for an example , rateRatioCVSThreshold should be:
    //     `(0.025 * RATE_RATIO_SCALE)^2` or 62500.
    uint    public  rateRatioCVSThreshold       = 0;

    uint    public constant RATE_RATIO_SCALE    = 10000;

    uint64  public constant ENTERED_MASK        = 1 << 63;

    // The following map is used to keep trace of order fill and cancellation
    // history.
    mapping (bytes32 => uint) public cancelledOrFilled;

    // A map from address to its cutoff timestamp.
    mapping (address => uint) public cutoffs;

    ////////////////////////////////////////////////////////////////////////////
    /// Structs                                                              ///
    ////////////////////////////////////////////////////////////////////////////

    struct Rate {
        uint amountS;
        uint amountB;
    }

    /// @param order        The original order
    /// @param orderHash    The order's hash
    /// @param feeSelection -
    ///                     A miner-supplied value indicating if LRC (value = 0)
    ///                     or margin split is choosen by the miner (value = 1).
    ///                     We may support more fee model in the future.
    /// @param rate         Exchange rate provided by miner.
    /// @param availableAmountS -
    ///                     The actual spendable amountS.
    /// @param fillAmountS  Amount of tokenS to sell, calculated by protocol.
    /// @param lrcReward    The amount of LRC paid by miner to order owner in
    ///                     exchange for margin split.
    /// @param lrcFee       The amount of LR paid by order owner to miner.
    /// @param splitS      TokenS paid to miner.
    /// @param splitB      TokenB paid to miner.
    struct OrderState {
        Order   order;
        bytes32 orderHash;
        uint8   feeSelection;
        Rate    rate;
        uint    availableAmountS;
        uint    fillAmountS;
        uint    lrcReward;
        uint    lrcFee;
        uint    splitS;
        uint    splitB;
    }

    struct Ring {
        uint         size;
        bytes32      ringhash;
        OrderState[] orders;
        address      miner;
        address      feeRecepient;
    }


    ////////////////////////////////////////////////////////////////////////////
    /// Events                                                               ///
    ////////////////////////////////////////////////////////////////////////////

    event RingMined(
        uint                _ringIndex,
        uint                _time,
        uint                _blocknumber,
        bytes32     indexed _ringhash,
        address     indexed _miner,
        address     indexed _feeRecepient,
        bool                _isRinghashReserved);

    event OrderFilled(
        uint                _ringIndex,
        uint                _time,
        uint                _blocknumber,
        bytes32     indexed _ringhash,
        bytes32             _prevOrderHash,
        bytes32     indexed _orderHash,
        bytes32              _nextOrderHash,
        uint                _amountS,
        uint                _amountB,
        uint                _lrcReward,
        uint                _lrcFee);

    event OrderCancelled(
        uint                _time,
        uint                _blocknumber,
        bytes32     indexed _orderHash,
        uint                _amountCancelled);

    event CutoffTimestampChanged(
        uint                _time,
        uint                _blocknumber,
        address     indexed _address,
        uint                _cutoff);


    ////////////////////////////////////////////////////////////////////////////
    /// Constructor                                                          ///
    ////////////////////////////////////////////////////////////////////////////

    function LoopringProtocolImpl(
        address _lrcTokenAddress,
        address _tokenRegistryAddress,
        address _ringhashRegistryAddress,
        address _delegateAddress,
        uint    _maxRingSize,
        uint    _rateRatioCVSThreshold
        )
        public
    {
        require(address(0) != _lrcTokenAddress);
        require(address(0) != _tokenRegistryAddress);
        require(address(0) != _ringhashRegistryAddress);
        require(address(0) != _delegateAddress);

        require(_maxRingSize > 1);
        require(_rateRatioCVSThreshold > 0);

        lrcTokenAddress = _lrcTokenAddress;
        tokenRegistryAddress = _tokenRegistryAddress;
        ringhashRegistryAddress = _ringhashRegistryAddress;
        delegateAddress = _delegateAddress;
        maxRingSize = _maxRingSize;
        rateRatioCVSThreshold = _rateRatioCVSThreshold;
    }

    ////////////////////////////////////////////////////////////////////////////
    /// Public Functions                                                     ///
    ////////////////////////////////////////////////////////////////////////////

    /// @dev Disable default function.
    function ()
        payable
        public
    {
        revert();
    }

    /// @dev Submit a order-ring for validation and settlement.
    /// @param addressList  List of each order's tokenS. Note that next order's
    ///                     `tokenS` equals this order's `tokenB`.
    /// @param uintArgsList List of uint-type arguments in this order:
    ///                     amountS, amountB, timestamp, ttl, salt, lrcFee,
    ///                     rateAmountS.
    /// @param uint8ArgsList -
    ///                     List of unit8-type arguments, in this order:
    ///                     marginSplitPercentageList,feeSelectionList.
    /// @param buyNoMoreThanAmountBList -
    ///                     This indicates when a order should be considered
    ///                     as 'completely filled'.
    /// @param vList        List of v for each order. This list is 1-larger than
    ///                     the previous lists, with the last element being the
    ///                     v value of the ring signature.
    /// @param rList        List of r for each order. This list is 1-larger than
    ///                     the previous lists, with the last element being the
    ///                     r value of the ring signature.
    /// @param sList        List of s for each order. This list is 1-larger than
    ///                     the previous lists, with the last element being the
    ///                     s value of the ring signature.
    /// @param ringminer    The address that signed this tx.
    /// @param feeRecepient The recepient address for fee collection. If this is
    ///                     '0x0', all fees will be paid to the address who had
    ///                     signed this transaction, not `msg.sender`. Noted if
    ///                     LRC need to be paid back to order owner as the result
    ///                     of fee selection model, LRC will also be sent from
    ///                     this address.
    function submitRing(
        address[2][]    addressList,
        uint[7][]       uintArgsList,
        uint8[2][]      uint8ArgsList,
        bool[]          buyNoMoreThanAmountBList,
        uint8[]         vList,
        bytes32[]       rList,
        bytes32[]       sList,
        address         ringminer,
        address         feeRecepient
        )
        public
    {
        // Check if the highest bit of ringIndex is '1'.
        require(ringIndex & ENTERED_MASK != ENTERED_MASK); // "attempted to re-ent submitRing function");

        // Set the highest bit of ringIndex to '1'.
        ringIndex |= ENTERED_MASK;

        //Check ring size
        uint ringSize = addressList.length;
        require(ringSize > 1 && ringSize <= maxRingSize); // "invalid ring size");

        verifyInputDataIntegrity(
            ringSize,
            addressList,
            uintArgsList,
            uint8ArgsList,
            buyNoMoreThanAmountBList,
            vList,
            rList,
            sList
        );

        verifyTokensRegistered(addressList, ringSize);

        var (ringhash, ringhashAttributes) = RinghashRegistry(
            ringhashRegistryAddress
        ).computeAndGetRinghashInfo(
            ringSize,
            ringminer,
            vList,
            rList,
            sList
        );

        //Check if we can submit this ringhash.
        require(ringhashAttributes[0]); // "Ring claimed by others");

        verifySignature(
            ringminer,
            ringhash,
            vList[ringSize],
            rList[ringSize],
            sList[ringSize]
        );

        //Assemble input data into a struct so we can pass it to functions.
        var orders = assembleOrders(
            addressList,
            uintArgsList,
            uint8ArgsList,
            buyNoMoreThanAmountBList,
            vList,
            rList,
            sList
        );

        if (feeRecepient == address(0)) {
            feeRecepient = ringminer;
        }

        handleRing(
            ringhash,
            orders,
            ringminer,
            feeRecepient,
            ringhashAttributes[1]
        );

        ringIndex = ringIndex ^ ENTERED_MASK + 1;
    }

    /// @dev Cancel a order. cancel amount(amountS or amountB) can be specified
    ///      in orderValues.
    /// @param addresses          owner, tokenS, tokenB
    /// @param orderValues        amountS, amountB, timestamp, ttl, salt, lrcFee,
    ///                           cancelAmountS, and cancelAmountB.
    /// @param buyNoMoreThanAmountB -
    ///                           This indicates when a order should be considered
    ///                           as 'completely filled'.
    /// @param marginSplitPercentage -
    ///                           Percentage of margin split to share with miner.
    /// @param v                  Order ECDSA signature parameter v.
    /// @param r                  Order ECDSA signature parameters r.
    /// @param s                  Order ECDSA signature parameters s.
    function cancelOrder(
        address[3] addresses,
        uint[7]    orderValues,
        bool       buyNoMoreThanAmountB,
        uint8      marginSplitPercentage,
        uint8      v,
        bytes32    r,
        bytes32    s
        )
        public
    {
        uint cancelAmount = orderValues[6];

        require(cancelAmount > 0); // "amount to cancel is zero");

        var order = Order(
            addresses[0],
            addresses[1],
            addresses[2],
            orderValues[0],
            orderValues[1],
            orderValues[5],
            buyNoMoreThanAmountB,
            marginSplitPercentage
        );

        require(msg.sender == order.owner); // "cancelOrder not submitted by order owner");

        bytes32 orderHash = calculateOrderHash(
            order,
            orderValues[2], // timestamp
            orderValues[3], // ttl
            orderValues[4]  // salt
        );


        verifySignature(
            order.owner,
            orderHash,
            v,
            r,
            s
        );

        cancelledOrFilled[orderHash] = cancelledOrFilled[orderHash].add(cancelAmount);

        OrderCancelled(
            block.timestamp,
            block.number,
            orderHash,
            cancelAmount
        );
    }

    /// @dev   Set a cutoff timestamp to invalidate all orders whose timestamp
    ///        is smaller than or equal to the new value of the address's cutoff
    ///        timestamp.
    /// @param cutoff The cutoff timestamp, will default to `block.timestamp`
    ///        if it is 0.
    function setCutoff(uint cutoff)
        public
    {
        uint t = cutoff;
        if (t == 0) {
            t = block.timestamp;
        }

        require(cutoffs[msg.sender] < t); // "attempted to set cutoff to a smaller value");

        cutoffs[msg.sender] = t;

        CutoffTimestampChanged(
            block.timestamp,
            block.number,
            msg.sender,
            t
        );
    }

    ////////////////////////////////////////////////////////////////////////////
    /// Internal & Private Functions                                         ///
    ////////////////////////////////////////////////////////////////////////////

    /// @dev Validate a ring.
    function verifyRingHasNoSubRing(Ring ring)
        internal
        pure
    {
        // Check the ring has no sub-ring.
        for (uint i = 0; i < ring.size - 1; i++) {
            address tokenS = ring.orders[i].order.tokenS;
            for (uint j = i + 1; j < ring.size; j++) {
                require(tokenS != ring.orders[j].order.tokenS); // "found sub-ring");
            }
        }
    }

    function verifyTokensRegistered(
        address[2][] addressList,
        uint ringSize
        )
        internal
        view
    {
        // Extract the token addresses
        address[] memory tokens = new address[](ringSize);
        for (uint i = 0; i < ringSize; i++) {
            tokens[i] = addressList[i][1];
        }

        // Test all token addresses at once
        require(
            TokenRegistry(tokenRegistryAddress).areAllTokensRegistered(tokens)
        ); // "token not registered");
    }

    function handleRing(
        bytes32 ringhash,
        OrderState[] orders,
        address miner,
        address feeRecepient,
        bool isRinghashReserved
        )
        internal
    {
        var ring = Ring(
            orders.length,
            ringhash,
            orders,
            miner,
            feeRecepient
        );

        // Do the hard work.
        verifyRingHasNoSubRing(ring);

        // Exchange rates calculation are performed by ring-miners as solidity
        // cannot get power-of-1/n operation, therefore we have to verify
        // these rates are correct.
        verifyMinerSuppliedFillRates(ring);

        // Scale down each order independently by substracting amount-filled and
        // amount-cancelled. Order owner's current balance and allowance are
        // not taken into consideration in these operations.
        scaleRingBasedOnHistoricalRecords(ring);

        // Based on the already verified exchange rate provided by ring-miners,
        // we can furthur scale down orders based on token balance and allowance,
        // then find the smallest order of the ring, then calculate each order's
        // `fillAmountS`.
        calculateRingFillAmount(ring);

        var delegate = TokenTransferDelegate(delegateAddress);

        // Calculate each order's `lrcFee` and `lrcRewrard` and splict how much
        // of `fillAmountS` shall be paid to matching order or miner as margin
        // split.
<<<<<<< HEAD
        calculateRingFees(delegate, ring);
=======
        address _lrcTokenAddress = lrcTokenAddress;
        
        calculateRingFees(delegate, ring, _lrcTokenAddress);
>>>>>>> 15bae2dc

        /// Make payments.
        settleRing(delegate, ring, _lrcTokenAddress);

        RingMined(
            ringIndex ^ ENTERED_MASK,
            block.timestamp,
            block.number,
            ring.ringhash,
            ring.miner,
            ring.feeRecepient,
            isRinghashReserved
        );
    }

    function settleRing(
        TokenTransferDelegate delegate,
        Ring ring,
        address _lrcTokenAddress
        )
        internal
    {
        for (uint i = 0; i < ring.size; i++) {
            var state = ring.orders[i];
            var prev = ring.orders[(i + ring.size - 1) % ring.size];
            var next = ring.orders[(i + 1) % ring.size];

            // Pay tokenS to previous order, or to miner as previous order's
            // margin split or/and this order's margin split.
            delegate.transferToken(
                state.order.tokenS,
                state.order.owner,
                prev.order.owner,
                state.fillAmountS - prev.splitB
            );

            uint splitSum = prev.splitB + state.splitS;
            if (splitSum > 0) {
                delegate.transferToken(
                    state.order.tokenS,
                    state.order.owner,
                    ring.feeRecepient,
                    splitSum
                );
            }

            // Pay LRC
            if (state.lrcReward > 0) {
                delegate.transferToken(
                    _lrcTokenAddress,
                    ring.feeRecepient,
                    state.order.owner,
                    state.lrcReward
                );
            }

            if (state.lrcFee > 0) {
                delegate.transferToken(
                    _lrcTokenAddress,
                    state.order.owner,
                    ring.feeRecepient,
                    state.lrcFee
                );
            }

            // Update fill records
            if (state.order.buyNoMoreThanAmountB) {
                cancelledOrFilled[state.orderHash] += next.fillAmountS;
            } else {
                cancelledOrFilled[state.orderHash] += state.fillAmountS;
            }

            OrderFilled(
                ringIndex ^ ENTERED_MASK,
                block.timestamp,
                block.number,
                ring.ringhash,
                prev.orderHash,
                state.orderHash,
                next.orderHash,
                state.fillAmountS + state.splitS,
                next.fillAmountS - state.splitB,
                state.lrcReward,
                state.lrcFee
            );
        }
    }

    function verifyMinerSuppliedFillRates(Ring ring)
        internal
        view
    {
        var orders = ring.orders;
        uint ringSize = orders.length;
        uint[] memory rateRatios = new uint[](ringSize);

        for (uint i = 0; i < ringSize; i++) {
            uint s1b0 = orders[i].rate.amountS.mul(orders[i].order.amountB);
            uint s0b1 = orders[i].order.amountS.mul(orders[i].rate.amountB);

            require(s1b0 <= s0b1); // "miner supplied exchange rate provides invalid discount");

            rateRatios[i] = RATE_RATIO_SCALE.mul(s1b0).div(s0b1);
        }

        uint cvs = UintLib.cvsquare(rateRatios, RATE_RATIO_SCALE);

        require(cvs <= rateRatioCVSThreshold); // "miner supplied exchange rate is not evenly discounted");
    }

    function calculateRingFees(TokenTransferDelegate delegate, Ring ring, address _lrcTokenAddress)
        internal
        view
    {
        uint minerLrcSpendable = delegate.getSpendable(
            _lrcTokenAddress,
            ring.feeRecepient
        );

        for (uint i = 0; i < ring.size; i++) {
            var state = ring.orders[i];
            var next = ring.orders[(i + 1) % ring.size];

<<<<<<< HEAD
            uint lrcSpendable = delegate.getSpendable(
                lrcTokenAddress,
                state.order.owner
            );
=======
            if (state.feeSelection == FEE_SELECT_LRC) {

                uint lrcSpendable = delegate.getSpendable(
                    _lrcTokenAddress,
                    state.order.owner
                );
>>>>>>> 15bae2dc

            // When an order's LRC fee is 0 or smaller than the specified fee,
            // we help miner automatically select margin-split.
            if (state.lrcFee == 0) {
                state.feeSelection == FEE_SELECT_MARGIN_SPLIT;
                state.order.marginSplitPercentage = MARGIN_SPLIT_PERCENTAGE_BASE;
            }

            // If order doesn't have enough LRC, set margin split to 100%.
            if (lrcSpendable < state.lrcFee) {
                state.lrcFee = lrcSpendable;
                state.order.marginSplitPercentage = MARGIN_SPLIT_PERCENTAGE_BASE;
            }

            if (state.feeSelection == FEE_SELECT_MARGIN_SPLIT) {
                if (minerLrcSpendable >= state.lrcFee) {
                    uint split;
                    if (state.order.buyNoMoreThanAmountB) {
                        split = next.fillAmountS.mul(
                            state.order.amountS
                        ).div(
                            state.order.amountB
                        ).sub(
                            state.fillAmountS
                        );

                        state.splitS = split.mul(
                            state.order.marginSplitPercentage
                        ).div(
                            MARGIN_SPLIT_PERCENTAGE_BASE
                        );
                    } else {
                        split = next.fillAmountS.sub(state.fillAmountS
                            .mul(state.order.amountB)
                            .div(state.order.amountS)
                        );

                        state.splitB = split.mul(
                            state.order.marginSplitPercentage
                        ).div(
                            MARGIN_SPLIT_PERCENTAGE_BASE
                        );
                    }

                    // This implicits order with smaller index in the ring will
                    // be paid LRC reward first, so the orders in the ring does
                    // mater.
                    if (state.splitS > 0 || state.splitB > 0) {
                        minerLrcSpendable = minerLrcSpendable.sub(state.lrcFee);
                        state.lrcReward = state.lrcFee;
                    }
                    state.lrcFee = 0;
                }
            } else if (state.feeSelection == FEE_SELECT_LRC) {
                minerLrcSpendable += state.lrcFee;
            } else {
                revert(); // "unsupported fee selection value");
            }
        }

    }

    function calculateRingFillAmount(Ring ring)
        internal
        view
    {
        uint smallestIdx = 0;
        uint i;
        uint j;

        for (i = 0; i < ring.size; i++) {
            j = (i + 1) % ring.size;
            smallestIdx = calculateOrderFillAmount(
                ring.orders[i],
                ring.orders[j],
                i,
                j,
                smallestIdx
            );
        }

        for (i = 0; i < smallestIdx; i++) {
            calculateOrderFillAmount(
                ring.orders[i],
                ring.orders[(i + 1) % ring.size],
                0,               // Not needed
                0,               // Not needed
                0                // Not needed
            );
        }
    }

    /// @return 0 if neither order is the smallest one;
    ///         1 if 'state' is the smallest order;
    ///         2 if 'next' is the smallest order.
    function calculateOrderFillAmount(
        OrderState state,
        OrderState next,
        uint i,
        uint j,
        uint smallestIdx
        )
        internal
        view
        returns (uint newSmallestIdx)
    {
        // Default to the same smallest index
        newSmallestIdx = smallestIdx;

        uint fillAmountB = state.fillAmountS.mul(
            state.rate.amountB
        ).div(
            state.rate.amountS
        );

        if (state.order.buyNoMoreThanAmountB) {
            if (fillAmountB > state.order.amountB) {
                fillAmountB = state.order.amountB;

                state.fillAmountS = fillAmountB.mul(
                    state.rate.amountS
                ).div(
                    state.rate.amountB
                );

                newSmallestIdx = i;
            }
        }

        state.lrcFee = state.order.lrcFee.mul(
            state.fillAmountS
        ).div(
            state.order.amountS
        );

        if (fillAmountB <= next.fillAmountS) {
            next.fillAmountS = fillAmountB;
        } else {
            newSmallestIdx = j;
        }
    }

    /// @dev Scale down all orders based on historical fill or cancellation
    ///      stats but key the order's original exchange rate.
    function scaleRingBasedOnHistoricalRecords(Ring ring)
        internal
        view
    {
        for (uint i = 0; i < ring.size; i++) {
            var state = ring.orders[i];
            var order = state.order;
            uint amount;

            if (order.buyNoMoreThanAmountB) {
                amount = order.amountB.tolerantSub(
                    cancelledOrFilled[state.orderHash]
                );

                order.amountS = amount.mul(order.amountS).div(order.amountB);
                order.lrcFee = amount.mul(order.lrcFee).div(order.amountB);

                order.amountB = amount;
            } else {
                amount = order.amountS.tolerantSub(
                    cancelledOrFilled[state.orderHash]
                );

                order.amountB = amount.mul(order.amountB).div(order.amountS);
                order.lrcFee = amount.mul(order.lrcFee).div(order.amountS);

                order.amountS = amount;
            }

            require(order.amountS > 0); // "amountS is zero");
            require(order.amountB > 0); // "amountB is zero");

            state.fillAmountS = order.amountS.min256(state.availableAmountS);
        }
    }

    /// @dev verify input data's basic integrity.
    function verifyInputDataIntegrity(
        uint ringSize,
        address[2][]    addressList,
        uint[7][]       uintArgsList,
        uint8[2][]      uint8ArgsList,
        bool[]          buyNoMoreThanAmountBList,
        uint8[]         vList,
        bytes32[]       rList,
        bytes32[]       sList
        )
        internal
        pure
    {
        require(ringSize == addressList.length); // "ring data is inconsistent - addressList");
        require(ringSize == uintArgsList.length); // "ring data is inconsistent - uintArgsList");
        require(ringSize == uint8ArgsList.length); // "ring data is inconsistent - uint8ArgsList");
        require(ringSize == buyNoMoreThanAmountBList.length); // "ring data is inconsistent - buyNoMoreThanAmountBList");
        require(ringSize + 1 == vList.length); // "ring data is inconsistent - vList");
        require(ringSize + 1 == rList.length); // "ring data is inconsistent - rList");
        require(ringSize + 1 == sList.length); // "ring data is inconsistent - sList");

        // Validate ring-mining related arguments.
        for (uint i = 0; i < ringSize; i++) {
            require(uintArgsList[i][6] > 0); // "order rateAmountS is zero");
            require(uint8ArgsList[i][1] <= FEE_SELECT_MAX_VALUE); // "invalid order fee selection");
        }
    }

    /// @dev        assmble order parameters into Order struct.
    /// @return     A list of orders.
    function assembleOrders(
        address[2][]    addressList,
        uint[7][]       uintArgsList,
        uint8[2][]      uint8ArgsList,
        bool[]          buyNoMoreThanAmountBList,
        uint8[]         vList,
        bytes32[]       rList,
        bytes32[]       sList
        )
        internal
        view
        returns (OrderState[])
    {
        var orders = new OrderState[](addressList.length);
        var delegate = TokenTransferDelegate(delegateAddress);

        for (uint i = 0; i < addressList.length; i++) {
            var order = Order(
                addressList[i][0],
                addressList[i][1],
                addressList[(i + 1) % addressList.length][1],
                uintArgsList[i][0],
                uintArgsList[i][1],
                uintArgsList[i][5],
                buyNoMoreThanAmountBList[i],
                uint8ArgsList[i][0]
            );

            bytes32 orderHash = calculateOrderHash(
                order,
                uintArgsList[i][2], // timestamp
                uintArgsList[i][3], // ttl
                uintArgsList[i][4]  // salt
            );

            verifySignature(
                order.owner,
                orderHash,
                vList[i],
                rList[i],
                sList[i]
            );

            validateOrder(
                order,
                uintArgsList[i][2], // timestamp
                uintArgsList[i][3], // ttl
                uintArgsList[i][4]  // salt
            );

            orders[i] = OrderState(
                order,
                orderHash,
                uint8ArgsList[i][1],  // feeSelection
                Rate(uintArgsList[i][6], order.amountB),
                delegate.getSpendable(order.tokenS, order.owner),
                0,   // fillAmountS
                0,   // lrcReward
                0,   // lrcFee
                0,   // splitS
                0    // splitB
            );

            require(orders[i].availableAmountS > 0); // "order spendable amountS is zero");
        }

        return orders;
    }

    /// @dev validate order's parameters are OK.
    function validateOrder(
        Order order,
        uint timestamp,
        uint ttl,
        uint salt
    )
        internal
        view
    {
        require(order.owner != address(0)); // "invalid order owner");
        require(order.tokenS != address(0)); // "invalid order tokenS");
        require(order.tokenB != address(0)); // "invalid order tokenB");
        require(order.amountS != 0); // "invalid order amountS");
        require(order.amountB != 0); // "invalid order amountB");
        require(timestamp <= block.timestamp); // "order is too early to match");
        require(timestamp > cutoffs[order.owner]); // "order is cut off");
        require(ttl != 0); // "order ttl is 0");
        require(timestamp + ttl > block.timestamp); // "order is expired");
        require(salt != 0); // "invalid order salt");
        require(order.marginSplitPercentage <= MARGIN_SPLIT_PERCENTAGE_BASE); // "invalid order marginSplitPercentage");
    }

    /// @dev Get the Keccak-256 hash of order with specified parameters.
    function calculateOrderHash(
        Order order,
        uint timestamp,
        uint ttl,
        uint salt
    )
        internal
        view
        returns (bytes32)
    {
        return keccak256(
            address(this),
            order.owner,
            order.tokenS,
            order.tokenB,
            order.amountS,
            order.amountB,
            timestamp,
            ttl,
            salt,
            order.lrcFee,
            order.buyNoMoreThanAmountB,
            order.marginSplitPercentage
        );
    }

    /// @dev Verify signer's signature.
    function verifySignature(
        address signer,
        bytes32 hash,
        uint8   v,
        bytes32 r,
        bytes32 s)
        internal
        pure
    {
        require(
            signer == ecrecover(
                keccak256("\x19Ethereum Signed Message:\n32", hash),
                v,
                r,
                s
            )
        ); // "invalid signature");
    }

}<|MERGE_RESOLUTION|>--- conflicted
+++ resolved
@@ -477,13 +477,9 @@
         // Calculate each order's `lrcFee` and `lrcRewrard` and splict how much
         // of `fillAmountS` shall be paid to matching order or miner as margin
         // split.
-<<<<<<< HEAD
-        calculateRingFees(delegate, ring);
-=======
         address _lrcTokenAddress = lrcTokenAddress;
-        
+
         calculateRingFees(delegate, ring, _lrcTokenAddress);
->>>>>>> 15bae2dc
 
         /// Make payments.
         settleRing(delegate, ring, _lrcTokenAddress);
@@ -607,19 +603,10 @@
             var state = ring.orders[i];
             var next = ring.orders[(i + 1) % ring.size];
 
-<<<<<<< HEAD
             uint lrcSpendable = delegate.getSpendable(
                 lrcTokenAddress,
                 state.order.owner
             );
-=======
-            if (state.feeSelection == FEE_SELECT_LRC) {
-
-                uint lrcSpendable = delegate.getSpendable(
-                    _lrcTokenAddress,
-                    state.order.owner
-                );
->>>>>>> 15bae2dc
 
             // When an order's LRC fee is 0 or smaller than the specified fee,
             // we help miner automatically select margin-split.
