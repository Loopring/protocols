/*

  Copyright 2017 Loopring Project Ltd (Loopring Foundation).

  Licensed under the Apache License, Version 2.0 (the "License");
  you may not use this file except in compliance with the License.
  You may obtain a copy of the License at

  http://www.apache.org/licenses/LICENSE-2.0

  Unless required by applicable law or agreed to in writing, software
  distributed under the License is distributed on an "AS IS" BASIS,
  WITHOUT WARRANTIES OR CONDITIONS OF ANY KIND, either express or implied.
  See the License for the specific language governing permissions and
  limitations under the License.

*/
pragma solidity 0.4.18;

import "./lib/ERC20.sol";
import "./lib/MathUint.sol";
import "./LoopringProtocol.sol";
import "./RinghashRegistry.sol";
import "./TokenRegistry.sol";
import "./TokenTransferDelegate.sol";


/// @title Loopring Token Exchange Protocol Implementation Contract v1
/// @author Daniel Wang - <daniel@loopring.org>,
/// @author Kongliang Zhong - <kongliang@loopring.org>
///
/// Recognized contributing developers from the community:
///     https://github.com/Brechtpd
///     https://github.com/rainydio
///     https://github.com/BenjaminPrice
///     https://github.com/jonasshen
contract LoopringProtocolImpl is LoopringProtocol {
    using MathUint for uint;

    ////////////////////////////////////////////////////////////////////////////
    /// Variables                                                            ///
    ////////////////////////////////////////////////////////////////////////////

    address public  lrcTokenAddress             = 0x0;
    address public  tokenRegistryAddress        = 0x0;
    address public  ringhashRegistryAddress     = 0x0;
    address public  delegateAddress             = 0x0;

    uint    public  maxRingSize                 = 0;
    uint64  public  ringIndex                   = 0;

    // Exchange rate (rate) is the amount to sell or sold divided by the amount
    // to buy or bought.
    //
    // Rate ratio is the ratio between executed rate and an order's original
    // rate.
    //
    // To require all orders' rate ratios to have coefficient ofvariation (CV)
    // smaller than 2.5%, for an example , rateRatioCVSThreshold should be:
    //     `(0.025 * RATE_RATIO_SCALE)^2` or 62500.
    uint    public  rateRatioCVSThreshold       = 0;

    uint    public constant RATE_RATIO_SCALE    = 10000;

    uint64  public constant ENTERED_MASK        = 1 << 63;

    // The following map is used to keep trace of order fill and cancellation
    // history.
    mapping (bytes32 => uint) public cancelledOrFilled;

    // This map is used to keep trace of order's cancellation history.
    mapping (bytes32 => uint) public cancelled;

    // A map from address to its cutoff timestamp.
    mapping (address => uint) public cutoffs;

    // A map from address to its trading-pair cutoff timestamp.
    mapping (address => mapping (bytes20 => uint)) public tradingPairCutoffs;

    ////////////////////////////////////////////////////////////////////////////
    /// Structs                                                              ///
    ////////////////////////////////////////////////////////////////////////////

    struct Rate {
        uint amountS;
        uint amountB;
    }

    /// @param tokenS       Token to sell.
    /// @param tokenB       Token to buy.
    /// @param amountS      Maximum amount of tokenS to sell.
    /// @param amountB      Minimum amount of tokenB to buy if all amountS sold.
    /// @param timestamp    Indicating when this order is created/signed.
    /// @param ttl          Indicating after how many seconds from `timestamp`
    ///                     this order will expire.
    /// @param salt         A random number to make this order's hash unique.
    /// @param lrcFee       Max amount of LRC to pay for miner. The real amount
    ///                     to pay is proportional to fill amount.
    /// @param buyNoMoreThanAmountB -
    ///                     If true, this order does not accept buying more
    ///                     than `amountB`.
    /// @param marginSplitPercentage -
    ///                     The percentage of margin paid to miner.
    /// @param v            ECDSA signature parameter v.
    /// @param r            ECDSA signature parameters r.
    /// @param s            ECDSA signature parameters s.
    struct Order {
        address owner;
        address tokenS;
        address tokenB;
        uint    amountS;
        uint    amountB;
        uint    lrcFee;
        bool    buyNoMoreThanAmountB;
        uint8   marginSplitPercentage;
    }

    /// @param order        The original order
    /// @param orderHash    The order's hash
    /// @param feeSelection -
    ///                     A miner-supplied value indicating if LRC (value = 0)
    ///                     or margin split is choosen by the miner (value = 1).
    ///                     We may support more fee model in the future.
    /// @param rate         Exchange rate provided by miner.
    /// @param fillAmountS  Amount of tokenS to sell, calculated by protocol.
    /// @param lrcReward    The amount of LRC paid by miner to order owner in
    ///                     exchange for margin split.
    /// @param lrcFee       The amount of LR paid by order owner to miner.
    /// @param splitS      TokenS paid to miner.
    /// @param splitB      TokenB paid to miner.
    struct OrderState {
        Order   order;
        bytes32 orderHash;
        uint8   feeSelection;
        Rate    rate;
        uint    fillAmountS;
        uint    lrcReward;
        uint    lrcFee;
        uint    splitS;
        uint    splitB;
    }

    ////////////////////////////////////////////////////////////////////////////
    /// Constructor                                                          ///
    ////////////////////////////////////////////////////////////////////////////

    function LoopringProtocolImpl(
        address _lrcTokenAddress,
        address _tokenRegistryAddress,
        address _ringhashRegistryAddress,
        address _delegateAddress,
        uint    _maxRingSize,
        uint    _rateRatioCVSThreshold
        )
        public
    {
        require(0x0 != _lrcTokenAddress);
        require(0x0 != _tokenRegistryAddress);
        require(0x0 != _ringhashRegistryAddress);
        require(0x0 != _delegateAddress);

        require(_maxRingSize > 1);
        require(_rateRatioCVSThreshold > 0);

        lrcTokenAddress = _lrcTokenAddress;
        tokenRegistryAddress = _tokenRegistryAddress;
        ringhashRegistryAddress = _ringhashRegistryAddress;
        delegateAddress = _delegateAddress;
        maxRingSize = _maxRingSize;
        rateRatioCVSThreshold = _rateRatioCVSThreshold;
    }

    ////////////////////////////////////////////////////////////////////////////
    /// Public Functions                                                     ///
    ////////////////////////////////////////////////////////////////////////////

    /// @dev Disable default function.
    function () payable public {
        revert();
    }

    /// @dev Cancel a order. cancel amount(amountS or amountB) can be specified
    ///      in orderValues.
    /// @param addresses          owner, tokenS, tokenB
    /// @param orderValues        amountS, amountB, timestamp, ttl, salt, lrcFee,
    ///                           cancelAmountS, and cancelAmountB.
    /// @param buyNoMoreThanAmountB -
    ///                           This indicates when a order should be considered
    ///                           as 'completely filled'.
    /// @param marginSplitPercentage -
    ///                           Percentage of margin split to share with miner.
    /// @param v                  Order ECDSA signature parameter v.
    /// @param r                  Order ECDSA signature parameters r.
    /// @param s                  Order ECDSA signature parameters s.
    function cancelOrder(
        address[3] addresses,
        uint[7]    orderValues,
        bool       buyNoMoreThanAmountB,
        uint8      marginSplitPercentage,
        uint8      v,
        bytes32    r,
        bytes32    s
        )
        external
    {
        uint cancelAmount = orderValues[6];

        require(cancelAmount > 0); // "amount to cancel is zero");

        Order memory order = Order(
            addresses[0],
            addresses[1],
            addresses[2],
            orderValues[0],
            orderValues[1],
            orderValues[5],
            buyNoMoreThanAmountB,
            marginSplitPercentage
        );

        require(msg.sender == order.owner); // "cancelOrder not submitted by order owner");

        bytes32 orderHash = calculateOrderHash(
            order,
            orderValues[2], // timestamp
            orderValues[3], // ttl
            orderValues[4]  // salt
        );


        verifySignature(
            order.owner,
            orderHash,
            v,
            r,
            s
        );

        cancelled[orderHash] = cancelled[orderHash].add(cancelAmount);
        cancelledOrFilled[orderHash] = cancelledOrFilled[orderHash].add(cancelAmount);

        OrderCancelled(orderHash, cancelAmount);
    }

    /// @dev   Set a cutoff timestamp to invalidate all orders whose timestamp
    ///        is smaller than or equal to the new value of the address's cutoff
    ///        timestamp, for a specific trading pair.
    /// @param cutoff The cutoff timestamp, will default to `block.timestamp`
    ///        if it is 0.
    function cancelAllOrdersByTradingPair(
        address token1,
        address token2,
        uint cutoff)
        external
    {
        uint t = (cutoff == 0 || cutoff >= block.timestamp) ? block.timestamp : cutoff;

        bytes20 tokenPair = bytes20(token1) ^ bytes20(token2);
        require(tradingPairCutoffs[msg.sender][tokenPair] < t); // "attempted to set cutoff to a smaller value"

        tradingPairCutoffs[msg.sender][tokenPair] = t;
        TradingPairCutoffTimestampChanged(msg.sender, token1, token2, t);
    }

    /// @dev   Set a cutoff timestamp to invalidate all orders whose timestamp
    ///        is smaller than or equal to the new value of the address's cutoff
    ///        timestamp.
    /// @param cutoff The cutoff timestamp, will default to `block.timestamp`
    ///        if it is 0.
    function cancelAllOrders(uint cutoff)
        external
    {
        uint t = (cutoff == 0 || cutoff >= block.timestamp) ? block.timestamp : cutoff;

        require(cutoffs[msg.sender] < t); // "attempted to set cutoff to a smaller value"

        cutoffs[msg.sender] = t;
        CutoffTimestampChanged(msg.sender, t);
    }

    /// @dev Submit a order-ring for validation and settlement.
    /// @param addressList  List of each order's tokenS. Note that next order's
    ///                     `tokenS` equals this order's `tokenB`.
    /// @param uintArgsList List of uint-type arguments in this order:
    ///                     amountS, amountB, timestamp, ttl, salt, lrcFee,
    ///                     rateAmountS.
    /// @param uint8ArgsList -
    ///                     List of unit8-type arguments, in this order:
    ///                     marginSplitPercentageList,feeSelectionList.
    /// @param buyNoMoreThanAmountBList -
    ///                     This indicates when a order should be considered
    ///                     as 'completely filled'.
    /// @param vList        List of v for each order. This list is 1-larger than
    ///                     the previous lists, with the last element being the
    ///                     v value of the ring signature.
    /// @param rList        List of r for each order. This list is 1-larger than
    ///                     the previous lists, with the last element being the
    ///                     r value of the ring signature.
    /// @param sList        List of s for each order. This list is 1-larger than
    ///                     the previous lists, with the last element being the
    ///                     s value of the ring signature.
    /// @param ringminer    The address that signed this tx.
    /// @param feeRecipient The Recipient address for fee collection. If this is
    ///                     '0x0', all fees will be paid to the address who had
    ///                     signed this transaction, not `msg.sender`. Noted if
    ///                     LRC need to be paid back to order owner as the result
    ///                     of fee selection model, LRC will also be sent from
    ///                     this address.
    function submitRing(
        address[2][]  addressList,
        uint[7][]     uintArgsList,
        uint8[2][]    uint8ArgsList,
        bool[]        buyNoMoreThanAmountBList,
        uint8[]       vList,
        bytes32[]     rList,
        bytes32[]     sList,
        address       ringminer,
        address       feeRecipient
        )
        public
    {
        // Check if the highest bit of ringIndex is '1'.
        require(ringIndex & ENTERED_MASK != ENTERED_MASK); // "attempted to re-ent submitRing function");

        // Set the highest bit of ringIndex to '1'.
        ringIndex |= ENTERED_MASK;

        //Check ring size
        uint ringSize = addressList.length;
        require(ringSize > 1 && ringSize <= maxRingSize); // "invalid ring size");

        verifyInputDataIntegrity(
            ringSize,
            addressList,
            uintArgsList,
            uint8ArgsList,
            buyNoMoreThanAmountBList,
            vList,
            rList,
            sList
        );

        verifyTokensRegistered(ringSize, addressList);

        var (ringhash, ringhashAttributes) = RinghashRegistry(
            ringhashRegistryAddress
        ).computeAndGetRinghashInfo(
            ringSize,
            ringminer,
            vList,
            rList,
            sList
        );

        //Check if we can submit this ringhash.
        require(ringhashAttributes[0]); // "Ring claimed by others");

        verifySignature(
            ringminer,
            ringhash,
            vList[ringSize],
            rList[ringSize],
            sList[ringSize]
        );

        //Assemble input data into structs so we can pass them to other functions.
        OrderState[] memory orders = assembleOrders(
            addressList,
            uintArgsList,
            uint8ArgsList,
            buyNoMoreThanAmountBList,
            vList,
            rList,
            sList
        );

        if (feeRecipient == 0x0) {
            feeRecipient = ringminer;
        }

        handleRing(
            ringSize,
            ringhash,
            orders,
            ringminer,
            feeRecipient,
            ringhashAttributes[1]
        );

        ringIndex = (ringIndex ^ ENTERED_MASK) + 1;
    }

<<<<<<< HEAD
=======
    /// @dev Cancel a order. cancel amount(amountS or amountB) can be specified
    ///      in orderValues.
    /// @param addresses          owner, tokenS, tokenB
    /// @param orderValues        amountS, amountB, timestamp, ttl, salt, lrcFee,
    ///                           cancelAmountS, and cancelAmountB.
    /// @param buyNoMoreThanAmountB -
    ///                           This indicates when a order should be considered
    ///                           as 'completely filled'.
    /// @param marginSplitPercentage -
    ///                           Percentage of margin split to share with miner.
    /// @param v                  Order ECDSA signature parameter v.
    /// @param r                  Order ECDSA signature parameters r.
    /// @param s                  Order ECDSA signature parameters s.
    function cancelOrder(
        address[3] addresses,
        uint[7]    orderValues,
        bool       buyNoMoreThanAmountB,
        uint8      marginSplitPercentage,
        uint8      v,
        bytes32    r,
        bytes32    s
        )
        external
    {
        uint cancelAmount = orderValues[6];

        require(cancelAmount > 0); // "amount to cancel is zero");

        Order memory order = Order(
            addresses[0],
            addresses[1],
            addresses[2],
            orderValues[0],
            orderValues[1],
            orderValues[5],
            buyNoMoreThanAmountB,
            marginSplitPercentage
        );

        require(msg.sender == order.owner); // "cancelOrder not submitted by order owner");

        bytes32 orderHash = calculateOrderHash(
            order,
            orderValues[2], // timestamp
            orderValues[3], // ttl
            orderValues[4]  // salt
        );


        verifySignature(
            order.owner,
            orderHash,
            v,
            r,
            s
        );

        cancelled[orderHash] = cancelled[orderHash].add(cancelAmount);
        cancelledOrFilled[orderHash] = cancelledOrFilled[orderHash].add(cancelAmount);

        OrderCancelled(orderHash, cancelAmount);
    }

    /// @dev   Set a cutoff timestamp to invalidate all orders whose timestamp
    ///        is smaller than or equal to the new value of the address's cutoff
    ///        timestamp.
    /// @param cutoff The cutoff timestamp, will default to `block.timestamp`
    ///        if it is 0.
    function setCutoff(uint cutoff)
        external
    {

        uint t = (cutoff == 0 || cutoff >= block.timestamp) ? block.timestamp : cutoff;

        require(cutoffs[msg.sender] < t); // "attempted to set cutoff to a smaller value"

        cutoffs[msg.sender] = t;

        CutoffTimestampChanged(msg.sender, t);
    }

>>>>>>> 42045723
    ////////////////////////////////////////////////////////////////////////////
    /// Internal & Private Functions                                         ///
    ////////////////////////////////////////////////////////////////////////////

    /// @dev Validate a ring.
    function verifyRingHasNoSubRing(
        uint          ringSize,
        OrderState[]  orders
        )
        private
        pure
    {
        // Check the ring has no sub-ring.
        for (uint i = 0; i < ringSize - 1; i++) {
            address tokenS = orders[i].order.tokenS;
            for (uint j = i + 1; j < ringSize; j++) {
                require(tokenS != orders[j].order.tokenS); // "found sub-ring");
            }
        }
    }

    function verifyTokensRegistered(
        uint          ringSize,
        address[2][]  addressList
        )
        private
        view
    {
        // Extract the token addresses
        address[] memory tokens = new address[](ringSize);
        for (uint i = 0; i < ringSize; i++) {
            tokens[i] = addressList[i][1];
        }

        // Test all token addresses at once
        require(
            TokenRegistry(tokenRegistryAddress).areAllTokensRegistered(tokens)
        ); // "token not registered");
    }

    function handleRing(
        uint          ringSize,
        bytes32       ringhash,
        OrderState[]  orders,
        address       miner,
        address       feeRecipient,
        bool          isRinghashReserved
        )
        private
    {
        uint64 _ringIndex = ringIndex ^ ENTERED_MASK;
        address _lrcTokenAddress = lrcTokenAddress;
        TokenTransferDelegate delegate = TokenTransferDelegate(delegateAddress);

        // Do the hard work.
        verifyRingHasNoSubRing(ringSize, orders);

        // Exchange rates calculation are performed by ring-miners as solidity
        // cannot get power-of-1/n operation, therefore we have to verify
        // these rates are correct.
        verifyMinerSuppliedFillRates(ringSize, orders);

        // Scale down each order independently by substracting amount-filled and
        // amount-cancelled. Order owner's current balance and allowance are
        // not taken into consideration in these operations.
        scaleRingBasedOnHistoricalRecords(delegate, ringSize, orders);

        // Based on the already verified exchange rate provided by ring-miners,
        // we can furthur scale down orders based on token balance and allowance,
        // then find the smallest order of the ring, then calculate each order's
        // `fillAmountS`.
        calculateRingFillAmount(ringSize, orders);

        // Calculate each order's `lrcFee` and `lrcRewrard` and splict how much
        // of `fillAmountS` shall be paid to matching order or miner as margin
        // split.
        calculateRingFees(
            delegate,
            ringSize,
            orders,
            feeRecipient,
            _lrcTokenAddress
        );

        /// Make transfers.
        var (orderHashList, amountsList) = settleRing(
            delegate,
            ringSize,
            orders,
            feeRecipient,
            _lrcTokenAddress
        );

        RingMined(
            _ringIndex,
            ringhash,
            miner,
            feeRecipient,
            isRinghashReserved,
            orderHashList,
            amountsList
        );
    }

    function settleRing(
        TokenTransferDelegate delegate,
        uint          ringSize,
        OrderState[]  orders,
        address       feeRecipient,
        address       _lrcTokenAddress
        )
        private
        returns(
        bytes32[] memory orderHashList,
        uint[6][] memory amountsList)
    {
        bytes32[] memory batch = new bytes32[](ringSize * 6); // ringSize * (owner + tokenS + 4 amounts)
        orderHashList = new bytes32[](ringSize);
        amountsList = new uint[6][](ringSize);

        uint p = 0;
        for (uint i = 0; i < ringSize; i++) {
            OrderState memory state = orders[i];
            Order memory order = state.order;
            uint prevSplitB = orders[(i + ringSize - 1) % ringSize].splitB;
            uint nextFillAmountS = orders[(i + 1) % ringSize].fillAmountS;

            // Store owner and tokenS of every order
            batch[p] = bytes32(order.owner);
            batch[p+1] = bytes32(order.tokenS);

            // Store all amounts
            batch[p+2] = bytes32(state.fillAmountS - prevSplitB);
            batch[p+3] = bytes32(prevSplitB + state.splitS);
            batch[p+4] = bytes32(state.lrcReward);
            batch[p+5] = bytes32(state.lrcFee);
            p += 6;

            // Update fill records
            if (order.buyNoMoreThanAmountB) {
                cancelledOrFilled[state.orderHash] += nextFillAmountS;
            } else {
                cancelledOrFilled[state.orderHash] += state.fillAmountS;
            }

            orderHashList[i] = state.orderHash;
            amountsList[i][0] = state.fillAmountS + state.splitS;
            amountsList[i][1] = nextFillAmountS - state.splitB;
            amountsList[i][2] = state.lrcReward;
            amountsList[i][3] = state.lrcFee;
            amountsList[i][4] = state.splitS;
            amountsList[i][5] = state.splitB;
        }

        // Do all transactions
        delegate.batchTransferToken(_lrcTokenAddress, feeRecipient, batch);
    }

    /// @dev Verify miner has calculte the rates correctly.
    function verifyMinerSuppliedFillRates(
        uint          ringSize,
        OrderState[]  orders
        )
        private
        view
    {
        uint[] memory rateRatios = new uint[](ringSize);
        uint _rateRatioScale = RATE_RATIO_SCALE;

        for (uint i = 0; i < ringSize; i++) {
            uint s1b0 = orders[i].rate.amountS.mul(orders[i].order.amountB);
            uint s0b1 = orders[i].order.amountS.mul(orders[i].rate.amountB);

            require(s1b0 <= s0b1); // "miner supplied exchange rate provides invalid discount");

            rateRatios[i] = _rateRatioScale.mul(s1b0) / s0b1;
        }

        uint cvs = MathUint.cvsquare(rateRatios, _rateRatioScale);

        require(cvs <= rateRatioCVSThreshold); // "miner supplied exchange rate is not evenly discounted");
    }

    /// @dev Calculate each order's fee or LRC reward.
    function calculateRingFees(
        TokenTransferDelegate delegate,
        uint            ringSize,
        OrderState[]    orders,
        address         feeRecipient,
        address         _lrcTokenAddress
        )
        private
        view
    {
        bool checkedMinerLrcSpendable = false;
        uint minerLrcSpendable = 0;
        uint8 _marginSplitPercentageBase = MARGIN_SPLIT_PERCENTAGE_BASE;
        uint nextFillAmountS;

        for (uint i = 0; i < ringSize; i++) {
            OrderState memory state = orders[i];
            uint lrcReceiable = 0;

            if (state.lrcFee == 0) {
                // When an order's LRC fee is 0 or smaller than the specified fee,
                // we help miner automatically select margin-split.
                state.feeSelection = FEE_SELECT_MARGIN_SPLIT;
                state.order.marginSplitPercentage = _marginSplitPercentageBase;
            } else {
                uint lrcSpendable = getSpendable(
                    delegate,
                    _lrcTokenAddress,
                    state.order.owner
                );

                // If the order is selling LRC, we need to calculate how much LRC
                // is left that can be used as fee.
                if (state.order.tokenS == _lrcTokenAddress) {
                    lrcSpendable -= state.fillAmountS;
                }

                // If the order is buyign LRC, it will has more to pay as fee.
                if (state.order.tokenB == _lrcTokenAddress) {
                    nextFillAmountS = orders[(i + 1) % ringSize].fillAmountS;
                    lrcReceiable = nextFillAmountS;
                }

                uint lrcTotal = lrcSpendable + lrcReceiable;

                // If order doesn't have enough LRC, set margin split to 100%.
                if (lrcTotal < state.lrcFee) {
                    state.lrcFee = lrcTotal;
                    state.order.marginSplitPercentage = _marginSplitPercentageBase;
                }

                if (state.lrcFee == 0) {
                    state.feeSelection = FEE_SELECT_MARGIN_SPLIT;
                }
            }

            if (state.feeSelection == FEE_SELECT_LRC) {
                if (lrcReceiable > 0) {
                    if (lrcReceiable >= state.lrcFee) {
                        state.splitB = state.lrcFee;
                        state.lrcFee = 0;
                    } else {
                        state.splitB = lrcReceiable;
                        state.lrcFee -= lrcReceiable;
                    }
                }
            } else if (state.feeSelection == FEE_SELECT_MARGIN_SPLIT) {

                // Only check the available miner balance when absolutely needed
                if (!checkedMinerLrcSpendable && minerLrcSpendable < state.lrcFee) {
                    checkedMinerLrcSpendable = true;
                    minerLrcSpendable = getSpendable(delegate, _lrcTokenAddress, feeRecipient);
                }

                // Only calculate split when miner has enough LRC;
                // otherwise all splits are 0.
                if (minerLrcSpendable >= state.lrcFee) {
                    nextFillAmountS = orders[(i + 1) % ringSize].fillAmountS;
                    uint split;
                    if (state.order.buyNoMoreThanAmountB) {
                        split = (nextFillAmountS.mul(
                            state.order.amountS
                        ) / state.order.amountB).sub(
                            state.fillAmountS
                        );
                    } else {
                        split = nextFillAmountS.sub(
                            state.fillAmountS.mul(
                                state.order.amountB
                            ) / state.order.amountS
                        );
                    }

                    if (state.order.marginSplitPercentage != _marginSplitPercentageBase) {
                        split = split.mul(
                            state.order.marginSplitPercentage
                        ) / _marginSplitPercentageBase;
                    }

                    if (state.order.buyNoMoreThanAmountB) {
                        state.splitS = split;
                    } else {
                        state.splitB = split;
                    }

                    // This implicits order with smaller index in the ring will
                    // be paid LRC reward first, so the orders in the ring does
                    // mater.
                    if (split > 0) {
                        minerLrcSpendable -= state.lrcFee;
                        state.lrcReward = state.lrcFee;
                    }
                }

                state.lrcFee = 0;
            } else {
                revert(); // "unsupported fee selection value");
            }
        }
    }

    /// @dev Calculate each order's fill amount.
    function calculateRingFillAmount(
        uint          ringSize,
        OrderState[]  orders
        )
        private
        pure
    {
        uint smallestIdx = 0;
        uint i;
        uint j;

        for (i = 0; i < ringSize; i++) {
            j = (i + 1) % ringSize;
            smallestIdx = calculateOrderFillAmount(
                orders[i],
                orders[j],
                i,
                j,
                smallestIdx
            );
        }

        for (i = 0; i < smallestIdx; i++) {
            calculateOrderFillAmount(
                orders[i],
                orders[(i + 1) % ringSize],
                0,               // Not needed
                0,               // Not needed
                0                // Not needed
            );
        }
    }

    /// @return The smallest order's index.
    function calculateOrderFillAmount(
        OrderState        state,
        OrderState        next,
        uint              i,
        uint              j,
        uint              smallestIdx
        )
        private
        pure
        returns (uint newSmallestIdx)
    {
        // Default to the same smallest index
        newSmallestIdx = smallestIdx;

        uint fillAmountB = state.fillAmountS.mul(
            state.rate.amountB
        ) / state.rate.amountS;

        if (state.order.buyNoMoreThanAmountB) {
            if (fillAmountB > state.order.amountB) {
                fillAmountB = state.order.amountB;

                state.fillAmountS = fillAmountB.mul(
                    state.rate.amountS
                ) / state.rate.amountB;

                newSmallestIdx = i;
            }
            state.lrcFee = state.order.lrcFee.mul(
                fillAmountB
            ) / state.order.amountB;
        } else {
            state.lrcFee = state.order.lrcFee.mul(
                state.fillAmountS
            ) / state.order.amountS;
        }

        if (fillAmountB <= next.fillAmountS) {
            next.fillAmountS = fillAmountB;
        } else {
            newSmallestIdx = j;
        }
    }

    /// @dev Scale down all orders based on historical fill or cancellation
    ///      stats but key the order's original exchange rate.
    function scaleRingBasedOnHistoricalRecords(
        TokenTransferDelegate delegate,
        uint ringSize,
        OrderState[] orders
        )
        private
        view
    {
        for (uint i = 0; i < ringSize; i++) {
            OrderState memory state = orders[i];
            Order memory order = state.order;
            uint amount;

            if (order.buyNoMoreThanAmountB) {
                amount = order.amountB.tolerantSub(
                    cancelledOrFilled[state.orderHash]
                );

                order.amountS = amount.mul(order.amountS) / order.amountB;
                order.lrcFee = amount.mul(order.lrcFee) / order.amountB;

                order.amountB = amount;
            } else {
                amount = order.amountS.tolerantSub(
                    cancelledOrFilled[state.orderHash]
                );

                order.amountB = amount.mul(order.amountB) / order.amountS;
                order.lrcFee = amount.mul(order.lrcFee) / order.amountS;

                order.amountS = amount;
            }

            require(order.amountS > 0); // "amountS is zero");
            require(order.amountB > 0); // "amountB is zero");

            uint availableAmountS = getSpendable(delegate, order.tokenS, order.owner);
            require(availableAmountS > 0); // "order spendable amountS is zero");

            state.fillAmountS = (
                order.amountS < availableAmountS ?
                order.amountS : availableAmountS
            );
        }
    }

    /// @return Amount of ERC20 token that can be spent by this contract.
    function getSpendable(
        TokenTransferDelegate delegate,
        address tokenAddress,
        address tokenOwner
        )
        private
        view
        returns (uint)
    {
        ERC20 token = ERC20(tokenAddress);
        uint allowance = token.allowance(
            tokenOwner,
            address(delegate)
        );
        uint balance = token.balanceOf(tokenOwner);
        return (allowance < balance ? allowance : balance);
    }

    /// @dev verify input data's basic integrity.
    function verifyInputDataIntegrity(
        uint          ringSize,
        address[2][]  addressList,
        uint[7][]     uintArgsList,
        uint8[2][]    uint8ArgsList,
        bool[]        buyNoMoreThanAmountBList,
        uint8[]       vList,
        bytes32[]     rList,
        bytes32[]     sList
        )
        private
        pure
    {
        require(ringSize == addressList.length); // "ring data is inconsistent - addressList");
        require(ringSize == uintArgsList.length); // "ring data is inconsistent - uintArgsList");
        require(ringSize == uint8ArgsList.length); // "ring data is inconsistent - uint8ArgsList");
        require(ringSize == buyNoMoreThanAmountBList.length); // "ring data is inconsistent - buyNoMoreThanAmountBList");
        require(ringSize + 1 == vList.length); // "ring data is inconsistent - vList");
        require(ringSize + 1 == rList.length); // "ring data is inconsistent - rList");
        require(ringSize + 1 == sList.length); // "ring data is inconsistent - sList");

        // Validate ring-mining related arguments.
        for (uint i = 0; i < ringSize; i++) {
            require(uintArgsList[i][6] > 0); // "order rateAmountS is zero");
            require(uint8ArgsList[i][1] <= FEE_SELECT_MAX_VALUE); // "invalid order fee selection");
        }
    }

    /// @dev        assmble order parameters into Order struct.
    /// @return     A list of orders.
    function assembleOrders(
        address[2][]    addressList,
        uint[7][]       uintArgsList,
        uint8[2][]      uint8ArgsList,
        bool[]          buyNoMoreThanAmountBList,
        uint8[]         vList,
        bytes32[]       rList,
        bytes32[]       sList
        )
        private
        view
        returns (OrderState[] memory orders)
    {
        uint ringSize = addressList.length;
        orders = new OrderState[](ringSize);

        for (uint i = 0; i < ringSize; i++) {
            uint[7] memory uintArgs = uintArgsList[i];

            Order memory order = Order(
                addressList[i][0],
                addressList[i][1],
                addressList[(i + 1) % ringSize][1],
                uintArgs[0],
                uintArgs[1],
                uintArgs[5],
                buyNoMoreThanAmountBList[i],
                uint8ArgsList[i][0]
            );

            bytes32 orderHash = calculateOrderHash(
                order,
                uintArgs[2], // timestamp
                uintArgs[3], // ttl
                uintArgs[4]  // salt
            );

            verifySignature(
                order.owner,
                orderHash,
                vList[i],
                rList[i],
                sList[i]
            );

            validateOrder(
                order,
                uintArgs[2], // timestamp
                uintArgs[3], // ttl
                uintArgs[4]  // salt
            );

            orders[i] = OrderState(
                order,
                orderHash,
                uint8ArgsList[i][1],  // feeSelection
                Rate(uintArgs[6], order.amountB),
                0,   // fillAmountS
                0,   // lrcReward
                0,   // lrcFee
                0,   // splitS
                0    // splitB
            );
        }
    }

    /// @dev validate order's parameters are OK.
    function validateOrder(
        Order        order,
        uint         timestamp,
        uint         ttl,
        uint         salt
        )
        private
        view
    {
        require(order.owner != 0x0); // "invalid order owner");
        require(order.tokenS != 0x0); // "invalid order tokenS");
        require(order.tokenB != 0x0); // "invalid order tokenB");
        require(order.amountS != 0); // "invalid order amountS");
        require(order.amountB != 0); // "invalid order amountB");
        require(timestamp <= block.timestamp); // "order is too early to match");
       
        require(ttl != 0); // "order ttl is 0");
        require(timestamp + ttl > block.timestamp); // "order is expired");
        require(salt != 0); // "invalid order salt");
        require(order.marginSplitPercentage <= MARGIN_SPLIT_PERCENTAGE_BASE); // "invalid order marginSplitPercentage");

        bytes20 tradingPair = bytes20(order.tokenS) ^ bytes20(order.tokenB);
        require(timestamp > tradingPairCutoffs[order.owner][tradingPair]); // "order trading pair is cut off");
        require(timestamp > cutoffs[order.owner]); // "order is cut off");
    }

    /// @dev Get the Keccak-256 hash of order with specified parameters.
    function calculateOrderHash(
        Order        order,
        uint         timestamp,
        uint         ttl,
        uint         salt
        )
        private
        view
        returns (bytes32)
    {
        return keccak256(
            address(this),
            order.owner,
            order.tokenS,
            order.tokenB,
            order.amountS,
            order.amountB,
            timestamp,
            ttl,
            salt,
            order.lrcFee,
            order.buyNoMoreThanAmountB,
            order.marginSplitPercentage
        );
    }

    /// @dev Verify signer's signature.
    function verifySignature(
        address signer,
        bytes32 hash,
        uint8   v,
        bytes32 r,
        bytes32 s
        )
        private
        pure
    {
        require(
            signer == ecrecover(
                keccak256("\x19Ethereum Signed Message:\n32", hash),
                v,
                r,
                s
            )
        ); // "invalid signature");
    }

}<|MERGE_RESOLUTION|>--- conflicted
+++ resolved
@@ -390,8 +390,7 @@
         ringIndex = (ringIndex ^ ENTERED_MASK) + 1;
     }
 
-<<<<<<< HEAD
-=======
+
     /// @dev Cancel a order. cancel amount(amountS or amountB) can be specified
     ///      in orderValues.
     /// @param addresses          owner, tokenS, tokenB
@@ -473,7 +472,6 @@
         CutoffTimestampChanged(msg.sender, t);
     }
 
->>>>>>> 42045723
     ////////////////////////////////////////////////////////////////////////////
     /// Internal & Private Functions                                         ///
     ////////////////////////////////////////////////////////////////////////////
@@ -1038,7 +1036,7 @@
         require(order.amountS != 0); // "invalid order amountS");
         require(order.amountB != 0); // "invalid order amountB");
         require(timestamp <= block.timestamp); // "order is too early to match");
-       
+
         require(ttl != 0); // "order ttl is 0");
         require(timestamp + ttl > block.timestamp); // "order is expired");
         require(salt != 0); // "invalid order salt");
