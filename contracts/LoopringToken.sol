--- conflicted
+++ resolved
@@ -73,17 +73,10 @@
     bool public unsoldTokenIssued = false;
 
     /// Minimum amount of funds to be raised for the sale to succeed. 
-<<<<<<< HEAD
-    uint256 public constant GOAL = 50000 ether;
+    uint256 public constant GOAL = 0.01 ether;
 
     /// Maximum amount of fund to be raised, the sale ends on reaching this amount.
-    uint256 public constant HARD_CAP = 120000 ether;
-=======
-    uint256 public constant goal = 0.01 ether;
-
-    /// Maximum amount of fund to be raised, the sale ends on reaching this amount.
-    uint256 public constant hardCap = 0.1 ether;
->>>>>>> d2802ee4
+    uint256 public constant HARD_CAP = 0.1 ether;
 
     /// Maximum unsold ratio, this is hit when the mininum level of amount of fund is raised.
     uint public constant MAX_UNSOLD_RATIO = 675; // 67.5%
