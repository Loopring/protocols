--- conflicted
+++ resolved
@@ -1,14 +1,11 @@
-<<<<<<< HEAD
 // Disable gRPC node for now as the protoc command is different.
 /*
 import {credentials, Metadata, ServiceError} from 'grpc';
 import { DexServiceClient } from '../proto_gen/service_dex_grpc_pb';
 import { GetNextOrderIdReq } from '../proto_gen/service_dex_pb';
-=======
 import * as grpcWeb from 'grpc-web';
 import { DexServiceClient } from '..';
 import { GetNextOrderIdReq } from '..';
->>>>>>> 68218f27
 import { UInt32Value } from "google-protobuf/google/protobuf/wrappers_pb";
 */
 
@@ -22,15 +19,9 @@
   callback(null, metadata);
 });
 const client: GreeterClient = new GreeterClient('localhost:50051', credentials.combineChannelCredentials(baseCred, authCred));
-*/
 
 // 18.179.197.168:5000 is temperate gRPC server we hosted on AWS.
-<<<<<<< HEAD
-/*
-export const client: DexServiceClient = new DexServiceClient('18.179.197.168:5000', credentials.createInsecure());
-=======
 export const client: DexServiceClient = new DexServiceClient('localhost:8980', null, null);
->>>>>>> 68218f27
 
 const param: GetNextOrderIdReq = new GetNextOrderIdReq();
 param.setAccountId(1);
