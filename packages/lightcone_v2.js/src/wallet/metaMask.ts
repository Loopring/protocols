import Web3 from "web3";

import Eth from "../lib/wallet/ethereum/eth";
import Transaction from "../lib/wallet/ethereum/transaction";
import { MetaMaskAccount } from "../lib/wallet/ethereum/walletAccount";
import { fromMetaMask } from "../lib/wallet/WalletUtils";
<<<<<<< HEAD
import { exchange } from "../sign/exchange";
=======
import { exchange } from "..";
>>>>>>> 2d8d955c

export class MetaMask {
  public web3: Web3;
  public address: string;
  public ethNode: Eth;
  public account: MetaMaskAccount;

  public constructor() {
<<<<<<< HEAD
    this.web3 = new Web3("http://localhost:8545"); // TODO: replace for ruby
=======
    this.web3 = new Web3("http://localhost:8545"); // TODO: config replace for ruby
>>>>>>> 2d8d955c
    this.account = fromMetaMask(this.web3);
    this.address = this.account.getAddress();
    this.ethNode = new Eth("http://localhost:8545"); // TODO: config
  }

  public async createOrUpdateAccount(
    publicX: string,
    publicY: string,
    gasPrice: number
  ) {
    exchange
      .createOrUpdateAccount(publicX, publicY, gasPrice)
      .then((rawTx: Transaction) => {
        this.account.signEthereumTx(rawTx).then(signedTx => {
          return this.account.sendTransaction(this.ethNode, signedTx);
        });
      });
  }

  public async depositTo(symbol: string, amount: number, gasPrice: number) {
<<<<<<< HEAD
    exchange.deposit(symbol, amount, gasPrice).then((rawTx: Transaction) => {
      this.account.signEthereumTx(rawTx).then(signedTx => {
        return this.account.sendTransaction(this.ethNode, signedTx);
      });
    });
  }

  public async withdrawFrom(symbol: string, amount: number, gasPrice: number) {
    exchange.withdraw(symbol, amount, gasPrice).then((rawTx: Transaction) => {
      this.account.signEthereumTx(rawTx).then(signedTx => {
        return this.account.sendTransaction(this.ethNode, signedTx);
      });
    });
=======
    exchange
      .deposit(this.account, symbol, amount, gasPrice)
      .then((rawTx: Transaction) => {
        this.account.signEthereumTx(rawTx).then(signedTx => {
          return this.account.sendTransaction(this.ethNode, signedTx);
        });
      });
  }

  public async withdrawFrom(symbol: string, amount: number, gasPrice: number) {
    exchange
      .withdraw(this.account, symbol, amount, gasPrice)
      .then((rawTx: Transaction) => {
        this.account.signEthereumTx(rawTx).then(signedTx => {
          return this.account.sendTransaction(this.ethNode, signedTx);
        });
      });
>>>>>>> 2d8d955c
  }
}<|MERGE_RESOLUTION|>--- conflicted
+++ resolved
@@ -4,11 +4,7 @@
 import Transaction from "../lib/wallet/ethereum/transaction";
 import { MetaMaskAccount } from "../lib/wallet/ethereum/walletAccount";
 import { fromMetaMask } from "../lib/wallet/WalletUtils";
-<<<<<<< HEAD
-import { exchange } from "../sign/exchange";
-=======
 import { exchange } from "..";
->>>>>>> 2d8d955c
 
 export class MetaMask {
   public web3: Web3;
@@ -17,11 +13,7 @@
   public account: MetaMaskAccount;
 
   public constructor() {
-<<<<<<< HEAD
-    this.web3 = new Web3("http://localhost:8545"); // TODO: replace for ruby
-=======
     this.web3 = new Web3("http://localhost:8545"); // TODO: config replace for ruby
->>>>>>> 2d8d955c
     this.account = fromMetaMask(this.web3);
     this.address = this.account.getAddress();
     this.ethNode = new Eth("http://localhost:8545"); // TODO: config
@@ -42,21 +34,6 @@
   }
 
   public async depositTo(symbol: string, amount: number, gasPrice: number) {
-<<<<<<< HEAD
-    exchange.deposit(symbol, amount, gasPrice).then((rawTx: Transaction) => {
-      this.account.signEthereumTx(rawTx).then(signedTx => {
-        return this.account.sendTransaction(this.ethNode, signedTx);
-      });
-    });
-  }
-
-  public async withdrawFrom(symbol: string, amount: number, gasPrice: number) {
-    exchange.withdraw(symbol, amount, gasPrice).then((rawTx: Transaction) => {
-      this.account.signEthereumTx(rawTx).then(signedTx => {
-        return this.account.sendTransaction(this.ethNode, signedTx);
-      });
-    });
-=======
     exchange
       .deposit(this.account, symbol, amount, gasPrice)
       .then((rawTx: Transaction) => {
@@ -74,6 +51,5 @@
           return this.account.sendTransaction(this.ethNode, signedTx);
         });
       });
->>>>>>> 2d8d955c
   }
 }