import Web3 from "web3";

import Eth from "../lib/wallet/ethereum/eth";
import Transaction from "../lib/wallet/ethereum/transaction";
import { MetaMaskAccount } from "../lib/wallet/ethereum/walletAccount";
import { fromMetaMask } from "../lib/wallet/WalletUtils";
import { exchange } from "../sign/exchange";

export class MetaMask {
<<<<<<< HEAD
  public web3: Web3;
  public address: string;
  public ethNode: Eth;
  public account: MetaMaskAccount;

  public constructor() {
    this.web3 = new Web3(Web3.givenProvider || "http://localhost:8545"); // TODO: replace for ruby
    this.account = fromMetaMask(this.web3);
    this.address = this.account.getAddress();
    this.ethNode = new Eth(""); // TODO: config
  }

  public async createOrUpdateAccount(
    publicX: string,
    publicY: string,
    gasPrice: number
  ) {
    exchange
      .createOrUpdateAccount(publicX, publicY, gasPrice)
      .then((rawTx: Transaction) => {
        this.account.signEthereumTx(rawTx).then(signedTx => {
          return this.account.sendTransaction(this.ethNode, signedTx);
        });
      });
  }

  public async depositTo(symbol: string, amount: number, gasPrice: number) {
    exchange.deposit(symbol, amount, gasPrice).then((rawTx: Transaction) => {
      this.account.signEthereumTx(rawTx).then(signedTx => {
        return this.account.sendTransaction(this.ethNode, signedTx);
      });
    });
  }

  public async withdrawFrom(symbol: string, amount: number, gasPrice: number) {
    exchange.withdraw(symbol, amount, gasPrice).then((rawTx: Transaction) => {
      this.account.signEthereumTx(rawTx).then(signedTx => {
        return this.account.sendTransaction(this.ethNode, signedTx);
      });
    });
  }
}

// Avoid to use metaMask because MetaMask is not ready when the website is loaded.
// export const metaMask: MetaMask = new MetaMask();
=======

    public web3: Web3;
    public address: string;
    public ethNode: Eth;
    public account: MetaMaskAccount;

    public constructor() {
        this.web3 = new Web3('http://localhost:8545'); // TODO: replace for ruby
        this.account = fromMetaMask(this.web3);
        this.address = this.account.getAddress();
        this.ethNode = new Eth('http://localhost:8545'); // TODO: config
    }

    public async createOrUpdateAccount(publicX: string, publicY: string, gasPrice: number) {
        exchange.createOrUpdateAccount(publicX, publicY, gasPrice).then((rawTx: Transaction) => {
            this.account.signEthereumTx(rawTx).then((signedTx) => {
                return this.account.sendTransaction(this.ethNode, signedTx);
            });
        });
    }

    public async depositTo(symbol: string, amount: number, gasPrice: number) {
        exchange.deposit(symbol, amount, gasPrice).then((rawTx: Transaction) => {
            this.account.signEthereumTx(rawTx).then((signedTx) => {
                return this.account.sendTransaction(this.ethNode, signedTx);
            });
        });
    }

    public async withdrawFrom(symbol: string, amount: number, gasPrice: number) {
        exchange.withdraw(symbol, amount, gasPrice).then((rawTx: Transaction) => {
            this.account.signEthereumTx(rawTx).then((signedTx) => {
                return this.account.sendTransaction(this.ethNode, signedTx);
            });
        });
    }
}
>>>>>>> 4df1cb10
<|MERGE_RESOLUTION|>--- conflicted
+++ resolved
@@ -7,17 +7,16 @@
 import { exchange } from "../sign/exchange";
 
 export class MetaMask {
-<<<<<<< HEAD
   public web3: Web3;
   public address: string;
   public ethNode: Eth;
   public account: MetaMaskAccount;
 
   public constructor() {
-    this.web3 = new Web3(Web3.givenProvider || "http://localhost:8545"); // TODO: replace for ruby
+    this.web3 = new Web3("http://localhost:8545"); // TODO: replace for ruby
     this.account = fromMetaMask(this.web3);
     this.address = this.account.getAddress();
-    this.ethNode = new Eth(""); // TODO: config
+    this.ethNode = new Eth("http://localhost:8545"); // TODO: config
   }
 
   public async createOrUpdateAccount(
@@ -49,46 +48,4 @@
       });
     });
   }
-}
-
-// Avoid to use metaMask because MetaMask is not ready when the website is loaded.
-// export const metaMask: MetaMask = new MetaMask();
-=======
-
-    public web3: Web3;
-    public address: string;
-    public ethNode: Eth;
-    public account: MetaMaskAccount;
-
-    public constructor() {
-        this.web3 = new Web3('http://localhost:8545'); // TODO: replace for ruby
-        this.account = fromMetaMask(this.web3);
-        this.address = this.account.getAddress();
-        this.ethNode = new Eth('http://localhost:8545'); // TODO: config
-    }
-
-    public async createOrUpdateAccount(publicX: string, publicY: string, gasPrice: number) {
-        exchange.createOrUpdateAccount(publicX, publicY, gasPrice).then((rawTx: Transaction) => {
-            this.account.signEthereumTx(rawTx).then((signedTx) => {
-                return this.account.sendTransaction(this.ethNode, signedTx);
-            });
-        });
-    }
-
-    public async depositTo(symbol: string, amount: number, gasPrice: number) {
-        exchange.deposit(symbol, amount, gasPrice).then((rawTx: Transaction) => {
-            this.account.signEthereumTx(rawTx).then((signedTx) => {
-                return this.account.sendTransaction(this.ethNode, signedTx);
-            });
-        });
-    }
-
-    public async withdrawFrom(symbol: string, amount: number, gasPrice: number) {
-        exchange.withdraw(symbol, amount, gasPrice).then((rawTx: Transaction) => {
-            this.account.signEthereumTx(rawTx).then((signedTx) => {
-                return this.account.sendTransaction(this.ethNode, signedTx);
-            });
-        });
-    }
-}
->>>>>>> 4df1cb10
+}