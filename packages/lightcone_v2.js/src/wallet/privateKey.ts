// @ts-ignore
import { ethereum } from "../lib/wallet";
import * as fm from "../lib/wallet/common/formatter";
import config from "../lib/wallet/config";
import * as datas from "../lib/wallet/config/data";
import Contracts from "../lib/wallet/ethereum/contracts/Contracts";
import Eth from "../lib/wallet/ethereum/eth";
import Transaction from "../lib/wallet/ethereum/transaction";
import { KeyAccount } from "../lib/wallet/ethereum/walletAccount";
import { exchange } from "../sign/exchange";

export class PrivateKey {
  public account: KeyAccount;
  public address: string;
  public ethNode: Eth;

  public constructor() {
    this.ethNode = new Eth(""); // TODO: config
    // this.account = walletUtil.fromPrivateKey('');
  }

  public getAddress() {
    return this.account.getAddress();
  }

  /**
   * Transfer token
   * @param toAddr string to address
   * @param symbol string symbol of token to transfer
   * @param amount number amount to transfer, e.g. 1.5
   * @param gasPrice in gwei
   */
  public async transfer(
    toAddr: string,
    symbol: string,
    amount: number,
    gasPrice: number
  ) {
    let to, value, data: string;
    const token = config.getTokenBySymbol(symbol);
    value = fm.toHex(fm.toBig(amount).times("1e" + token.digits));
    if (symbol === "ETH") {
      to = toAddr;
      data = fm.toHex("0x");
    } else {
      to = token.address;
      data = ethereum.abi.Contracts.ERC20Token.encodeInputs("transfer", {
        _to: to,
        _value: value
      });
      value = "0x0";
    }
    const rawTx = new Transaction({
      to: to,
      value: value,
      data: data,
      chainId: config.getChainId(),
      nonce: fm.toHex(await ethereum.wallet.getNonce(this.getAddress())),
      gasPrice: fm.toHex(fm.toBig(gasPrice).times(1e9)),
      gasLimit: fm.toHex(config.getGasLimitByType("token_transfer").gasLimit) // TODO: new gas limit
    });
    const signedTx = this.account.signEthereumTx(rawTx);

    return this.account.sendTransaction(this.ethNode, signedTx);
  }

  /**
   * Approve
   * @param symbol approve token symbol
   * @param amount number amount to approve, e.g. 1.5
   * @param gasPrice in gwei
   */
  public async approve(symbol: string, amount: number, gasPrice: number) {
    const token = config.getTokenBySymbol(symbol);
    const rawTx = new Transaction({
      to: token.address,
      value: "0x0",
      data: Contracts.ERC20Token.encodeInputs("approve", {
        _spender: datas.configs.delegateAddress,
        _value: amount
      }),
      chainId: config.getChainId(),
      nonce: fm.toHex(await ethereum.wallet.getNonce(this.getAddress())),
      gasPrice: fm.toHex(fm.toBig(gasPrice).times(1e9)),
      gasLimit: fm.toHex(config.getGasLimitByType("approve").gasLimit)
    });
    const signedTx = this.account.signEthereumTx(rawTx);

    return this.account.sendTransaction(this.ethNode, signedTx);
  }

  /**
   * Convert eth -> weth
   * @param amount number amount to deposit, e.g. 1.5
   * @param gasPrice in gwei
   */
  public async deposit(amount: number, gasPrice: number) {
    const weth = config.getTokenBySymbol("WETH");
    const value = fm.toHex(fm.toBig(amount).times(1e18));
    const rawTx = new Transaction({
      to: weth.address,
      value: value,
      data: Contracts.WETH.encodeInputs("deposit", {}),
      chainId: config.getChainId(),
      nonce: fm.toHex(await ethereum.wallet.getNonce(this.getAddress())),
      gasPrice: fm.toHex(fm.toBig(gasPrice).times(1e9)),
      gasLimit: fm.toHex(config.getGasLimitByType("deposit").gasLimit)
    });
    const signedTx = this.account.signEthereumTx(rawTx);

    return this.account.sendTransaction(this.ethNode, signedTx);
  }

  /**
   * Convert weth -> eth
   * @param amount number amount to withdraw, e.g. 1.5
   * @param gasPrice in gwei
   */
  public async withdraw(amount: number, gasPrice: number) {
    const weth = config.getTokenBySymbol("WETH");
    const value = fm.toHex(fm.toBig(amount).times(1e18));
    const rawTx = new Transaction({
      to: weth.address,
      value: "0x0",
      data: Contracts.WETH.encodeInputs("withdraw", {
        wad: value
      }),
      chainId: config.getChainId(),
      nonce: fm.toHex(await ethereum.wallet.getNonce(this.getAddress())),
      gasPrice: fm.toHex(fm.toBig(gasPrice).times(1e9)),
      gasLimit: fm.toHex(config.getGasLimitByType("withdraw").gasLimit)
    });
    const signedTx = this.account.signEthereumTx(rawTx);

    return this.account.sendTransaction(this.ethNode, signedTx);
  }

  /**
   * Deposit to Dex
   * @param symbol string symbol of token to deposit
   * @param amount number amount to deposit, e.g. 1.5
   * @param gasPrice in gwei
   */
  public async depositTo(symbol: string, amount: number, gasPrice: number) {
<<<<<<< HEAD
    exchange.deposit(symbol, amount, gasPrice).then((rawTx: Transaction) => {
      const signedTx = this.account.signEthereumTx(rawTx);

      return this.account.sendTransaction(this.ethNode, signedTx);
    });
=======
    exchange
      .deposit(this.account, symbol, amount, gasPrice)
      .then((rawTx: Transaction) => {
        const signedTx = this.account.signEthereumTx(rawTx.raw);
        return this.account.sendTransaction(this.ethNode, signedTx);
      });
>>>>>>> 2d8d955c
  }

  /**
   * Withdraw from Dex
   * @param symbol string symbol of token to withdraw
   * @param amount number amount to withdraw, e.g. 1.5
   * @param gasPrice in gwei
   */
  public async withdrawFrom(symbol: string, amount: number, gasPrice: number) {
<<<<<<< HEAD
    exchange.withdraw(symbol, amount, gasPrice).then((rawTx: Transaction) => {
      const signedTx = this.account.signEthereumTx(rawTx);

      return this.account.sendTransaction(this.ethNode, signedTx);
    });
=======
    exchange
      .withdraw(this.account, symbol, amount, gasPrice)
      .then((rawTx: Transaction) => {
        const signedTx = this.account.signEthereumTx(rawTx.raw);
        return this.account.sendTransaction(this.ethNode, signedTx);
      });
>>>>>>> 2d8d955c
  }
}

export const privateKey: PrivateKey = new PrivateKey();<|MERGE_RESOLUTION|>--- conflicted
+++ resolved
@@ -142,20 +142,12 @@
    * @param gasPrice in gwei
    */
   public async depositTo(symbol: string, amount: number, gasPrice: number) {
-<<<<<<< HEAD
-    exchange.deposit(symbol, amount, gasPrice).then((rawTx: Transaction) => {
-      const signedTx = this.account.signEthereumTx(rawTx);
-
-      return this.account.sendTransaction(this.ethNode, signedTx);
-    });
-=======
     exchange
       .deposit(this.account, symbol, amount, gasPrice)
       .then((rawTx: Transaction) => {
         const signedTx = this.account.signEthereumTx(rawTx.raw);
         return this.account.sendTransaction(this.ethNode, signedTx);
       });
->>>>>>> 2d8d955c
   }
 
   /**
@@ -165,20 +157,12 @@
    * @param gasPrice in gwei
    */
   public async withdrawFrom(symbol: string, amount: number, gasPrice: number) {
-<<<<<<< HEAD
-    exchange.withdraw(symbol, amount, gasPrice).then((rawTx: Transaction) => {
-      const signedTx = this.account.signEthereumTx(rawTx);
-
-      return this.account.sendTransaction(this.ethNode, signedTx);
-    });
-=======
     exchange
       .withdraw(this.account, symbol, amount, gasPrice)
       .then((rawTx: Transaction) => {
         const signedTx = this.account.signEthereumTx(rawTx.raw);
         return this.account.sendTransaction(this.ethNode, signedTx);
       });
->>>>>>> 2d8d955c
   }
 }
 
