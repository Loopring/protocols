--- conflicted
+++ resolved
@@ -112,12 +112,7 @@
 
       const nonce = await ethereum.wallet.getNonce(this.getAddress());
       return new Transaction({
-        to: this.exchangeAddr,
-<<<<<<< HEAD
         value: fm.toHex(this.dexConfigurations["deposit_fee_eth"]),
-=======
-        value: this.dexConfigurations["deposit_fee_eth"],
->>>>>>> 35ce6aef
         data: data,
         chainId: config.getChainId(),
         nonce: fm.toHex(nonce),
