import BN = require("bn.js");
import { generateKeyPair, sign } from "../lib/sign/eddsa";
import config from "../lib/wallet/config";

import { grpcClientService } from "../grpc/grpcClientService";
import { ethereum } from "../lib/wallet";
import * as fm from "../lib/wallet/common/formatter";
import Eth from "../lib/wallet/ethereum/eth";
import Transaction from "../lib/wallet/ethereum/transaction";
import { WalletAccount } from "../lib/wallet/ethereum/walletAccount";
import { DexAccount, OrderInfo, Signature } from "../model/types";
import { Order, TokenAmounts } from "../proto_gen/data_order_pb";
import {
  AccountID,
  Amount,
  Bips,
  EdDSAPrivKey,
  EdDSAPubKey,
  EdDSASignature,
  OrderID,
  TokenID
} from "../proto_gen/data_types_pb";
import {
  Account,
  GetNextOrderIdReq,
  SimpleOrderCancellationReq
} from "../proto_gen/service_dex_pb";

export class Exchange {
<<<<<<< HEAD
  private readonly exchangeID: number;
  private readonly exchangeAddr: string;
  private readonly walletAccountID: number;
  private currentDexAccount: DexAccount;
  private currentWalletAccount: WalletAccount;
  private readonly accounts: Map<WalletAccount, DexAccount>;

  public constructor() {
    this.exchangeID = 0; // TODO: config
    this.exchangeAddr = "0x"; // TODO: config
    this.walletAccountID = 0; // TODO: config
    this.accounts = new Map<WalletAccount, DexAccount>();
  }

  public static toBitsBN(value: BN, length: number) {
    const res = new Array(length);
    for (let i = 0; i < length; i++) {
      res[i] = value.testn(i) ? 1 : 0;
=======

    private readonly exchangeID: number;
    private readonly exchangeAddr: string;
    private readonly walletAccountID: number;
    private currentDexAccount: DexAccount;
    private currentWalletAccount: WalletAccount;
    private readonly accounts: Map<WalletAccount, DexAccount>;

    public constructor() {
        this.exchangeID = 2;  // TODO: config
        this.exchangeAddr = '0x3d88d9C4adC342cEff41855CF540844268390BE6'; // TODO: config
        this.walletAccountID = 0; // TODO: config
        this.accounts = new Map<WalletAccount, DexAccount>();
    }

    public static toBitsBN(value: BN, length: number) {
        const res = new Array(length);
        for (let i = 0; i < length; i++) {
            res[i] = value.testn(i) ? 1 : 0;
        }
        return res;
    }

    public static toBitsNumber(value: number, length: number) {
        return Exchange.toBitsBN(new BN(value), length);
    }

    public static toBitsString(value: string, length: number) {
        return Exchange.toBitsBN(new BN(value, 10), length);
    }

    private static genAmount(amount: BN): Amount {
        const result = new Amount();
        result.setValue(fm.toHex(amount));

        return result;
    }

    private static genBips(amount: number): Bips {
        const result = new Bips();
        result.setValue(amount);

        return result;
    }

    private static genPubKey(publicX: string, publicY: string): EdDSAPubKey {
        const result = new EdDSAPubKey();
        result.setX(publicX);
        result.setY(publicY);

        return result;
    }

    private static genPriKey(secret: string): EdDSAPrivKey {
        const result = new EdDSAPrivKey();
        result.setValue(secret);

        return result;
    }

    private static genSignature(signature: Signature): EdDSASignature {
        const result = new EdDSASignature();
        result.setRx(signature.Rx);
        result.setRy(signature.Ry);
        result.setS(signature.s);

        return result;
    }

    public flattenList = (l: any[]) => {
        return [].concat.apply([], l);
    };

    // JavaScript: Promises and Why Async/Await Wins the Battle
    // https://hackernoon.com/javascript-promises-and-why-async-await-wins-the-battle-4fc9d15d509f
    // ES7 async error handling: do it right or die
    // https://medium.com/@giovannipinto/async-error-handling-forced-to-do-it-right-2817cf9e8b43
    public async createAccount(wallet: WalletAccount, gasPrice: number) {
        try {
            // TODO: need to check if gasPrice is a reasonable value
            if (this.accounts.get(wallet) == null) {
                const keyPair = generateKeyPair();
                this.currentWalletAccount = wallet;
                let rawTx: Transaction = await this.createOrUpdateAccount(keyPair.publicKeyX, keyPair.publicKeyY, gasPrice);
                const signedTx = wallet.signEthereumTx(rawTx.raw);

                // TODO: Let's avoid using Promises. Change this part to await.
                // At least, avoid using a Promise in another Promise.
                wallet.sendTransaction(new Eth('http://localhost:8545'), signedTx).then(() => { // TODO: config
                    grpcClientService.getAccount(wallet.getAddress()).then((account: Account) => {
                        const dexAccount = new DexAccount();
                        dexAccount.nonce = 0;
                        dexAccount.owner = wallet.getAddress();
                        dexAccount.accountID = account.getAccountId().getValue();
                        dexAccount.publicKeyX = keyPair.publicKeyX;
                        dexAccount.publicKeyY = keyPair.publicKeyY;
                        dexAccount.secretKey = keyPair.secretKey;
                        this.accounts.set(wallet, dexAccount);
                        this.currentDexAccount = dexAccount;
                    });
                });
            }
        } catch(err) {
            console.error('Failed to create.', err);
            throw err;
        }
    }

    public async createOrUpdateAccount(publicX: string, publicY: string, gasPrice: number) {
        // FIXME: ethereum.abi.Contracts.ExchangeContract.encodeInputs returns error
        // Unhandled Rejection (TypeError): name.startsWith is not a function
        console.log('Start encode input of createOrUpdateAccount');
        const data = ethereum.abi.Contracts.ExchangeContract.encodeInputs('createOrUpdateAccount', {
            pubKeyX: fm.toBN(publicX),
            pubKeyY: fm.toBN(publicY)
        });
        console.log('End encode input of createOrUpdateAccount');
        return new Transaction({
            to: this.exchangeAddr,
            value: '0x0',
            data: data,
            chainId: config.getChainId(),
            nonce: fm.toHex((await ethereum.wallet.getNonce(this.getAddress()))),
            gasPrice: fm.toHex(fm.toBig(gasPrice).times(1e9)),
            gasLimit: fm.toHex(config.getGasLimitByType('eth_transfer').gasLimit) // TODO: new gas limit
        });
>>>>>>> 4df1cb10
    }

    return res;
  }

  public static toBitsNumber(value: number, length: number) {
    return Exchange.toBitsBN(new BN(value), length);
  }

  public static toBitsString(value: string, length: number) {
    return Exchange.toBitsBN(new BN(value, 10), length);
  }

  private static genAmount(amount: BN): Amount {
    const result = new Amount();
    result.setValue(fm.toHex(amount));

    return result;
  }

  private static genBips(amount: number): Bips {
    const result = new Bips();
    result.setValue(amount);

    return result;
  }

  private static genPubKey(publicX: string, publicY: string): EdDSAPubKey {
    const result = new EdDSAPubKey();
    result.setX(publicX);
    result.setY(publicY);

    return result;
  }

  private static genPriKey(secret: string): EdDSAPrivKey {
    const result = new EdDSAPrivKey();
    result.setValue(secret);

    return result;
  }

  private static genSignature(signature: Signature): EdDSASignature {
    const result = new EdDSASignature();
    result.setRx(signature.Rx);
    result.setRy(signature.Ry);
    result.setS(signature.s);

    return result;
  }

  public flattenList = (l: any[]) => {
    return [].concat.apply([], l);
  };

  public async createAccount(wallet: WalletAccount, gasPrice: number) {
    // TODO: need to check if gasPrice is a reasonable value
    if (this.accounts.get(wallet) == null) {
      const keyPair = generateKeyPair();
      console.log(keyPair);
      this.createOrUpdateAccount(
        keyPair.publicKeyX,
        keyPair.publicKeyY,
        gasPrice
      ).then((rawTx: Transaction) => {
        const signedTx = wallet.signEthereumTx(rawTx);
        wallet.sendTransaction(new Eth(""), signedTx).then(() => {
          // TODO: config
          grpcClientService
            .getAccount(wallet.getAddress())
            .then((account: Account) => {
              const dexAccount = new DexAccount();
              dexAccount.nonce = 0;
              dexAccount.owner = wallet.getAddress();
              dexAccount.accountID = account.getAccountId().getValue();
              dexAccount.publicKeyX = keyPair.publicKeyX;
              dexAccount.publicKeyY = keyPair.publicKeyY;
              dexAccount.secretKey = keyPair.secretKey;
              this.accounts.set(wallet, dexAccount);
              this.currentDexAccount = dexAccount;
              this.currentWalletAccount = wallet;
            });
        });
      });
    }
  }

  public async createOrUpdateAccount(
    publicX: string,
    publicY: string,
    gasPrice: number
  ) {
    // FIXME: ethereum.abi.Contracts.ExchangeContract.encodeInputs returns error
    // Unhandled Rejection (TypeError): name.startsWith is not a function
    const data = ethereum.abi.Contracts.ExchangeContract.encodeInputs(
      "createOrUpdateAccount",
      {
        pubKeyX: publicX,
        pubKeyY: publicY
      }
    );

    return new Transaction({
      to: this.exchangeAddr,
      value: "0x0",
      data: data,
      chainId: config.getChainId(),
      nonce: fm.toHex(await ethereum.wallet.getNonce(this.getAddress())),
      gasPrice: fm.toHex(fm.toBig(gasPrice).times(1e9)),
      gasLimit: fm.toHex(config.getGasLimitByType("eth_transfer").gasLimit) // TODO: new gas limit
    });
  }

  public async deposit(symbol: string, amount: number, gasPrice: number) {
    let to, value, data: string;
    const token = config.getTokenBySymbol(symbol);
    value = fm.toHex(fm.toBig(amount).times("1e" + token.digits));
    if (this.currentWalletAccount.getAddress()) {
      if (symbol === "ETH") {
        to = this.exchangeAddr;
        data = fm.toHex("0x");
      } else {
        to = token.address;
        data = ethereum.abi.Contracts.ExchangeContract.encodeInputs("deposit", {
          tokenAddress: to,
          amount: value
        });
        value = "0x0";
      }

      return new Transaction({
        to: to,
        value: value,
        data: data,
        chainId: config.getChainId(),
        nonce: fm.toHex(await ethereum.wallet.getNonce(this.getAddress())),
        gasPrice: fm.toHex(fm.toBig(gasPrice).times(1e9)),
        gasLimit: fm.toHex(config.getGasLimitByType("eth_transfer").gasLimit) // TODO: new gas limit
      });
    }
  }

  public async withdraw(symbol: string, amount: number, gasPrice: number) {
    let to, value, data: string;
    const token = config.getTokenBySymbol(symbol);
    value = fm.toHex(fm.toBig(amount).times("1e" + token.digits));
    if (this.getAddress()) {
      if (symbol === "ETH") {
        to = this.exchangeAddr;
        data = fm.toHex("0x");
      } else {
        to = token.address;
        data = ethereum.abi.Contracts.ExchangeContract.encodeInputs(
          "withdraw",
          {
            tokenAddress: to,
            amount: value
          }
        );
        value = "0x0";
      }

      return new Transaction({
        to: to,
        value: value,
        data: data,
        chainId: config.getChainId(),
        nonce: fm.toHex(await ethereum.wallet.getNonce(this.getAddress())),
        gasPrice: fm.toHex(fm.toBig(gasPrice).times(1e9)),
        gasLimit: fm.toHex(config.getGasLimitByType("eth_transfer").gasLimit) // TODO: new gas limit
      });
    }
<<<<<<< HEAD
  }

  public signOrder(order: OrderInfo) {
    const message = this.flattenList([
      Exchange.toBitsNumber(this.exchangeID, 32),
      Exchange.toBitsNumber(order.orderID, 20),
      Exchange.toBitsNumber(order.accountID, 20),
      Exchange.toBitsString(order.dualAuthPublicKeyX, 254),
      Exchange.toBitsString(order.dualAuthPublicKeyY, 254),
      Exchange.toBitsNumber(order.tokenIdS, 8),
      Exchange.toBitsNumber(order.tokenIdB, 8),
      Exchange.toBitsBN(order.amountS, 96),
      Exchange.toBitsBN(order.amountB, 96),
      Exchange.toBitsNumber(order.allOrNone ? 1 : 0, 1),
      Exchange.toBitsNumber(order.validSince, 32),
      Exchange.toBitsNumber(order.validUntil, 32),
      Exchange.toBitsNumber(order.maxFeeBips, 6),
      Exchange.toBitsNumber(order.buy ? 1 : 0, 1)
    ]);
    const sig = sign(this.currentDexAccount.secretKey, message);
    order.hash = sig.hash;
    order.signature = {
      Rx: sig.R[0].toString(),
      Ry: sig.R[1].toString(),
      s: sig.S.toString()
    };
  }

  public async setupOrder(order: OrderInfo) {
    if (!order.tokenS.startsWith("0x")) {
      order.tokenS = config.getTokenBySymbol(order.tokenS).address;
=======

    public async setupOrder(order: OrderInfo) {
        if (!order.tokenS.startsWith('0x')) {
            order.tokenS = config.getTokenBySymbol(order.tokenS).address;
        }
        if (!order.tokenB.startsWith('0x')) {
            order.tokenB = config.getTokenBySymbol(order.tokenB).address;
        }
        if (!order.dualAuthPublicKeyX || !order.dualAuthPublicKeyY) {
            const keyPair = generateKeyPair();
            order.dualAuthPublicKeyX = keyPair.publicKeyX;
            order.dualAuthPublicKeyY = keyPair.publicKeyY;
            order.dualAuthSecretKey = keyPair.secretKey;
        }

        order.tokenIdS = config.getTokenBySymbol(order.tokenS).id;
        order.tokenIdB = config.getTokenBySymbol(order.tokenB).id;

        const nextOrderId = await grpcClientService.getNextOrderId(this.currentDexAccount.accountID, order.tokenIdS);
        order.orderID = (order.orderID !== undefined) ? order.orderID : nextOrderId.getValue();

        order.exchangeID = (order.exchangeID !== undefined) ? order.exchangeID : this.exchangeID;
        order.buy = (order.buy !== undefined) ? order.buy : true;
        order.allOrNone = order.allOrNone ? order.allOrNone : false;

        order.maxFeeBips = (order.maxFeeBips !== undefined) ? order.maxFeeBips : 20;  // TODO: config
        order.feeBips = (order.feeBips !== undefined) ? order.feeBips : order.maxFeeBips;
        order.rebateBips = (order.rebateBips !== undefined) ? order.rebateBips : 0;
        order.walletAccountID = (order.walletAccountID !== undefined) ? order.walletAccountID : this.walletAccountID;

        // assert(order.maxFeeBips < 64, 'maxFeeBips >= 64');
        // assert(order.feeBips < 64, 'feeBips >= 64');
        // assert(order.rebateBips < 64, 'rebateBips >= 64');

        // Sign the order
        this.signOrder(order);
>>>>>>> 4df1cb10
    }
    if (!order.tokenB.startsWith("0x")) {
      order.tokenB = config.getTokenBySymbol(order.tokenB).address;
    }
    if (!order.dualAuthPublicKeyX || !order.dualAuthPublicKeyY) {
      const keyPair = generateKeyPair();
      order.dualAuthPublicKeyX = keyPair.publicKeyX;
      order.dualAuthPublicKeyY = keyPair.publicKeyY;
      order.dualAuthSecretKey = keyPair.secretKey;
    }

    order.tokenIdS = config.getTokenBySymbol(order.tokenS).id;
    order.tokenIdB = config.getTokenBySymbol(order.tokenB).id;

    const nextOrderId = await grpcClientService.getNextOrderId(
      this.currentDexAccount.accountID,
      order.tokenIdS
    );
    order.orderID =
      order.orderID !== undefined ? order.orderID : nextOrderId.getValue();

    order.exchangeID =
      order.exchangeID !== undefined ? order.exchangeID : this.exchangeID;
    order.buy = order.buy !== undefined ? order.buy : true;
    order.allOrNone = order.allOrNone ? order.allOrNone : false;

    order.maxFeeBips = order.maxFeeBips !== undefined ? order.maxFeeBips : 20; // TODO: config
    order.feeBips =
      order.feeBips !== undefined ? order.feeBips : order.maxFeeBips;
    order.rebateBips = order.rebateBips !== undefined ? order.rebateBips : 0;
    order.walletAccountID =
      order.walletAccountID !== undefined
        ? order.walletAccountID
        : this.walletAccountID;

    assert(order.maxFeeBips < 64, "maxFeeBips >= 64");
    assert(order.feeBips < 64, "feeBips >= 64");
    assert(order.rebateBips < 64, "rebateBips >= 64");

    // Sign the order
    this.signOrder(order);
  }

  public async submitOrder(orderInfo: OrderInfo) {
    const order = new Order();
    await this.setupOrder(orderInfo);

    order.setExchangeId(orderInfo.exchangeID);

    const orderID = new OrderID();
    orderID.setValue(orderInfo.orderID);
    order.setOrderId(orderID);

    const accountID = new AccountID();
    accountID.setValue(orderInfo.accountID);
    order.setOrderId(accountID);

    const walletID = new AccountID();
    walletID.setValue(orderInfo.walletAccountID);
    order.setOrderId(walletID);

    const tokenS = new TokenID();
    tokenS.setValue(orderInfo.tokenIdS);
    order.setOrderId(tokenS);

    const tokenB = new TokenID();
    tokenB.setValue(orderInfo.tokenIdB);
    order.setOrderId(tokenB);

    const tokenAmounts = new TokenAmounts();
    const amountS = Exchange.genAmount(orderInfo.amountS);
    const amountB = Exchange.genAmount(orderInfo.amountB);
    tokenAmounts.setAmountS(amountS);
    tokenAmounts.setAmountB(amountB);
    order.setAmounts(tokenAmounts);

    let bips = Exchange.genBips(orderInfo.maxFeeBips);
    order.setMaxFee(bips);
    bips = Exchange.genBips(orderInfo.feeBips);
    order.setFee(bips);
    bips = Exchange.genBips(orderInfo.rebateBips);
    order.setRebate(bips);

    order.setAllOrNone(orderInfo.allOrNone);
    order.setValidSince(orderInfo.validSince);
    order.setValidUntil(orderInfo.validUntil);
    order.setBuy(orderInfo.buy);

    const tradingPubKey = Exchange.genPubKey(
      this.currentDexAccount.publicKeyX,
      this.currentDexAccount.publicKeyY
    );
    order.setTradingPubKey(tradingPubKey);

    const dualPubKey = Exchange.genPubKey(
      orderInfo.dualAuthPublicKeyX,
      orderInfo.dualAuthPublicKeyY
    );
    order.setDualAuthPubKey(dualPubKey);

    const dualPriKey = Exchange.genPriKey(orderInfo.dualAuthSecretKey);
    order.setDualAuthPrivKey(dualPriKey);

    const tradingSig = Exchange.genSignature(orderInfo.signature);
    order.setTradingSig(tradingSig);

    return grpcClientService.submitOrder(order);
  }

  public async cancelOrder(orderInfo: OrderInfo) {
    const simpleOrderCancellationReq = new SimpleOrderCancellationReq();
    simpleOrderCancellationReq.setExchangeId(orderInfo.exchangeID);
    simpleOrderCancellationReq.setAccountId(orderInfo.accountID);
    simpleOrderCancellationReq.setMarketId(orderInfo.tokenIdS);
    simpleOrderCancellationReq.setOrderUuid(orderInfo.orderID);

    const timeStamp = new Date().getTime();
    simpleOrderCancellationReq.setTimestamp(timeStamp);

    const bits = Exchange.toBitsBN(fm.toBN(timeStamp), 32);
    const sig = sign(this.currentDexAccount.secretKey, bits);
    const edDSASignature = new EdDSASignature();
    edDSASignature.setS(sig.S);
    edDSASignature.setRx(sig.R[0].toString());
    edDSASignature.setRy(sig.R[1].toString());
    simpleOrderCancellationReq.setSig(edDSASignature);

    return grpcClientService.cancelOrder(simpleOrderCancellationReq);
  }

  private getAccountId() {
    return this.currentDexAccount.accountID;
  }

  private getAddress() {
    return this.currentWalletAccount.getAddress();
  }
}

export const exchange: Exchange = new Exchange();<|MERGE_RESOLUTION|>--- conflicted
+++ resolved
@@ -27,7 +27,6 @@
 } from "../proto_gen/service_dex_pb";
 
 export class Exchange {
-<<<<<<< HEAD
   private readonly exchangeID: number;
   private readonly exchangeAddr: string;
   private readonly walletAccountID: number;
@@ -36,8 +35,8 @@
   private readonly accounts: Map<WalletAccount, DexAccount>;
 
   public constructor() {
-    this.exchangeID = 0; // TODO: config
-    this.exchangeAddr = "0x"; // TODO: config
+    this.exchangeID = 2; // TODO: config
+    this.exchangeAddr = "0x3d88d9C4adC342cEff41855CF540844268390BE6"; // TODO: config
     this.walletAccountID = 0; // TODO: config
     this.accounts = new Map<WalletAccount, DexAccount>();
   }
@@ -46,136 +45,7 @@
     const res = new Array(length);
     for (let i = 0; i < length; i++) {
       res[i] = value.testn(i) ? 1 : 0;
-=======
-
-    private readonly exchangeID: number;
-    private readonly exchangeAddr: string;
-    private readonly walletAccountID: number;
-    private currentDexAccount: DexAccount;
-    private currentWalletAccount: WalletAccount;
-    private readonly accounts: Map<WalletAccount, DexAccount>;
-
-    public constructor() {
-        this.exchangeID = 2;  // TODO: config
-        this.exchangeAddr = '0x3d88d9C4adC342cEff41855CF540844268390BE6'; // TODO: config
-        this.walletAccountID = 0; // TODO: config
-        this.accounts = new Map<WalletAccount, DexAccount>();
-    }
-
-    public static toBitsBN(value: BN, length: number) {
-        const res = new Array(length);
-        for (let i = 0; i < length; i++) {
-            res[i] = value.testn(i) ? 1 : 0;
-        }
-        return res;
-    }
-
-    public static toBitsNumber(value: number, length: number) {
-        return Exchange.toBitsBN(new BN(value), length);
-    }
-
-    public static toBitsString(value: string, length: number) {
-        return Exchange.toBitsBN(new BN(value, 10), length);
-    }
-
-    private static genAmount(amount: BN): Amount {
-        const result = new Amount();
-        result.setValue(fm.toHex(amount));
-
-        return result;
-    }
-
-    private static genBips(amount: number): Bips {
-        const result = new Bips();
-        result.setValue(amount);
-
-        return result;
-    }
-
-    private static genPubKey(publicX: string, publicY: string): EdDSAPubKey {
-        const result = new EdDSAPubKey();
-        result.setX(publicX);
-        result.setY(publicY);
-
-        return result;
-    }
-
-    private static genPriKey(secret: string): EdDSAPrivKey {
-        const result = new EdDSAPrivKey();
-        result.setValue(secret);
-
-        return result;
-    }
-
-    private static genSignature(signature: Signature): EdDSASignature {
-        const result = new EdDSASignature();
-        result.setRx(signature.Rx);
-        result.setRy(signature.Ry);
-        result.setS(signature.s);
-
-        return result;
-    }
-
-    public flattenList = (l: any[]) => {
-        return [].concat.apply([], l);
-    };
-
-    // JavaScript: Promises and Why Async/Await Wins the Battle
-    // https://hackernoon.com/javascript-promises-and-why-async-await-wins-the-battle-4fc9d15d509f
-    // ES7 async error handling: do it right or die
-    // https://medium.com/@giovannipinto/async-error-handling-forced-to-do-it-right-2817cf9e8b43
-    public async createAccount(wallet: WalletAccount, gasPrice: number) {
-        try {
-            // TODO: need to check if gasPrice is a reasonable value
-            if (this.accounts.get(wallet) == null) {
-                const keyPair = generateKeyPair();
-                this.currentWalletAccount = wallet;
-                let rawTx: Transaction = await this.createOrUpdateAccount(keyPair.publicKeyX, keyPair.publicKeyY, gasPrice);
-                const signedTx = wallet.signEthereumTx(rawTx.raw);
-
-                // TODO: Let's avoid using Promises. Change this part to await.
-                // At least, avoid using a Promise in another Promise.
-                wallet.sendTransaction(new Eth('http://localhost:8545'), signedTx).then(() => { // TODO: config
-                    grpcClientService.getAccount(wallet.getAddress()).then((account: Account) => {
-                        const dexAccount = new DexAccount();
-                        dexAccount.nonce = 0;
-                        dexAccount.owner = wallet.getAddress();
-                        dexAccount.accountID = account.getAccountId().getValue();
-                        dexAccount.publicKeyX = keyPair.publicKeyX;
-                        dexAccount.publicKeyY = keyPair.publicKeyY;
-                        dexAccount.secretKey = keyPair.secretKey;
-                        this.accounts.set(wallet, dexAccount);
-                        this.currentDexAccount = dexAccount;
-                    });
-                });
-            }
-        } catch(err) {
-            console.error('Failed to create.', err);
-            throw err;
-        }
-    }
-
-    public async createOrUpdateAccount(publicX: string, publicY: string, gasPrice: number) {
-        // FIXME: ethereum.abi.Contracts.ExchangeContract.encodeInputs returns error
-        // Unhandled Rejection (TypeError): name.startsWith is not a function
-        console.log('Start encode input of createOrUpdateAccount');
-        const data = ethereum.abi.Contracts.ExchangeContract.encodeInputs('createOrUpdateAccount', {
-            pubKeyX: fm.toBN(publicX),
-            pubKeyY: fm.toBN(publicY)
-        });
-        console.log('End encode input of createOrUpdateAccount');
-        return new Transaction({
-            to: this.exchangeAddr,
-            value: '0x0',
-            data: data,
-            chainId: config.getChainId(),
-            nonce: fm.toHex((await ethereum.wallet.getNonce(this.getAddress()))),
-            gasPrice: fm.toHex(fm.toBig(gasPrice).times(1e9)),
-            gasLimit: fm.toHex(config.getGasLimitByType('eth_transfer').gasLimit) // TODO: new gas limit
-        });
->>>>>>> 4df1cb10
-    }
-
+    }
     return res;
   }
 
@@ -229,35 +99,47 @@
     return [].concat.apply([], l);
   };
 
+  // JavaScript: Promises and Why Async/Await Wins the Battle
+  // https://hackernoon.com/javascript-promises-and-why-async-await-wins-the-battle-4fc9d15d509f
+  // ES7 async error handling: do it right or die
+  // https://medium.com/@giovannipinto/async-error-handling-forced-to-do-it-right-2817cf9e8b43
   public async createAccount(wallet: WalletAccount, gasPrice: number) {
-    // TODO: need to check if gasPrice is a reasonable value
-    if (this.accounts.get(wallet) == null) {
-      const keyPair = generateKeyPair();
-      console.log(keyPair);
-      this.createOrUpdateAccount(
-        keyPair.publicKeyX,
-        keyPair.publicKeyY,
-        gasPrice
-      ).then((rawTx: Transaction) => {
-        const signedTx = wallet.signEthereumTx(rawTx);
-        wallet.sendTransaction(new Eth(""), signedTx).then(() => {
-          // TODO: config
-          grpcClientService
-            .getAccount(wallet.getAddress())
-            .then((account: Account) => {
-              const dexAccount = new DexAccount();
-              dexAccount.nonce = 0;
-              dexAccount.owner = wallet.getAddress();
-              dexAccount.accountID = account.getAccountId().getValue();
-              dexAccount.publicKeyX = keyPair.publicKeyX;
-              dexAccount.publicKeyY = keyPair.publicKeyY;
-              dexAccount.secretKey = keyPair.secretKey;
-              this.accounts.set(wallet, dexAccount);
-              this.currentDexAccount = dexAccount;
-              this.currentWalletAccount = wallet;
-            });
-        });
-      });
+    try {
+      // TODO: need to check if gasPrice is a reasonable value
+      if (this.accounts.get(wallet) == null) {
+        const keyPair = generateKeyPair();
+        this.currentWalletAccount = wallet;
+        let rawTx: Transaction = await this.createOrUpdateAccount(
+          keyPair.publicKeyX,
+          keyPair.publicKeyY,
+          gasPrice
+        );
+        const signedTx = wallet.signEthereumTx(rawTx.raw);
+
+        // TODO: Let's avoid using Promises. Change this part to await.
+        // At least, avoid using a Promise in another Promise.
+        wallet
+          .sendTransaction(new Eth("http://localhost:8545"), signedTx)
+          .then(() => {
+            // TODO: config
+            grpcClientService
+              .getAccount(wallet.getAddress())
+              .then((account: Account) => {
+                const dexAccount = new DexAccount();
+                dexAccount.nonce = 0;
+                dexAccount.owner = wallet.getAddress();
+                dexAccount.accountID = account.getAccountId().getValue();
+                dexAccount.publicKeyX = keyPair.publicKeyX;
+                dexAccount.publicKeyY = keyPair.publicKeyY;
+                dexAccount.secretKey = keyPair.secretKey;
+                this.accounts.set(wallet, dexAccount);
+                this.currentDexAccount = dexAccount;
+              });
+          });
+      }
+    } catch (err) {
+      console.error("Failed to create.", err);
+      throw err;
     }
   }
 
@@ -268,14 +150,15 @@
   ) {
     // FIXME: ethereum.abi.Contracts.ExchangeContract.encodeInputs returns error
     // Unhandled Rejection (TypeError): name.startsWith is not a function
+    console.log("Start encode input of createOrUpdateAccount");
     const data = ethereum.abi.Contracts.ExchangeContract.encodeInputs(
       "createOrUpdateAccount",
       {
-        pubKeyX: publicX,
-        pubKeyY: publicY
+        pubKeyX: fm.toBN(publicX),
+        pubKeyY: fm.toBN(publicY)
       }
     );
-
+    console.log("End encode input of createOrUpdateAccount");
     return new Transaction({
       to: this.exchangeAddr,
       value: "0x0",
@@ -346,7 +229,6 @@
         gasLimit: fm.toHex(config.getGasLimitByType("eth_transfer").gasLimit) // TODO: new gas limit
       });
     }
-<<<<<<< HEAD
   }
 
   public signOrder(order: OrderInfo) {
@@ -378,44 +260,6 @@
   public async setupOrder(order: OrderInfo) {
     if (!order.tokenS.startsWith("0x")) {
       order.tokenS = config.getTokenBySymbol(order.tokenS).address;
-=======
-
-    public async setupOrder(order: OrderInfo) {
-        if (!order.tokenS.startsWith('0x')) {
-            order.tokenS = config.getTokenBySymbol(order.tokenS).address;
-        }
-        if (!order.tokenB.startsWith('0x')) {
-            order.tokenB = config.getTokenBySymbol(order.tokenB).address;
-        }
-        if (!order.dualAuthPublicKeyX || !order.dualAuthPublicKeyY) {
-            const keyPair = generateKeyPair();
-            order.dualAuthPublicKeyX = keyPair.publicKeyX;
-            order.dualAuthPublicKeyY = keyPair.publicKeyY;
-            order.dualAuthSecretKey = keyPair.secretKey;
-        }
-
-        order.tokenIdS = config.getTokenBySymbol(order.tokenS).id;
-        order.tokenIdB = config.getTokenBySymbol(order.tokenB).id;
-
-        const nextOrderId = await grpcClientService.getNextOrderId(this.currentDexAccount.accountID, order.tokenIdS);
-        order.orderID = (order.orderID !== undefined) ? order.orderID : nextOrderId.getValue();
-
-        order.exchangeID = (order.exchangeID !== undefined) ? order.exchangeID : this.exchangeID;
-        order.buy = (order.buy !== undefined) ? order.buy : true;
-        order.allOrNone = order.allOrNone ? order.allOrNone : false;
-
-        order.maxFeeBips = (order.maxFeeBips !== undefined) ? order.maxFeeBips : 20;  // TODO: config
-        order.feeBips = (order.feeBips !== undefined) ? order.feeBips : order.maxFeeBips;
-        order.rebateBips = (order.rebateBips !== undefined) ? order.rebateBips : 0;
-        order.walletAccountID = (order.walletAccountID !== undefined) ? order.walletAccountID : this.walletAccountID;
-
-        // assert(order.maxFeeBips < 64, 'maxFeeBips >= 64');
-        // assert(order.feeBips < 64, 'feeBips >= 64');
-        // assert(order.rebateBips < 64, 'rebateBips >= 64');
-
-        // Sign the order
-        this.signOrder(order);
->>>>>>> 4df1cb10
     }
     if (!order.tokenB.startsWith("0x")) {
       order.tokenB = config.getTokenBySymbol(order.tokenB).address;
@@ -451,9 +295,9 @@
         ? order.walletAccountID
         : this.walletAccountID;
 
-    assert(order.maxFeeBips < 64, "maxFeeBips >= 64");
-    assert(order.feeBips < 64, "feeBips >= 64");
-    assert(order.rebateBips < 64, "rebateBips >= 64");
+    // assert(order.maxFeeBips < 64, 'maxFeeBips >= 64');
+    // assert(order.feeBips < 64, 'feeBips >= 64');
+    // assert(order.rebateBips < 64, 'rebateBips >= 64');
 
     // Sign the order
     this.signOrder(order);
