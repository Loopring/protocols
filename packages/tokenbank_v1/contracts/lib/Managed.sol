--- conflicted
+++ resolved
@@ -45,12 +45,7 @@
         public
         onlyManager
     {
-<<<<<<< HEAD
         addManagerInternal(manager);
-=======
-        addAddressToSet(MANAGER, manager, true);
-        emit ManagerAdded(manager);
->>>>>>> 5c87906f
     }
 
     function removeManager(address manager)
@@ -74,7 +69,7 @@
     function addManagerInternal(address manager)
         internal
     {
-        addAddressToSet(MANAGER, manager);
+        addAddressToSet(MANAGER, manager, true);
         emit ManagerAdded(manager);
     }
 }