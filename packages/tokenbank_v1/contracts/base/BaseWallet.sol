--- conflicted
+++ resolved
@@ -16,12 +16,8 @@
 */
 pragma solidity ^0.5.11;
 
-<<<<<<< HEAD
 import "../lib/ERC20.sol";
 import "../lib/AddressSet.sol";
-=======
-import "../lib/NamedAddressSet.sol";
->>>>>>> 68ba0c78
 import "../lib/ReentrancyGuard.sol";
 
 import "../iface/BankRegistry.sol";
@@ -40,12 +36,8 @@
 {
     address internal _owner;
 
-<<<<<<< HEAD
     bytes32 internal constant MODULE = keccak256("__MODULE__");
     string  internal constant ERC20_TRANSFER = "transfer(address,uint256)";
-=======
-    string internal constant MODULE = "__MODULE__";
->>>>>>> 68ba0c78
 
     BankRegistry public bankRegistry;
 
@@ -178,12 +170,7 @@
         view
         returns (bool)
     {
-<<<<<<< HEAD
         return isLocalStaticMethod(_method) || methodToModule[_method] != address(0);
-=======
-
-        return isLocalMethod(_method) || methodToModule[_method] != address(0);
->>>>>>> 68ba0c78
     }
 
     function staticMethodModule(bytes4 _method)
@@ -278,7 +265,6 @@
             _method == this.owner.selector ||
             _method == this.modules.selector ||
             _method == this.hasModule.selector ||
-            _method == this.staticMethodModule.selector ||
-            _method == this.tokenBalance.selector;
+            _method == this.staticMethodModule.selector;
     }
 }