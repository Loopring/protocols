/*

  Copyright 2017 Loopring Project Ltd (Loopring Foundation).

  Licensed under the Apache License, Version 2.0 (the "License");
  you may not use this file except in compliance with the License.
  You may obtain a copy of the License at

  http://www.apache.org/licenses/LICENSE-2.0

  Unless required by applicable law or agreed to in writing, software
  distributed under the License is distributed on an "AS IS" BASIS,
  WITHOUT WARRANTIES OR CONDITIONS OF ANY KIND, either express or implied.
  See the License for the specific language governing permissions and
  limitations under the License.
*/
pragma solidity ^0.5.11;

import "../lib/Ownable.sol";

import "./Wallet.sol";


/// @title Module
/// @dev Base contract for all smart wallet modules.
///      Each module must implement the `init` method. It will be called when
///      the module is added to the given wallet.
///
/// @author Daniel Wang - <daniel@loopring.org>
///
/// The design of this contract is inspired by Argent's contract codebase:
/// https://github.com/argentlabs/argent-contracts
contract Module
{
<<<<<<< HEAD
    /// @dev Initializes the module for the given wallet when the module is added.
    ///      This function must throw in case of error.
    ///      Warning: this method can ONLY be called by a wallet.
=======
    event Initialized (address indexed wallet);
    event Terminated  (address indexed wallet);

    modifier onlyWallet(address wallet)
    {
        require(msg.sender == wallet, "NOT_FROM_WALLET");
        _;
    }

    modifier onlyWalletOwner(address wallet) {
        require(
            msg.sender == address(this) || Wallet(wallet).owner() == msg.sender,
            "NOT_FROM_WALLET_OWNER");
        _;
    }

    modifier onlyStricklyWalletOwner(address wallet) {
        require(Wallet(wallet).owner() == msg.sender, "NOT_FROM_STRICTLY_WALLET_OWNER");
        _;
    }

    /// @dev Initializes the module for the given wallet after the module is added.
    ///      Warning: this method shall ONLY be callable by a wallet.
>>>>>>> 5fb66974
    function initialize(address wallet) external;

    /// @dev Terminates the module for the given wallet before the module is removed.
    ///      Warning: this method shall ONLY be callable by a wallet.
    function terminate(address walelt) external;
}<|MERGE_RESOLUTION|>--- conflicted
+++ resolved
@@ -32,35 +32,8 @@
 /// https://github.com/argentlabs/argent-contracts
 contract Module
 {
-<<<<<<< HEAD
-    /// @dev Initializes the module for the given wallet when the module is added.
-    ///      This function must throw in case of error.
-    ///      Warning: this method can ONLY be called by a wallet.
-=======
-    event Initialized (address indexed wallet);
-    event Terminated  (address indexed wallet);
-
-    modifier onlyWallet(address wallet)
-    {
-        require(msg.sender == wallet, "NOT_FROM_WALLET");
-        _;
-    }
-
-    modifier onlyWalletOwner(address wallet) {
-        require(
-            msg.sender == address(this) || Wallet(wallet).owner() == msg.sender,
-            "NOT_FROM_WALLET_OWNER");
-        _;
-    }
-
-    modifier onlyStricklyWalletOwner(address wallet) {
-        require(Wallet(wallet).owner() == msg.sender, "NOT_FROM_STRICTLY_WALLET_OWNER");
-        _;
-    }
-
     /// @dev Initializes the module for the given wallet after the module is added.
     ///      Warning: this method shall ONLY be callable by a wallet.
->>>>>>> 5fb66974
     function initialize(address wallet) external;
 
     /// @dev Terminates the module for the given wallet before the module is removed.
