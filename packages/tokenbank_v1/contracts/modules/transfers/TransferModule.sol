--- conflicted
+++ resolved
@@ -86,10 +86,7 @@
 
         bytes memory callData = abi.encodeWithSelector(
             ERC20_APPROVE,
-<<<<<<< HEAD
             to,
-=======
->>>>>>> b550b3e7
             amount
         );
         transact(wallet, token, 0, callData);
