/*

  Copyright 2017 Loopring Project Ltd (Loopring Foundation).

  Licensed under the Apache License, Version 2.0 (the "License");
  you may not use this file except in compliance with the License.
  You may obtain a copy of the License at

  http://www.apache.org/licenses/LICENSE-2.0

  Unless required by applicable law or agreed to in writing, software
  distributed under the License is distributed on an "AS IS" BASIS,
  WITHOUT WARRANTIES OR CONDITIONS OF ANY KIND, either express or implied.
  See the License for the specific language governing permissions and
  limitations under the License.
*/
pragma solidity ^0.5.11;

<<<<<<< HEAD
import "../../lib/Claimable.sol";
=======
>>>>>>> 422c7b8d
import "../../lib/ERC20.sol";

import "../../iface/PriceOracle.sol";
import "../../iface/Wallet.sol";

import "../stores/PriceCacheStore.sol";
import "../stores/QuotaStore.sol";
import "../stores/WhitelistStore.sol";

import "./TransferModule.sol";


/// @title QuotaTransfers
contract QuotaTransfers is Claimable, TransferModule
{
    PriceOracle     public priceOracle;
    PriceCacheStore public priceCacheStore;
    QuotaStore      public quotaStore;
    WhitelistStore  public whitelistStore;

    uint public pendingExpiry;

    mapping (address => mapping(bytes32 => uint)) pendingTransactions;

<<<<<<< HEAD
    event PendingTxCreated   (address indexed wallet, bytes32 indexed txid, uint timestamp);
    event PendingTxExecuted  (address indexed wallet, bytes32 indexed txid, uint timestamp);
    event PriceOracleUpdated (address indexed priceOracle);
=======
    event PendingTxCreated (address indexed wallet, bytes32 indexed txid, uint timestamp);
    event PendingTxExecuted(address indexed wallet, bytes32 indexed txid, uint timestamp);
>>>>>>> 422c7b8d

    constructor(
        PriceOracle     _priceOracle,
        PriceCacheStore _priceCacheStore,
        SecurityStore   _securityStore,
        QuotaStore      _quotaStore,
        WhitelistStore  _whitelistStore,
        uint _pendingExpiry
        )
        public
<<<<<<< HEAD
        Claimable()
=======
>>>>>>> 422c7b8d
        TransferModule(_securityStore)
    {
        priceOracle = _priceOracle;
        priceCacheStore = _priceCacheStore;
        quotaStore = _quotaStore;
        whitelistStore = _whitelistStore;
        pendingExpiry = _pendingExpiry;
    }

    function staticMethods()
        public
        pure
        returns (bytes4[] memory methods)
    {
        methods = new bytes4[](1);
        methods[0] = this.isPendingTxValid.selector;
    }

<<<<<<< HEAD
    function isPendingTxValid(bytes32 pendingTxId)
        public
        view
        returns (bool)
    {
        return isPendingTxValidInternal(address(this), pendingTxId);
    }

    function setPriceOracle(PriceOracle _priceOracle)
        external
        onlyOwner
    {
        require(priceOracle != _priceOracle, "SAME_ADDRESS");
        priceOracle = _priceOracle;
        emit PriceOracleUpdated(address(priceOracle));
    }

=======
>>>>>>> 422c7b8d
    function transferToken(
        address            wallet,
        address            token,
        address            to,
        uint               amount,
        bytes     calldata data,
        bool               enablePending
        )
        external
        nonReentrant
        onlyWhenWalletUnlocked(wallet)
        returns (bytes32 pendingTxId)
    {
        bytes32 txid = keccak256(
            abi.encodePacked(
                "__TRANSFER__",
                wallet,
                token,
                to,
                amount,
                keccak256(data)
            )
        );

        bool foundPendingTx = authorizeWalletOwnerAndPendingTx(wallet, txid);
        bool allowed = whitelistStore.isWhitelisted(wallet, to);
        if (!allowed) {
            uint tokenValue = getTokenValue(token, amount);
            allowed = quotaStore.checkAndAddToSpent(wallet, tokenValue);
        }

        if (allowed) {
            transferInternal(wallet, token, to, amount, data);
            if (foundPendingTx) {
                delete pendingTransactions[wallet][txid];
            }
        } else if(!foundPendingTx && enablePending) {
            createPendingTx(wallet, txid);
            pendingTxId = txid;
        }
    }

    function approveToken(
        address            wallet,
        address            token,
        address            to,
        uint               amount
        )
        external
        nonReentrant
        onlyFromWalletOwner(wallet)
        onlyWhenWalletUnlocked(wallet)
    {
        if (whitelistStore.isWhitelisted(wallet, to)) {
            approveInternal(wallet, token, to, amount);
            return;
        }

        uint allowance = ERC20(token).allowance(wallet, to);
        if (allowance >= amount) {
            approveInternal(wallet, token, to, amount);
            return;
        }

        allowance = amount - allowance;
        uint tokenValue = getTokenValue(token, allowance);

        if (quotaStore.checkAndAddToSpent(wallet, tokenValue)) {
            approveInternal(wallet, token, to, allowance);
            return;
        }

        revert("OUT_OF_QUOTA");
    }

    function callContract(
        address            wallet,
        address            to,
        uint               amount,
        bytes     calldata data,
        bool               enablePending
        )
        external
        nonReentrant
        onlyWhenWalletUnlocked(wallet)
        returns (bytes32 pendingTxId)
    {
        bytes32 txid = keccak256(
            abi.encodePacked(
                "__CALL_CONTRACT__",
                wallet,
                to,
                amount,
                keccak256(data)
            )
        );

        bool foundPendingTx = authorizeWalletOwnerAndPendingTx(wallet, txid);
        bool allowed = whitelistStore.isWhitelisted(wallet, to);
        if (!allowed) {
            uint tokenValue = getTokenValue(address(0), amount);
            allowed = quotaStore.checkAndAddToSpent(wallet, tokenValue);
        }

        if (allowed) {
            callContractInternal(wallet, to, amount, data);
            if (foundPendingTx) {
                delete pendingTransactions[wallet][txid];
            }
        } else if(!foundPendingTx && enablePending) {
            createPendingTx(wallet, txid);
            pendingTxId = txid;
        }
    }

    function approveThenCallContract(
        address            wallet,
        address            token,
        address            to,
        uint               amount,
        bytes     calldata data
        )
        external
        nonReentrant
        onlyFromWalletOwner(wallet)
        onlyWhenWalletUnlocked(wallet)
        notWalletOrItsModule(wallet, to)
    {
        if (whitelistStore.isWhitelisted(wallet, to)) {
            approveInternal(wallet, token, to, amount);
            callContractInternal(wallet, to, 0, data);
            return;
        }

        uint allowance = ERC20(token).allowance(wallet, to);
        if (allowance >= amount) {
            approveInternal(wallet, token, to, amount);
            callContractInternal(wallet, to, 0, data);
            return;
        }

<<<<<<< HEAD
        allowance -= amount;
=======
        allowance = amount - allowance;
>>>>>>> 422c7b8d
        uint tokenValue = getTokenValue(token, allowance);

        if (quotaStore.checkAndAddToSpent(wallet, tokenValue)) {
            approveInternal(wallet, token, to, allowance);
            callContractInternal(wallet, to, 0, data);
            return;
        }

        revert("OUT_OF_QUOTA");
    }

    function authorizeWalletOwnerAndPendingTx(
        address wallet,
        bytes32 pendingTxId
        )
        private
        returns (bool foundPendingTx)
    {
        if (msg.sender != Wallet(wallet).owner()) {
<<<<<<< HEAD
            if (isPendingTxValidInternal(wallet, pendingTxId)) {
=======
            if (isPendingTxValid(wallet, pendingTxId)) {
>>>>>>> 422c7b8d
                foundPendingTx = true;
                emit PendingTxExecuted(wallet, pendingTxId, now);
            } else {
                revert("UNAUTHORIZED");
            }
        }
    }

<<<<<<< HEAD
    function isPendingTxValidInternal(
        address wallet,
        bytes32 pendingTxId
        )
        private
=======
    function isPendingTxValid(
        address wallet,
        bytes32 pendingTxId
        )
        public
>>>>>>> 422c7b8d
        view
        returns (bool)
    {
        uint timestamp = pendingTransactions[wallet][pendingTxId];
        return timestamp > 0 && now <= timestamp + pendingExpiry;
    }

    function createPendingTx(
        address wallet,
        bytes32 pendingTxId
        )
        private
    {
        pendingTransactions[wallet][pendingTxId] = now;
        emit PendingTxCreated(wallet, pendingTxId, now);
    }

    function getTokenValue(address token, uint amount)
        private
        returns (uint value)
    {
        if (amount == 0) return 0;
        value = priceCacheStore.tokenPrice(token, amount);
        if (value == 0) {
            value = priceOracle.tokenPrice(token, amount);
            if (value > 0) {
                priceCacheStore.cacheTokenPrice(token, amount, value);
            }
        }
    }

    function extractMetaTxSigners(
        address       /* wallet */,
        bytes4        /* method */,
        bytes memory  /* data */
        )
        internal
        view
        returns (address[] memory)
    {
        revert("UNSUPPORTED");
    }
}<|MERGE_RESOLUTION|>--- conflicted
+++ resolved
@@ -16,10 +16,7 @@
 */
 pragma solidity ^0.5.11;
 
-<<<<<<< HEAD
 import "../../lib/Claimable.sol";
-=======
->>>>>>> 422c7b8d
 import "../../lib/ERC20.sol";
 
 import "../../iface/PriceOracle.sol";
@@ -44,14 +41,9 @@
 
     mapping (address => mapping(bytes32 => uint)) pendingTransactions;
 
-<<<<<<< HEAD
     event PendingTxCreated   (address indexed wallet, bytes32 indexed txid, uint timestamp);
     event PendingTxExecuted  (address indexed wallet, bytes32 indexed txid, uint timestamp);
     event PriceOracleUpdated (address indexed priceOracle);
-=======
-    event PendingTxCreated (address indexed wallet, bytes32 indexed txid, uint timestamp);
-    event PendingTxExecuted(address indexed wallet, bytes32 indexed txid, uint timestamp);
->>>>>>> 422c7b8d
 
     constructor(
         PriceOracle     _priceOracle,
@@ -62,10 +54,7 @@
         uint _pendingExpiry
         )
         public
-<<<<<<< HEAD
         Claimable()
-=======
->>>>>>> 422c7b8d
         TransferModule(_securityStore)
     {
         priceOracle = _priceOracle;
@@ -84,7 +73,6 @@
         methods[0] = this.isPendingTxValid.selector;
     }
 
-<<<<<<< HEAD
     function isPendingTxValid(bytes32 pendingTxId)
         public
         view
@@ -102,8 +90,6 @@
         emit PriceOracleUpdated(address(priceOracle));
     }
 
-=======
->>>>>>> 422c7b8d
     function transferToken(
         address            wallet,
         address            token,
@@ -245,11 +231,7 @@
             return;
         }
 
-<<<<<<< HEAD
-        allowance -= amount;
-=======
         allowance = amount - allowance;
->>>>>>> 422c7b8d
         uint tokenValue = getTokenValue(token, allowance);
 
         if (quotaStore.checkAndAddToSpent(wallet, tokenValue)) {
@@ -269,11 +251,7 @@
         returns (bool foundPendingTx)
     {
         if (msg.sender != Wallet(wallet).owner()) {
-<<<<<<< HEAD
             if (isPendingTxValidInternal(wallet, pendingTxId)) {
-=======
-            if (isPendingTxValid(wallet, pendingTxId)) {
->>>>>>> 422c7b8d
                 foundPendingTx = true;
                 emit PendingTxExecuted(wallet, pendingTxId, now);
             } else {
@@ -282,19 +260,11 @@
         }
     }
 
-<<<<<<< HEAD
     function isPendingTxValidInternal(
         address wallet,
         bytes32 pendingTxId
         )
         private
-=======
-    function isPendingTxValid(
-        address wallet,
-        bytes32 pendingTxId
-        )
-        public
->>>>>>> 422c7b8d
         view
         returns (bool)
     {
