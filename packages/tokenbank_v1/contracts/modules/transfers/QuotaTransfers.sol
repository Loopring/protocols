--- conflicted
+++ resolved
@@ -211,13 +211,8 @@
             return;
         }
 
-<<<<<<< HEAD
-        allowance -= amount;
+        allowance = amount - allowance;
         uint tokenValue = getTokenValue(token, allowance);
-=======
-        allowance = amount - allowance;
-        uint valueInCNY = priceProvider.getValueInCNY(token, allowance);
->>>>>>> 87dfc820
 
         if (quotaStore.checkAndAddToSpent(wallet, tokenValue)) {
             approveInternal(wallet, token, to, allowance);
