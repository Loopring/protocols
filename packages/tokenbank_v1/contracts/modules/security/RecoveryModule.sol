--- conflicted
+++ resolved
@@ -157,31 +157,18 @@
         );
 
         // ASSUMPTION:
-<<<<<<< HEAD
-        // data layout: {data_length:32}{wallet:32}{signers_offset:32}{signers_length:32}{signer1:32}{signer2:32}
-        require(data.length >= 32 * 3, "DATA_INVALID");
-
-        uint numSigners;
-        assembly { numSigners := mload(add(data, 96)) }
-        require(data.length >= 32 * (3 + numSigners), "DATA_INVALID");
-=======
         // data layout: {data_length:32}{selector:4}{wallet:32}{signers_offset:32}{signers_length:32}{signer1:32}{signer2:32}
         require(data.length >= 100, "DATA_INVALID");
 
         uint numSigners;
         assembly { numSigners := mload(add(data, 100)) }
         require(data.length >= (100 + 32 * numSigners), "DATA_INVALID");
->>>>>>> 422c7b8d
 
         signers = new address[](numSigners);
 
         address signer;
         for (uint i = 0; i < numSigners; i++) {
-<<<<<<< HEAD
-            uint start = 32 * (4 + i);
-=======
             uint start = 132 + 32 * i;
->>>>>>> 422c7b8d
             assembly { signer := mload(add(data, start)) }
             signers[i] = signer;
         }
