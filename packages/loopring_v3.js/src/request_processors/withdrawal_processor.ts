--- conflicted
+++ resolved
@@ -47,13 +47,9 @@
     if (withdrawal.type === 0 || withdrawal.type === 1) {
       // Nonce
       const storageSlot = withdrawal.storageID % Constants.NUM_STORAGE_SLOTS;
-<<<<<<< HEAD
       const storage = account
         .getBalance(withdrawal.tokenID)
         .getStorage(storageSlot);
-=======
-      const storage = account.getBalance(withdrawal.tokenID).getStorage(storageSlot);
->>>>>>> a2af010b
       storage.storageID = withdrawal.storageID;
       storage.data = new BN(1);
     }
