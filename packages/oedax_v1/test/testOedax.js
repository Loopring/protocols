const Curve = artifacts.require("Curve");
const Oedax = artifacts.require("Oedax");

contract("Curve", async (accounts) => {
  let curve;
  let oedax;

  before(async () => {
    curve = await Curve.deployed();
    oedax = await Oedax.deployed();
  });

  it("should update settings", async () => {
<<<<<<< HEAD
    await oedax.updateSettings(accounts[0], curve.address, 5, 20, 100, 200, 15, 25, 1);
    const feeRecipient = await oedax.feeRecipient();
    const curveAddress = await oedax.curveAddress();
    const settleGracePeriodBase = await oedax.settleGracePeriodBase();
    const settleGracePeriodPerUser = await oedax.settleGracePeriodPerUser();
=======
    await oedax.updateSettings(accounts[0], curve.address, 5, 20, 30, 100, 200, 15, 25, 35, 1);
    const feeRecipient = await oedax.feeRecipient();
    const curveAddress = await oedax.curveAddress();
    const settleGracePeriod = await oedax.settleGracePeriod();
    const distributeGracePeriodBase = await oedax.distributeGracePeriodBase();
    const distributeGracePeriodPerUser = await oedax.distributeGracePeriodPerUser();
>>>>>>> d5c38516
    const minDuration = await oedax.minDuration();
    const maxDuration = await oedax.maxDuration();
    const protocolFeeBips = await oedax.protocolFeeBips();
    const ownerFeeBips = await oedax.ownerFeeBips();
    const takerFeeBips = await oedax.takerFeeBips();
    const creatorEtherStake = await oedax.creatorEtherStake();

    assert.equal(feeRecipient, accounts[0], "feeRecipient error");
    assert.equal(curveAddress, curve.address,  "curveAddress error");
<<<<<<< HEAD
    assert.equal(settleGracePeriodBase, 5*60,  "settleGracePeriodBase error");
    assert.equal(settleGracePeriodPerUser, 20,  "settleGracePeriodPerUser error");
=======
    assert.equal(settleGracePeriod, 5*60,  "settleGracePeriod error");
    assert.equal(distributeGracePeriodBase, 20*60,  "distributeGracePeriodBase error");
    assert.equal(distributeGracePeriodPerUser, 30,  "distributeGracePeriodPerUser error");
>>>>>>> d5c38516
    assert.equal(minDuration, 100*60,  "minDuration error");
    assert.equal(maxDuration, 200*60,  "maxDuration error");
    assert.equal(protocolFeeBips, 15,  "protocolFeeBips error");
    assert.equal(ownerFeeBips, 25,  "ownerFeeBips error");
    assert.equal(takerFeeBips, 35,  "takerFeeBips error");
    assert.equal(creatorEtherStake, 1000000000000000000,  "creatorEtherStake error");

  });

});<|MERGE_RESOLUTION|>--- conflicted
+++ resolved
@@ -11,20 +11,11 @@
   });
 
   it("should update settings", async () => {
-<<<<<<< HEAD
-    await oedax.updateSettings(accounts[0], curve.address, 5, 20, 100, 200, 15, 25, 1);
+    await oedax.updateSettings(accounts[0], curve.address, 5, 20, 100, 200, 15, 25, 35, 1);
     const feeRecipient = await oedax.feeRecipient();
     const curveAddress = await oedax.curveAddress();
     const settleGracePeriodBase = await oedax.settleGracePeriodBase();
     const settleGracePeriodPerUser = await oedax.settleGracePeriodPerUser();
-=======
-    await oedax.updateSettings(accounts[0], curve.address, 5, 20, 30, 100, 200, 15, 25, 35, 1);
-    const feeRecipient = await oedax.feeRecipient();
-    const curveAddress = await oedax.curveAddress();
-    const settleGracePeriod = await oedax.settleGracePeriod();
-    const distributeGracePeriodBase = await oedax.distributeGracePeriodBase();
-    const distributeGracePeriodPerUser = await oedax.distributeGracePeriodPerUser();
->>>>>>> d5c38516
     const minDuration = await oedax.minDuration();
     const maxDuration = await oedax.maxDuration();
     const protocolFeeBips = await oedax.protocolFeeBips();
@@ -34,14 +25,8 @@
 
     assert.equal(feeRecipient, accounts[0], "feeRecipient error");
     assert.equal(curveAddress, curve.address,  "curveAddress error");
-<<<<<<< HEAD
     assert.equal(settleGracePeriodBase, 5*60,  "settleGracePeriodBase error");
     assert.equal(settleGracePeriodPerUser, 20,  "settleGracePeriodPerUser error");
-=======
-    assert.equal(settleGracePeriod, 5*60,  "settleGracePeriod error");
-    assert.equal(distributeGracePeriodBase, 20*60,  "distributeGracePeriodBase error");
-    assert.equal(distributeGracePeriodPerUser, 30,  "distributeGracePeriodPerUser error");
->>>>>>> d5c38516
     assert.equal(minDuration, 100*60,  "minDuration error");
     assert.equal(maxDuration, 200*60,  "maxDuration error");
     assert.equal(protocolFeeBips, 15,  "protocolFeeBips error");
