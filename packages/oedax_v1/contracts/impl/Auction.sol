--- conflicted
+++ resolved
@@ -118,19 +118,11 @@
         external
         payable
     {
-<<<<<<< HEAD
         // Q: Check if auction is closed here first?
         //    Otherwise deposited funds could remain stuck.
         // Q: Maybe a bit strange this doesn't go through bid/ask and
         //    thus doesn't return (accepted, queued)
-        if (msg.value > 0 && state.bidToken == address(0x0)) {
-            state.bid(msg.value);
-        } else if (msg.value > 0 && state.askToken == address(0x0)) {
-            state.ask(msg.value);
-        } else {
-=======
         if (msg.value == 0) {
->>>>>>> 6cf15b81
             settle();
         } else if (staked) {
             if (state.bidToken == address(0x0)) {
@@ -152,11 +144,8 @@
             uint queued
         )
     {
-<<<<<<< HEAD
         // Q: Check if auction is closed here first?
         //    Otherwise deposited funds could remain stuck.
-=======
->>>>>>> 6cf15b81
         uint transferred = state.depositToken(state.bidToken, amount);
         (accepted, queued) = state.bid(transferred);
     }
@@ -168,11 +157,8 @@
             uint queued
         )
     {
-<<<<<<< HEAD
         // Q: Check if auction is closed here first?
         //    Otherwise deposited funds could remain stuck.
-=======
->>>>>>> 6cf15b81
         uint transferred = state.depositToken(state.askToken, amount);
         (accepted, queued) = state.ask(transferred);
     }
