/*

  Copyright 2017 Loopring Project Ltd (Loopring Foundation).

  Licensed under the Apache License, Version 2.0 (the "License");
  you may not use this file except in compliance with the License.
  You may obtain a copy of the License at

  http://www.apache.org/licenses/LICENSE-2.0

  Unless required by applicable law or agreed to in writing, software
  distributed under the License is distributed on an "AS IS" BASIS,
  WITHOUT WARRANTIES OR CONDITIONS OF ANY KIND, either express or implied.
  See the License for the specific language governing permissions and
  limitations under the License.
*/
pragma solidity 0.5.7;

import "../../iface/IAuctionData.sol";

import "../../lib/MathUint.sol";

import "./AuctionStatus.sol";
import "./AuctionAccount.sol";
import "./AuctionQueue.sol";

/// @title AuctionAsks.
/// @author Daniel Wang  - <daniel@loopring.org>
library AuctionAsks
{
    using MathUint          for uint;
    using AuctionStatus     for IAuctionData.State;
    using AuctionAccount    for IAuctionData.State;
    using AuctionQueue      for IAuctionData.State;

    event Ask(
        address user,
        uint    accepted,
        uint    queued,
        uint    time
    );

    function ask(
        IAuctionData.State storage s,
        uint amount
        )
        internal
        returns (
            uint accepted,
            uint queued
        )
    {
        require(amount > 0, "zero amount");
        if (s.oedax.logParticipant(msg.sender)) {
            s.users.push(msg.sender);
        }

        uint elapsed = block.timestamp - s.startTime;
        uint weight = s.T.sub(elapsed);
        uint dequeued;

        // calculate the current-state
        IAuctionData.Status memory i = s.getAuctionStatus();

        if (amount > i.askAllowed) {
            // Part of the amount will be put in the queue.
            accepted = i.askAllowed;
            queued = amount - i.askAllowed;

            if (s.Q.amount > 0) {
                if (!s.Q.isBidding) {
                    // Before this ASK, the queue is for ASKs
                    assert(accepted == 0);
                } else {
                    // Before this ASK, the queue is for BIDS, therefore we must have
                    // consumed all the pending ASKs in the queue.
                    assert(accepted > 0);
                    s.dequeue(s.Q.amount);
                }
            }
            s.Q.isBidding = false;
            s.enqueue(queued, weight);
        } else {
            // All amount are accepted into the auction.
            accepted = amount;
            queued = 0;
            dequeued = (accepted.mul(i.actualPrice) / s.S).min(s.Q.amount);
            if (dequeued > 0) {
                assert(s.Q.isBidding == true);
                s.dequeue(dequeued);
            }
        }

        // Update the book keeping
        IAuctionData.Account storage a = s.accounts[msg.sender];

        a.askAccepted = a.askAccepted.add(accepted);
        a.askFeeRebateWeight = a.askFeeRebateWeight.add(accepted.mul(weight));
        s.askAmount = s.askAmount.add(accepted);

<<<<<<< HEAD
        // Q: Does this need to be if (s.bidShift != i.newBidShift) and so on?
        if (s.askShift != i.newAskShift) {
            s.askShift = i.newAskShift;
            s.askShifts.push(elapsed);
            s.askShifts.push(s.askShift);
=======
        if (s.bidShift != i.newBidShift) {
            s.bidShift = i.newBidShift;
            s.bidShifts.push(elapsed);
            s.bidShifts.push(s.bidShift);
>>>>>>> 6cf15b81
        }

        // Q: Duplicate of the above (probably need to be bidShift/askShift)
        if (s.askShift != i.newAskShift) {
            s.askShift = i.newAskShift;
            s.askShifts.push(elapsed);
            s.askShifts.push(s.askShift);
        }

        emit Ask(
            msg.sender,
            accepted,
            queued,
            block.timestamp
        );
    }
}<|MERGE_RESOLUTION|>--- conflicted
+++ resolved
@@ -98,18 +98,10 @@
         a.askFeeRebateWeight = a.askFeeRebateWeight.add(accepted.mul(weight));
         s.askAmount = s.askAmount.add(accepted);
 
-<<<<<<< HEAD
-        // Q: Does this need to be if (s.bidShift != i.newBidShift) and so on?
-        if (s.askShift != i.newAskShift) {
-            s.askShift = i.newAskShift;
-            s.askShifts.push(elapsed);
-            s.askShifts.push(s.askShift);
-=======
         if (s.bidShift != i.newBidShift) {
             s.bidShift = i.newBidShift;
             s.bidShifts.push(elapsed);
             s.bidShifts.push(s.bidShift);
->>>>>>> 6cf15b81
         }
 
         // Q: Duplicate of the above (probably need to be bidShift/askShift)
