{
  "name": "oedax_v1",
  "version": "1.0.0",
  "description": "Loopring Open-Ended Dutch Auction Protocol version 1.0",
  "main": "index.js",
  "directories": {
    "test": "test"
  },
  "repository": {
    "type": "git",
    "url": "git+http://github.com/Loopring/protocol.git"
  },
  "watch": {
    "compile": {
      "patterns": [
        "contracts"
      ],
      "extensions": "sol",
      "delay": 10000
    }
  },
  "scripts": {
    "watch": "npm-watch compile",
    "transpile": "rm -rf ./transpiled; copyfiles ./build/**/* ./transpiled && tsc",
    "test": "npm run transpile && truffle test",
    "docker": "docker-compose up --build --abort-on-container-exit; docker-compose logs -f test",
    "testdocker": "npm run transpile && truffle test --network docker",
    "compile": "truffle compile",
    "build": "./install && yarn run compile",
    "migrate": "npm run transpile && truffle migrate",
    "deploy": "npm run migrate --network kovan",
    "ganache": "./ganache.sh",
    "coverage": "./node_modules/.bin/solidity-coverage",
    "truffle": "truffle",
    "clean": "rm -rf build/contracts",
    "v": "node -v"
  },
  "license": "ISC",
  "devDependencies": {
    "@types/bignumber.js": "^5.0.0",
    "@types/bluebird": "3.5.32",
    "@types/lodash": "^4.14.136",
    "@types/node": "14.0.24",
    "@types/request-promise-native": "^1.0.15",
    "ajv": "^6.10.0",
    "chai": "^4.2.0",
    "copyfiles": "^2.1.0",
    "dirty-chai": "^2.0.1",
    "ganache-cli": "6.9.1",
    "mocha": "^6.2.1",
    "node": "13.12.0",
    "npm": "^6.9.0",
    "npm-watch": "^0.6.0",
    "solidity-coverage": "^0.7.0",
    "solium": "^1.2.4",
    "tslint": "^5.18.0",
    "types-bn": "0.0.1",
    "typescript": "3.9.7",
    "web3-typescript-typings": "0.10.2",
    "webpack": "^4.35.0"
  },
  "dependencies": {
    "@types/bitwise-xor": "0.0.31",
    "any-promise": "1.3.0",
    "bignumber.js": "^4.1.0",
    "bitwise-xor": "0.0.0",
    "blake-hash": "^2.0.0",
    "bluebird": "^3.5.1",
    "bn.js": "^5.0.0",
    "braces": "^3.0.2",
    "es6-iterator": "^2.0.3",
    "es6-map": "^0.1.5",
    "es6-promisify": "^6.0.2",
    "escape-string-regexp": "^2.0.0",
    "estraverse": "^4.2.0",
    "esutils": "^2.0.2",
    "ethereumjs-abi": "^0.6.5",
    "ethereumjs-util": "^6.1.0",
    "event-emitter": "^0.3.5",
    "events": "^3.0.0",
    "js-sha3": "^0.8.0",
    "lodash": "^4.17.14",
    "protocol2-js": "^0.4.4",
    "sha2": "^1.0.2",
    "sha3": "^2.0.0",
<<<<<<< HEAD
    "snarkjs": "0.3.8",
    "truffle": "5.1.35",
=======
    "snarkjs": "0.1.31",
    "truffle": "5.1.36",
>>>>>>> 256b2faa
    "truffle-hdwallet-provider": "web3-one",
    "typedarray-to-buffer": "^3.1.5"
  }
}<|MERGE_RESOLUTION|>--- conflicted
+++ resolved
@@ -83,13 +83,8 @@
     "protocol2-js": "^0.4.4",
     "sha2": "^1.0.2",
     "sha3": "^2.0.0",
-<<<<<<< HEAD
     "snarkjs": "0.3.8",
-    "truffle": "5.1.35",
-=======
-    "snarkjs": "0.1.31",
     "truffle": "5.1.36",
->>>>>>> 256b2faa
     "truffle-hdwallet-provider": "web3-one",
     "typedarray-to-buffer": "^3.1.5"
   }
