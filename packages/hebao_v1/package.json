{
  "name": "hebao_v1",
  "version": "1.0.0",
  "description": "Hebao App's Smart Contracts",
  "main": "index.js",
  "directories": {
    "test": "test"
  },
  "repository": {
    "type": "git",
    "url": "git+http://github.com/Loopring/protocols.git"
  },
  "watch": {
    "compile": {
      "patterns": [
        "contracts"
      ],
      "extensions": "sol",
      "delay": 10000
    }
  },
  "husky": {
    "hooks": {
      "pre-commit": "pretty-quick --staged"
    }
  },
  "scripts": {
    "watch": "npm-watch compile",
    "transpile": "rm -rf ./transpiled; copyfiles ./build/**/* ./transpiled && tsc && npm run genabi",
    "test": "npm run transpile && node --max-old-space-size=4096 `which truffle` test --network development",
    "docker": "docker-compose up --build --abort-on-container-exit; docker-compose logs -f test",
    "testdocker": "npm run transpile && truffle test --network docker",
    "compile": "truffle compile",
    "sync-circuits": "cd ../../../protocol3-circuits/ && git fetch --all && git checkout master -q && cd - ",
    "genabi": "./genAbi.sh",
    "ganache": "./ganache.sh",
    "migrate": "npm run transpile && truffle migrate --network live | tee -a mainnet.deployed",
    "migrate-ropsten": "npm run transpile && truffle migrate --network ropsten   | tee -a ropsten.deployed",
    "migrate-rinkeby": "npm run transpile && truffle migrate --network rinkeby   | tee -a rinkeby.deployed",
    "migrate-dev": "npm run transpile && truffle migrate --network development   | tee -a development.deployed",
    "coverage": "npm run transpile && node --max-old-space-size=4096 `which truffle` run coverage",
    "truffle": "truffle",
    "solium": "solium -d contracts/",
    "clean": "rm -rf build blocks keys transpiled",
    "v": "node -v",
    "preinstall": "rm -rf node_modules/websocket/.git",
    "test-circuits": "./build/circuit/dex_circuit_tests",
    "testc": "npm run test-circuits"
  },
  "license": "ISC",
  "devDependencies": {
    "@types/bluebird": "3.5.29",
    "@types/lodash": "^4.14.139",
    "@types/node": "13.1.6",
    "@types/request-promise-native": "^1.0.17",
    "@typescript-eslint/eslint-plugin": "^2.3.1",
    "@typescript-eslint/parser": "^2.3.1",
    "ajv": "^6.10.0",
    "chai": "^4.2.0",
    "copyfiles": "^2.1.0",
    "diff": ">=3.5.0",
    "dirty-chai": "^2.0.1",
    "eslint": "^6.5.1",
    "eslint-config-google": "^0.14.0",
    "eslint-config-prettier": "^6.3.0",
    "eslint-plugin-prettier": "^3.1.1",
    "ethlint": "^1.2.5",
<<<<<<< HEAD
    "ganache-cli": "6.8.1",
    "husky": "^3.1.0",
=======
    "ganache-cli": "6.7.0",
    "husky": "^4.0.4",
>>>>>>> 36fb0961
    "mocha": "^6.2.1",
    "node": "^12.11.0",
    "npm": "^6.9.2",
    "npm-watch": "^0.6.0",
    "prettier": "^1.18.2",
    "pretty-quick": "^2.0.0",
    "solc": "^0.6.0",
    "solidity-coverage": "^0.7.0-beta.2",
    "solium": "^1.2.5",
    "truffle": "^5.1.5",
    "truffle-assertions": "^0.9.1",
    "truffle-flattener": "^1.4.0",
    "types-bn": "0.0.1",
    "typescript": "3.6.4",
    "webpack": "^4.41.0"
  },
  "dependencies": {
    "@types/bitwise-xor": "0.0.31",
    "@types/web3": "^1.0.20",
    "any-promise": "1.3.0",
    "bignumber.js": "^4.1.0",
    "bitwise-xor": "0.0.0",
    "blake-hash": "^1.1.0",
    "blake2b": "^2.1.3",
    "bluebird": "^3.5.1",
    "bn.js": "^5.0.0",
    "braces": "^3.0.2",
    "dotenv": "^8.0.0",
    "es6-iterator": "^2.0.3",
    "es6-map": "^0.1.5",
    "es6-promisify": "^6.0.2",
    "escape-string-regexp": "^2.0.0",
    "eslint-utils": "^1.4.2",
    "estraverse": "^4.2.0",
    "esutils": "^2.0.2",
    "ethereumjs-abi": "^0.6.8",
    "ethereumjs-util": "^6.1.0",
    "event-emitter": "^0.3.5",
    "events": "^3.0.0",
    "find-config": "^1.0.0",
    "js-sha3": "^0.8.0",
    "lodash": "^4.17.14",
    "loopringV3.js": "file:../loopring_v3.js/",
    "node-bin-setup": "^1.0.6",
    "sha2": "^1.0.2",
    "sha3": "^2.0.0",
    "snarkjs": "0.1.20",
    "truffle-hdwallet-provider": "^1.0.17",
    "truffle-plugin-verify": "^0.3.3",
    "truffle-privatekey-provider": "^1.3.0",
    "typedarray-to-buffer": "^3.1.5",
    "web3": "^1.2.4"
  }
}<|MERGE_RESOLUTION|>--- conflicted
+++ resolved
@@ -65,13 +65,8 @@
     "eslint-config-prettier": "^6.3.0",
     "eslint-plugin-prettier": "^3.1.1",
     "ethlint": "^1.2.5",
-<<<<<<< HEAD
     "ganache-cli": "6.8.1",
-    "husky": "^3.1.0",
-=======
-    "ganache-cli": "6.7.0",
     "husky": "^4.0.4",
->>>>>>> 36fb0961
     "mocha": "^6.2.1",
     "node": "^12.11.0",
     "npm": "^6.9.2",
