--- conflicted
+++ resolved
@@ -23,10 +23,6 @@
     await deployer.deploy(
       ControllerImpl,
       ModuleRegistryImpl.address,
-<<<<<<< HEAD
-      WalletRegistryImpl.address,
-=======
->>>>>>> 71be6d75
       collecTo,
       ensManagerAddr,
       TestPriceOracle.address,
