const ModuleRegistryImpl = artifacts.require("ModuleRegistryImpl");
const BaseENSManager = artifacts.require("BaseENSManager");
const TestPriceOracle = artifacts.require("TestPriceOracle");
const HashStore = artifacts.require("HashStore");
const QuotaStore = artifacts.require("QuotaStore");
const SecurityStore = artifacts.require("SecurityStore");
const WhitelistStore = artifacts.require("WhitelistStore");
const ControllerImpl = artifacts.require("ControllerImpl");

module.exports = function(deployer, network, accounts) {
  let ensManagerAddr = process.env.ENSManager || "";

  if (!web3.utils.isAddress(ensManagerAddr.toLowerCase())) {
    ensManagerAddr = BaseENSManager.address;
  }

  const collecTo = process.env.collectTo || accounts[1];

  let priceOracle;
  let controllerImpl;
  deployer.then(async () => {
    await deployer.deploy(TestPriceOracle);
    await deployer.deploy(
      ControllerImpl,
      ModuleRegistryImpl.address,
<<<<<<< HEAD
      lockPeriod,
=======
      WalletRegistryImpl.address,
>>>>>>> 9b0b7623
      collecTo,
      ensManagerAddr,
      TestPriceOracle.address,
      true
    );

    const controllerImpl = await ControllerImpl.deployed();
    return Promise.all([
      controllerImpl.initStores(
        HashStore.address,
        QuotaStore.address,
        SecurityStore.address,
        WhitelistStore.address
      )
    ]);
  });
};<|MERGE_RESOLUTION|>--- conflicted
+++ resolved
@@ -23,11 +23,6 @@
     await deployer.deploy(
       ControllerImpl,
       ModuleRegistryImpl.address,
-<<<<<<< HEAD
-      lockPeriod,
-=======
-      WalletRegistryImpl.address,
->>>>>>> 9b0b7623
       collecTo,
       ensManagerAddr,
       TestPriceOracle.address,
