--- conflicted
+++ resolved
@@ -42,12 +42,8 @@
             }
         }
 
-<<<<<<< HEAD
-        emit Activated(wallet);
-=======
         emit Activated(msg.sender);
 
->>>>>>> 0b9a5577
         w.removeModule(address(this));
     }
 
