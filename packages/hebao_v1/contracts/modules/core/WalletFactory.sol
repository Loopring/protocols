// SPDX-License-Identifier: Apache-2.0
// Copyright 2017 Loopring Technology Limited.
pragma solidity ^0.7.0;
pragma experimental ABIEncoderV2;

import "../../base/BaseWallet.sol";
import "../../iface/Module.sol";
import "../../iface/Wallet.sol";
import "../../lib/OwnerManagable.sol";
import "../../lib/AddressUtil.sol";
import "../../lib/EIP712.sol";
import "../../thirdparty/Create2.sol";
import "../../thirdparty/ens/BaseENSManager.sol";
import "../../thirdparty/ens/ENS.sol";
import "../../thirdparty/proxy/CloneFactory.sol";
import "../base/MetaTxAware.sol";
import "../ControllerImpl.sol";


/// @title WalletFactory
/// @dev A factory contract to create a new wallet by deploying a proxy
///      in front of a real wallet.
///
/// @author Daniel Wang - <daniel@loopring.org>
///
/// The design of this contract is inspired by Argent's contract codebase:
/// https://github.com/argentlabs/argent-contracts
contract WalletFactory is MetaTxAware
{
    using AddressUtil for address;
    using SignatureUtil for bytes32;

    event BlankDeployed (address blank,  bytes32 version);
    event BlankConsumed (address blank);
    event WalletCreated (address wallet, string ensLabel, address owner, bool blankUsed);

    string constant public WALLET_CREATION = "WALLET_CREATION";

    bytes32 public constant CREATE_WALLET_TYPEHASH = keccak256(
        "createWallet(address owner,uint256 salt,address blankAddress,string ensLabel,bool ensRegisterReverse,address[] modules)"
    );

    mapping(address => bytes32) blanks;

    address        public walletImplementation;
    bool           public allowEmptyENS; // MUST be false in production
    ControllerImpl public controller;
    bytes32        public DOMAIN_SEPERATOR;

    struct ControllerCache
    {
        WalletRegistry      walletRegistry;
        BaseENSManager      ensManager;
        address             ensResolver;
        ENSReverseRegistrar ensReverseRegistrar;
    }

    ControllerCache public controllerCache;

    constructor(
        ControllerImpl _controller,
        address        _walletImplementation,
        bool           _allowEmptyENS
        )
        MetaTxAware(address(0))
    {
        DOMAIN_SEPERATOR = EIP712.hash(
            EIP712.Domain("WalletFactory", "1.2.0", address(this))
        );
        controller = _controller;
        updateControllerCache();
        walletImplementation = _walletImplementation;
        allowEmptyENS = _allowEmptyENS;
    }

    function initTrustedForwarder(address _trustedForwarder)
        external
    {
        require(trustedForwarder == address(0), "INITIALIZED_ALREADY");
        require(_trustedForwarder != address(0), "INVALID_ADDRESS");
        trustedForwarder = _trustedForwarder;
    }

    /// @dev Create a set of new wallet blanks to be used in the future.
    /// @param modules The wallet's modules.
    /// @param salts The salts that can be used to generate nice addresses.
    function createBlanks(
        address[] calldata modules,
        uint[]    calldata salts
        )
        external
        txAwareHashNotAllowed()
    {
        address _walletImplementation = walletImplementation;
        for (uint i = 0; i < salts.length; i++) {
            createBlank_(_walletImplementation, modules, salts[i]);
        }
    }

    /// @dev Create a new wallet by deploying a proxy.
    ///      This function supports tx-aware hash.
    /// @param _owner The wallet's owner.
    /// @param _salt A salt to adjust address.
    /// @param _ensLabel The ENS subdomain to register, use "" to skip.
    /// @param _ensApproval The signature for ENS subdomain approval.
    /// @param _ensRegisterReverse True to register reverse ENS.
    /// @param _modules The wallet's modules.
    /// @param _signature The wallet owner's signature.
    /// @return _wallet The new wallet address
    function createWallet(
        address            _owner,
        uint               _salt,
        string    calldata _ensLabel,
        bytes     calldata _ensApproval,
        bool               _ensRegisterReverse,
        address[] calldata _modules,
        bytes     calldata _signature
        )
        external
        payable
        returns (address _wallet)
    {
        validateRequest_(
            _owner,
            _salt,
            address(0),
            _ensLabel,
            _ensRegisterReverse,
            _modules,
            _signature
        );

        _wallet = createWallet_(_owner, _salt, _modules);

        initializeWallet_(
            _wallet,
            _owner,
            _ensLabel,
            _ensApproval,
            _ensRegisterReverse,
            false
        );
    }

    /// @dev Create a new wallet by using a pre-deployed blank.
    ///      This function supports tx-aware hash.
    /// @param _owner The wallet's owner.
    /// @param _blank The address of the blank to use.
    /// @param _ensLabel The ENS subdomain to register, use "" to skip.
    /// @param _ensApproval The signature for ENS subdomain approval.
    /// @param _ensRegisterReverse True to register reverse ENS.
    /// @param _modules The wallet's modules.
    /// @param _signature The wallet owner's signature.
    /// @return _wallet The new wallet address
    function createWallet2(
        address            _owner,
        address            _blank,
        string    calldata _ensLabel,
        bytes     calldata _ensApproval,
        bool               _ensRegisterReverse,
        address[] calldata _modules,
        bytes     calldata _signature
        )
        external
        payable
        returns (address _wallet)
    {
        validateRequest_(
            _owner,
            0,
            _blank,
            _ensLabel,
            _ensRegisterReverse,
            _modules,
            _signature
        );

        _wallet = consumeBlank_(_blank, _modules);

        initializeWallet_(
            _wallet,
            _owner,
            _ensLabel,
            _ensApproval,
            _ensRegisterReverse,
            true
        );
    }

    function registerENS(
        address         _wallet,
        address         _owner,
        string calldata _ensLabel,
        bytes  calldata _ensApproval,
        bool            _ensRegisterReverse
        )
        external
        txAwareHashNotAllowed()
    {
        registerENS_(_wallet, _owner, _ensLabel, _ensApproval, _ensRegisterReverse);
    }

    function computeWalletAddress(address owner, uint salt)
        public
        view
        returns (address)
    {
        return computeAddress_(owner, salt);
    }

    function computeBlankAddress(uint salt)
        public
        view
        returns (address)
    {
        return computeAddress_(address(0), salt);
    }

    function getWalletCreationCode()
        public
        view
        returns (bytes memory)
    {
        return CloneFactory.getByteCode(walletImplementation);
    }

    function updateControllerCache()
        public
    {
        ControllerImpl _controller = controller;
        controllerCache.walletRegistry = _controller.walletRegistry();
        controllerCache.ensManager = controller.ensManager();
        controllerCache.ensResolver = controllerCache.ensManager.ensResolver();
        controllerCache.ensReverseRegistrar = controllerCache.ensManager.getENSReverseRegistrar();
    }

    // ---- internal functions ---

    function consumeBlank_(
        address blank,
        address[] calldata modules
        )
        internal
        returns (address)
    {
        bytes32 version = keccak256(abi.encode(modules));
        require(blanks[blank] == version, "INVALID_ADOBE");
        delete blanks[blank];
        emit BlankConsumed(blank);
        return blank;
    }

    function createBlank_(
        address   _walletImplementation,
        address[] calldata modules,
        uint      salt
        )
        internal
        returns (address blank)
    {
        blank = deploy_(_walletImplementation, modules, address(0), salt);
        bytes32 version = keccak256(abi.encode(modules));
        blanks[blank] = version;

        emit BlankDeployed(blank, version);
    }

    function createWallet_(
        address   owner,
        uint      salt,
        address[] calldata modules
        )
        internal
        returns (address wallet)
    {
        return deploy_(walletImplementation, modules, owner, salt);
    }

    function deploy_(
        address            _walletImplementation,
        address[] calldata modules,
        address            owner,
        uint               salt
        )
        internal
        returns (address payable wallet)
    {
        wallet = Create2.deploy(
            keccak256(abi.encodePacked(WALLET_CREATION, owner, salt)),
            CloneFactory.getByteCode(_walletImplementation)
        );

        BaseWallet(wallet).init(controller, modules);
    }

    function validateRequest_(
        address            _owner,
        uint               _salt,
        address            _blankAddress,
        string    memory   _ensLabel,
        bool               _ensRegisterReverse,
        address[] memory   _modules,
        bytes     memory   _signature
        )
        private
        view
    {
        require(_owner != address(0) && !_owner.isContract(), "INVALID_OWNER");
        require(_modules.length > 0, "EMPTY_MODULES");

        bytes memory encodedRequest = abi.encode(
            CREATE_WALLET_TYPEHASH,
            _owner,
            _salt,
            _blankAddress,
            keccak256(bytes(_ensLabel)),
            _ensRegisterReverse,
            keccak256(abi.encode(_modules))
        );
        // txAwareHash replay attack is impossible because the same wallet can only be created once.
        // bytes32 txAwareHash_ = txAwareHash();
        // require(txAwareHash_ == 0 || txAwareHash_ == signHash, "INVALID_TX_AWARE_HASH");

        bytes32 signHash = EIP712.hashPacked(DOMAIN_SEPERATOR, encodedRequest);
        require(signHash.verifySignature(_owner, _signature), "INVALID_SIGNATURE");
    }

    function initializeWallet_(
        address       _wallet,
        address       _owner,
        string memory _ensLabel,
        bytes  memory _ensApproval,
        bool          _ensRegisterReverse,
        bool          _blankUsed
        )
        private
    {
        BaseWallet(_wallet.toPayable()).initOwner(_owner);
<<<<<<< HEAD
        controllerCache.walletRegistry.registerWallet(_wallet);
=======
>>>>>>> d938d6a7

        if (bytes(_ensLabel).length > 0) {
            registerENS_(_wallet, _owner, _ensLabel, _ensApproval, _ensRegisterReverse);
        } else {
            require(allowEmptyENS, "EMPTY_ENS_NOT_ALLOWED");
        }

        emit WalletCreated(_wallet, _ensLabel, _owner, _blankUsed);
    }

    function computeAddress_(
        address owner,
        uint    salt
        )
        internal
        view
        returns (address)
    {
        return Create2.computeAddress(
            keccak256(abi.encodePacked(WALLET_CREATION, owner, salt)),
            CloneFactory.getByteCode(walletImplementation)
        );
    }

    function registerENS_(
        address       wallet,
        address       owner,
        string memory ensLabel,
        bytes  memory ensApproval,
        bool          ensRegisterReverse
        )
        internal
    {
        require(
            bytes(ensLabel).length > 0 &&
            bytes(ensApproval).length > 0,
            "INVALID_LABEL_OR_SIGNATURE"
        );

        BaseENSManager ensManager = controllerCache.ensManager;
        ensManager.register(wallet, owner, ensLabel, ensApproval);

        if (ensRegisterReverse) {
            bytes memory data = abi.encodeWithSelector(
                ENSReverseRegistrar.claimWithResolver.selector,
                address(0), // the owner of the reverse record
                controllerCache.ensResolver
            );

            Wallet(wallet).transact(
                uint8(1),
                address(controllerCache.ensReverseRegistrar),
                0, // value
                data
            );
        }
    }
}<|MERGE_RESOLUTION|>--- conflicted
+++ resolved
@@ -336,10 +336,6 @@
         private
     {
         BaseWallet(_wallet.toPayable()).initOwner(_owner);
-<<<<<<< HEAD
-        controllerCache.walletRegistry.registerWallet(_wallet);
-=======
->>>>>>> d938d6a7
 
         if (bytes(_ensLabel).length > 0) {
             registerENS_(_wallet, _owner, _ensLabel, _ensApproval, _ensRegisterReverse);
