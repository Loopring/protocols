// SPDX-License-Identifier: Apache-2.0
// Copyright 2017 Loopring Technology Limited.
pragma solidity ^0.7.0;
pragma experimental ABIEncoderV2;

import "../../iface/Wallet.sol";
import "../../lib/AddressUtil.sol";
import "../../lib/ERC1271.sol";
import "../../lib/SignatureUtil.sol";
import "../../thirdparty/BytesUtil.sol";
import "../base/BaseModule.sol";


/// @title ERC1271Module
/// @dev This module enables our smart wallets to message signers.
/// @author Brecht Devos - <brecht@loopring.org>
/// @author Daniel Wang - <daniel@loopring.org>
abstract contract ERC1271Module is ERC1271, BaseModule
{
    using SignatureUtil for bytes;
    using SignatureUtil for bytes32;
    using AddressUtil   for address;

    function bindableMethodsForERC1271()
        internal
        pure
        returns (bytes4[] memory methods)
    {
        methods = new bytes4[](1);
        methods[0] = ERC1271.isValidSignature.selector;
    }

    // Will use msg.sender to detect the wallet, so this function should be called through
    // the bounded method on the wallet itself, not directly on this module.
    //
    // Note that we allow chained wallet ownership:
    // Wallet1 owned by Wallet2, Wallet2 owned by Wallet3, ..., WaleltN owned by an EOA.
    // The verificaiton of Wallet1's signature will succeed if the final EOA's signature is
    // valid.
    function isValidSignature(
        bytes32      _hash,
        bytes memory _signature
        )
        public
        view
        override
        returns (bytes4 magicValue)
    {
<<<<<<< HEAD
=======
        magicValue = isValidSignature(keccak256(_data), _signature);
        if (magicValue == ERC1271_MAGICVALUE_B32) {
            magicValue = ERC1271_MAGICVALUE_BS;
        }
    }

    function isValidSignature(
        bytes32      _hash,
        bytes memory _signature)
        public
        view
        override
        returns (bytes4)
    {
>>>>>>> f0bd4f38
        address wallet = msg.sender;
        (uint _lock,) = controller().securityStore().getLock(wallet);
        if (_lock > block.timestamp) { // wallet locked
            return 0;
        }

        if (_hash.verifySignature(Wallet(wallet).owner(), _signature)) {
            return ERC1271_MAGICVALUE;
        } else {
            return 0;
        }
    }
}<|MERGE_RESOLUTION|>--- conflicted
+++ resolved
@@ -38,7 +38,7 @@
     // The verificaiton of Wallet1's signature will succeed if the final EOA's signature is
     // valid.
     function isValidSignature(
-        bytes32      _hash,
+        bytes32      _signHash,
         bytes memory _signature
         )
         public
@@ -46,30 +46,13 @@
         override
         returns (bytes4 magicValue)
     {
-<<<<<<< HEAD
-=======
-        magicValue = isValidSignature(keccak256(_data), _signature);
-        if (magicValue == ERC1271_MAGICVALUE_B32) {
-            magicValue = ERC1271_MAGICVALUE_BS;
-        }
-    }
-
-    function isValidSignature(
-        bytes32      _hash,
-        bytes memory _signature)
-        public
-        view
-        override
-        returns (bytes4)
-    {
->>>>>>> f0bd4f38
         address wallet = msg.sender;
         (uint _lock,) = controller().securityStore().getLock(wallet);
         if (_lock > block.timestamp) { // wallet locked
             return 0;
         }
 
-        if (_hash.verifySignature(Wallet(wallet).owner(), _signature)) {
+        if (_signHash.verifySignature(Wallet(wallet).owner(), _signature)) {
             return ERC1271_MAGICVALUE;
         } else {
             return 0;
