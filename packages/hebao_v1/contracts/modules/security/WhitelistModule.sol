--- conflicted
+++ resolved
@@ -44,12 +44,8 @@
         controllerCache.whitelistStore.addToWhitelist(wallet, addr, block.timestamp.add(WHITELIST_PENDING_PERIOD));
     }
 
-<<<<<<< HEAD
     // TODO(daniel): test this method after initial review
-    function addToWhitelistImmediately(
-=======
     function addToWhitelistWA(
->>>>>>> a467a58c
         SignedRequest.Request calldata request,
         address addr
         )
@@ -71,10 +67,6 @@
         controllerCache.whitelistStore.addToWhitelist(request.wallet, addr, block.timestamp);
     }
 
-<<<<<<< HEAD
-    // TODO(daniel): test this method after initial review
-    function removeFromWhitelistImmediately(
-=======
     function removeFromWhitelist(
         address wallet,
         address addr
@@ -86,8 +78,8 @@
         controllerCache.whitelistStore.removeFromWhitelist(wallet, addr);
     }
 
+    // TODO(daniel): test this method after initial review
     function removeFromWhitelistWA(
->>>>>>> a467a58c
         SignedRequest.Request calldata request,
         address addr
         )
