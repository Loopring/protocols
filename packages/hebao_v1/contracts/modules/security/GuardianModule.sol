--- conflicted
+++ resolved
@@ -55,47 +55,6 @@
         notWalletOwner(wallet, guardian)
     {
         _addGuardian(wallet, guardian, GUARDIAN_PENDING_PERIOD);
-<<<<<<< HEAD
-    }
-
-    function addGuardiansWithTheirApproval(
-        SignedRequest.Request memory request
-        )
-        external
-    {
-        require(block.timestamp <= request.validUntil, "EXPIRED_SIGNED_REQUEST");
-        require(request.signers.length > 0, "EMPTY_SIGNERS");
-
-        bytes32 _txAwareHash = EIP712.hashPacked(
-            GUARDIAN_DOMAIN_SEPERATOR,
-            abi.encode(
-                ADD_GUARDIAN_TYPEHASH,
-                request.wallet,
-                request.validUntil,
-                address(0)
-            )
-        );
-
-        require(_txAwareHash == txAwareHash(), "TX_INNER_HASH_MISMATCH");
-        controllerCache.hashStore.verifyAndUpdate(request.wallet, _txAwareHash);
-
-        require(
-            _txAwareHash.verifySignatures(request.signers, request.signatures),
-            "INVALID_SIGNATURES"
-        );
-
-        address owner = Wallet(request.wallet).owner();
-        for (uint i = 0; i < request.signers.length; i++) {
-            if (request.signers[i] != owner) {
-                _addGuardian(
-                    request.wallet,
-                    request.signers[i],
-                    GUARDIAN_PENDING_PERIOD
-                );
-            }
-        }
-=======
->>>>>>> 0b3137c8
     }
 
     function addGuardianWA(
@@ -246,11 +205,7 @@
         require(guardian != address(0), "ZERO_ADDRESS");
 
         SecurityStore ss = controllerCache.securityStore;
-<<<<<<< HEAD
         uint numGuardians = ss.numGuardians(wallet, true);
-=======
-        uint numGuardians = ss.numGuardiansWithPending(wallet);
->>>>>>> 0b3137c8
         require(numGuardians < MAX_GUARDIANS, "TOO_MANY_GUARDIANS");
 
         uint effectiveTime = block.timestamp;
