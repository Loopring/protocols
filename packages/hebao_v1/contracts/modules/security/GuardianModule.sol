--- conflicted
+++ resolved
@@ -70,14 +70,8 @@
             abi.encode(
                 ADD_GUARDIAN_TYPEHASH,
                 request.wallet,
-<<<<<<< HEAD
                 address(0),
                 request.validUntil
-=======
-                request.validUntil,
-                address(0),
-                group
->>>>>>> 664029c5
             )
         );
 
