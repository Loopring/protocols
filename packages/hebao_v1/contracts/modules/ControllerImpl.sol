// SPDX-License-Identifier: Apache-2.0
// Copyright 2017 Loopring Technology Limited.
pragma solidity ^0.7.0;

import "../base/Controller.sol";
import "../iface/PriceOracle.sol";
import "../lib/Claimable.sol";
import "../stores/HashStore.sol";
import "../stores/QuotaStore.sol";
import "../stores/SecurityStore.sol";
import "../stores/WhitelistStore.sol";
import "../thirdparty/ens/BaseENSManager.sol";


/// @title ControllerImpl
/// @dev Basic implementation of a Controller.
///
/// @author Daniel Wang - <daniel@loopring.org>
contract ControllerImpl is Claimable, Controller
{
    address             public collectTo;
    BaseENSManager      public ensManager;
    PriceOracle         public priceOracle;
    HashStore           public hashStore;
    QuotaStore          public quotaStore;
    SecurityStore       public securityStore;
    WhitelistStore      public whitelistStore;

    // Make sure this value if false in production env.
    // Ideally we can use chainid(), but there is a bug in truffle so testing is buggy:
    // https://github.com/trufflesuite/ganache/issues/1643
    bool                public allowChangingWalletFactory;

    event AddressChanged(
        string   name,
        address  addr
    );

    constructor(
        ModuleRegistry    _moduleRegistry,
<<<<<<< HEAD
        uint              _defaultLockPeriod,
=======
        WalletRegistry    _walletRegistry,
>>>>>>> 9b0b7623
        address           _collectTo,
        BaseENSManager    _ensManager,
        PriceOracle       _priceOracle,
        bool              _allowChangingWalletFactory
        )
    {
        moduleRegistry = _moduleRegistry;

        require(_collectTo != address(0), "ZERO_ADDRESS");
        collectTo = _collectTo;

        ensManager = _ensManager;
        priceOracle = _priceOracle;
        allowChangingWalletFactory = _allowChangingWalletFactory;
    }

    function initStores(
        HashStore         _hashStore,
        QuotaStore        _quotaStore,
        SecurityStore     _securityStore,
        WhitelistStore    _whitelistStore
        )
        external
        onlyOwner
    {
        // Make sure this function can only invoked once.
        require(
            address(hashStore) == address(0) &&
            address(_hashStore) != address(0),
            "INVALID_INIT"
        );

        hashStore = _hashStore;
        quotaStore = _quotaStore;
        securityStore = _securityStore;
        whitelistStore = _whitelistStore;
    }

    function initWalletFactory(address _walletFactory)
        external
        onlyOwner
    {
        require(
            allowChangingWalletFactory || walletFactory == address(0),
            "INITIALIZED_ALREADY"
        );
        require(_walletFactory != address(0), "ZERO_ADDRESS");
        walletFactory = _walletFactory;
        emit AddressChanged("WalletFactory", walletFactory);
    }

    function setCollectTo(address _collectTo)
        external
        onlyOwner
    {
        require(_collectTo != address(0), "ZERO_ADDRESS");
        collectTo = _collectTo;
        emit AddressChanged("CollectTo", collectTo);
    }

    function setPriceOracle(PriceOracle _priceOracle)
        external
        onlyOwner
    {
        priceOracle = _priceOracle;
        emit AddressChanged("PriceOracle", address(priceOracle));
    }
}<|MERGE_RESOLUTION|>--- conflicted
+++ resolved
@@ -38,11 +38,6 @@
 
     constructor(
         ModuleRegistry    _moduleRegistry,
-<<<<<<< HEAD
-        uint              _defaultLockPeriod,
-=======
-        WalletRegistry    _walletRegistry,
->>>>>>> 9b0b7623
         address           _collectTo,
         BaseENSManager    _ensManager,
         PriceOracle       _priceOracle,
