--- conflicted
+++ resolved
@@ -214,17 +214,12 @@
         internal
     {
         uint gasCost = gasAmount.mul(gasPrice);
-<<<<<<< HEAD
+
         if (!skipQuota) {
             uint value = controller().priceOracle().tokenValue(gasToken, gasCost);
             if (value > controller().metaTxFeeAccoutingThreshold()) {
               controller().quotaStore().checkAndAddToSpent(wallet, value);
             }
-=======
-        uint value = controller().priceOracle().tokenValue(gasToken, gasCost);
-        if (value > 0) {
-          controller().quotaStore().checkAndAddToSpent(wallet, value);
->>>>>>> 7bc06247
         }
 
         transactTokenTransfer(wallet, gasToken, recipient, gasCost);
