/*

  Copyright 2017 Loopring Project Ltd (Loopring Foundation).

  Licensed under the Apache License, Version 2.0 (the "License");
  you may not use this file except in compliance with the License.
  You may obtain a copy of the License at

  http://www.apache.org/licenses/LICENSE-2.0

  Unless required by applicable law or agreed to in writing, software
  distributed under the License is distributed on an "AS IS" BASIS,
  WITHOUT WARRANTIES OR CONDITIONS OF ANY KIND, either express or implied.
  See the License for the specific language governing permissions and
  limitations under the License.
*/
pragma solidity ^0.5.11;
pragma experimental ABIEncoderV2;

import "../../lib/ERC20.sol";

import "../../base/BaseModule.sol";
import "../../base/BaseSubAccount.sol";


/// @title TokenBalances
contract TokenBalances is BaseSubAccount, BaseModule
{
    function boundMethods()
        public
        pure
        returns (bytes4[] memory methods)
    {
        methods = new bytes4[](2);
        methods[0] = this.tokenBalance.selector;
        methods[1] = this.tokenBalances.selector;
    }

    function tokenBalance(
        address wallet,
        address token
        )
        public
        view
        returns (int balance)
    {
        if (token == address(0)) {
            balance = int(wallet.balance);
        } else {
            balance = int(ERC20(token).balanceOf(wallet));
        }
        require(balance >= 0, "INVALID_BALANCE");
    }

    function deposit (address, address[] calldata, address, uint) external { revert("UNSUPPORTED"); }
    function withdraw(address, address[] calldata, address, uint) external { revert("UNSUPPORTED"); }
    function tokenWithdrawalable (address, address ) public view returns (uint) { return 0; }
    function tokenDepositable (address, address) public view returns (uint ) { return 0; }
<<<<<<< HEAD
    function tokenInterestRate(address, address ) public view returns (uint128, uint128) { return (0, 0); }
=======
    function tokenInterestRate(address, address, uint) public view returns (int) { return 0; }
>>>>>>> e2c26ccd
    function tokenReturn(address, address ) public view returns (int) { return 0; }
    function tokenReturnAmount (address, address ) public view returns (int) { return 0; }
}<|MERGE_RESOLUTION|>--- conflicted
+++ resolved
@@ -54,13 +54,9 @@
 
     function deposit (address, address[] calldata, address, uint) external { revert("UNSUPPORTED"); }
     function withdraw(address, address[] calldata, address, uint) external { revert("UNSUPPORTED"); }
-    function tokenWithdrawalable (address, address ) public view returns (uint) { return 0; }
+    function tokenWithdrawalable (address, address) public view returns (uint) { return 0; }
     function tokenDepositable (address, address) public view returns (uint ) { return 0; }
-<<<<<<< HEAD
-    function tokenInterestRate(address, address ) public view returns (uint128, uint128) { return (0, 0); }
-=======
-    function tokenInterestRate(address, address, uint) public view returns (int) { return 0; }
->>>>>>> e2c26ccd
-    function tokenReturn(address, address ) public view returns (int) { return 0; }
-    function tokenReturnAmount (address, address ) public view returns (int) { return 0; }
+    function tokenInterestRate(address, address,uint) public view returns (uint128, uint128) { return (0, 0); }
+    function tokenReturn(address, address) public view returns (int) { return 0; }
+    function tokenReturnAmount (address, address) public view returns (int) { return 0; }
 }