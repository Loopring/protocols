// SPDX-License-Identifier: Apache-2.0
// Copyright 2017 Loopring Technology Limited.
pragma solidity ^0.7.0;
pragma experimental ABIEncoderV2;

import "../../lib/MathUint.sol";
import "../security/SecurityModule.sol";
import "../security/SignedRequest.sol";
import "./BaseTransferModule.sol";


/// @title TransferModule
/// @author Brecht Devos - <brecht@loopring.org>
/// @author Daniel Wang - <daniel@loopring.org>
abstract contract TransferModule is BaseTransferModule
{
    using MathUint      for uint;
    using SignedRequest for ControllerImpl;

    bytes32 public immutable TRANSFER_DOMAIN_SEPERATOR;

    uint public constant QUOTA_PENDING_PERIOD = 1 days;

    bytes32 public constant CHANGE_DAILY_QUOTE_TYPEHASH = keccak256(
        "changeDailyQuota(address wallet,uint256 validUntil,uint256 newQuota)"
    );
    bytes32 public constant TRANSFER_TOKEN_TYPEHASH = keccak256(
        "transferToken(address wallet,uint256 validUntil,address token,address to,uint256 amount,bytes logdata)"
    );
    bytes32 public constant APPROVE_TOKEN_TYPEHASH = keccak256(
        "approveToken(address wallet,uint256 validUntil,address token,address to,uint256 amount)"
    );
    bytes32 public constant CALL_CONTRACT_TYPEHASH = keccak256(
        "callContract(address wallet,uint256 validUntil,address to,uint256 value,bytes data)"
    );
    bytes32 public constant APPROVE_THEN_CALL_CONTRACT_TYPEHASH = keccak256(
        "approveThenCallContract(address wallet,uint256 validUntil,address token,address to,uint256 amount,uint256 value,bytes data)"
    );

    constructor()
    {
        TRANSFER_DOMAIN_SEPERATOR = EIP712.hash(
            EIP712.Domain("TransferModule", "1.2.0", address(this))
        );
    }

    function changeDailyQuota(
        address wallet,
        uint    newQuota
        )
        external
        txAwareHashNotAllowed()
        onlyFromWalletOrOwnerWhenUnlocked(wallet)
    {
        _changeQuota(wallet, newQuota, QUOTA_PENDING_PERIOD);
    }

    function changeDailyQuotaWA(
        SignedRequest.Request calldata request,
        uint newQuota
        )
        external
    {
        controller().verifyRequest(
            TRANSFER_DOMAIN_SEPERATOR,
            txAwareHash(),
            GuardianUtils.SigRequirement.MAJORITY_OWNER_REQUIRED,
            request,
            abi.encode(
                CHANGE_DAILY_QUOTE_TYPEHASH,
                request.wallet,
                request.validUntil,
                newQuota
            )
        );
        _changeQuota(request.wallet, newQuota, 0);
    }

    function transferToken(
        address        wallet,
        address        token,
        address        to,
        uint           amount,
        bytes calldata logdata,
        bool           forceUseQuota
        )
        external
        txAwareHashNotAllowed()
        onlyFromWalletOrOwnerWhenUnlocked(wallet)
    {
<<<<<<< HEAD
        QuotaStore qs = quotaStore;
        if (_needCheckQuota(qs, wallet, amount) && !isTargetWhitelisted(wallet, to)) {
            _updateQuota(qs, wallet, token, amount);
=======
        if (forceUseQuota || !isAddressWhitelisted(wallet, to)) {
            _updateQuota(quotaStore, wallet, token, amount);
>>>>>>> c14903f8
        }

        transferInternal(wallet, token, to, amount, logdata);
    }

    function transferTokenWA(
        SignedRequest.Request calldata request,
        address        token,
        address        to,
        uint           amount,
        bytes calldata logdata
        )
        external
    {
        controller().verifyRequest(
            TRANSFER_DOMAIN_SEPERATOR,
            txAwareHash(),
            GuardianUtils.SigRequirement.MAJORITY_OWNER_REQUIRED,
            request,
            abi.encode(
                TRANSFER_TOKEN_TYPEHASH,
                request.wallet,
                request.validUntil,
                token,
                to,
                amount,
                keccak256(logdata)
            )
        );

        transferInternal(request.wallet, token, to, amount, logdata);
    }

    function callContract(
        address            wallet,
        address            to,
        uint               value,
<<<<<<< HEAD
        bytes     calldata data
        )
        external
        txAwareHashNotAllowed()
        onlyFromWalletOrOwnerWhenUnlocked(wallet)
        returns (bytes memory returnData)
    {
        QuotaStore qs = quotaStore;
        if (_needCheckQuota(qs, wallet, value) && !isTargetWhitelisted(wallet, to)) {
            _updateQuota(qs, wallet, address(0), value);
        }

        return callContractInternal(wallet, to, value, data);
    }

    function callContractWA(
        SignedRequest.Request calldata request,
        address        to,
        uint           value,
        bytes calldata data
=======
        bytes     calldata data,
        bool               forceUseQuota
>>>>>>> c14903f8
        )
        external
        returns (bytes memory returnData)
    {
<<<<<<< HEAD
=======
        if (forceUseQuota || !isAddressDappOrWhitelisted(wallet, to)) {
            _updateQuota(quotaStore, wallet, address(0), value);
        }

        return callContractInternal(wallet, to, value, data);
    }

    function callContractWA(
        SignedRequest.Request calldata request,
        address        to,
        uint           value,
        bytes calldata data
        )
        external
        returns (bytes memory returnData)
    {
>>>>>>> c14903f8
        controller().verifyRequest(
            TRANSFER_DOMAIN_SEPERATOR,
            txAwareHash(),
            GuardianUtils.SigRequirement.MAJORITY_OWNER_REQUIRED,
            request,
            abi.encode(
                CALL_CONTRACT_TYPEHASH,
                request.wallet,
                request.validUntil,
                to,
                value,
                keccak256(data)
            )
        );

        return callContractInternal(request.wallet, to, value, data);
<<<<<<< HEAD
    }

    function approveToken(
        address wallet,
        address token,
        address to,
        uint    amount
        )
        external
        txAwareHashNotAllowed()
        onlyFromWalletOrOwnerWhenUnlocked(wallet)
    {
        uint additionalAllowance = approveInternal(wallet, token, to, amount);

        QuotaStore qs = quotaStore;
        if (_needCheckQuota(qs, wallet, additionalAllowance) &&
            !isTargetWhitelisted(wallet, to)) {
            _updateQuota(qs, wallet, token, additionalAllowance);
        }
    }

=======
    }

    function approveToken(
        address wallet,
        address token,
        address to,
        uint    amount,
        bool    forceUseQuota
        )
        external
        txAwareHashNotAllowed()
        onlyFromWalletOrOwnerWhenUnlocked(wallet)
    {
        uint additionalAllowance = approveInternal(wallet, token, to, amount);

        if (forceUseQuota || !isAddressDappOrWhitelisted(wallet, to)) {
            _updateQuota(quotaStore, wallet, token, additionalAllowance);
        }
    }

>>>>>>> c14903f8
    function approveTokenWA(
        SignedRequest.Request calldata request,
        address token,
        address to,
        uint    amount
        )
        external
    {
        controller().verifyRequest(
            TRANSFER_DOMAIN_SEPERATOR,
            txAwareHash(),
            GuardianUtils.SigRequirement.MAJORITY_OWNER_REQUIRED,
            request,
            abi.encode(
                APPROVE_TOKEN_TYPEHASH,
                request.wallet,
                request.validUntil,
                token,
                to,
                amount
            )
        );

        approveInternal(request.wallet, token, to, amount);
    }

    function approveThenCallContract(
        address        wallet,
        address        token,
        address        to,
        uint           amount,
        uint           value,
        bytes calldata data,
        bool           forceUseQuota
        )
        external
        txAwareHashNotAllowed()
        onlyFromWalletOrOwnerWhenUnlocked(wallet)
        returns (bytes memory returnData)
    {
        uint additionalAllowance = approveInternal(wallet, token, to, amount);

<<<<<<< HEAD
        QuotaStore qs = quotaStore;
        if (_needCheckQuota(qs, wallet, additionalAllowance.add(value)) &&
            !isTargetWhitelisted(wallet, to)) {
            _updateQuota(qs, wallet, token, additionalAllowance);
            _updateQuota(qs, wallet, address(0), value);
=======
        if (forceUseQuota || !isAddressDappOrWhitelisted(wallet, to)) {
            _updateQuota(quotaStore, wallet, token, additionalAllowance);
            _updateQuota(quotaStore, wallet, address(0), value);
>>>>>>> c14903f8
        }

        return callContractInternal(wallet, to, value, data);
    }

    function approveThenCallContractWA(
        SignedRequest.Request calldata request,
        address        token,
        address        to,
        uint           amount,
        uint           value,
        bytes calldata data
        )
        external
        returns (bytes memory returnData)
    {
        bytes memory encoded = abi.encode(
            APPROVE_THEN_CALL_CONTRACT_TYPEHASH,
            request.wallet,
            request.validUntil,
            token,
            to,
            amount,
            value,
            keccak256(data)
        );

        controller().verifyRequest(
            TRANSFER_DOMAIN_SEPERATOR,
            txAwareHash(),
            GuardianUtils.SigRequirement.MAJORITY_OWNER_REQUIRED,
            request,
            encoded
        );

        approveInternal(request.wallet, token, to, amount);
        return callContractInternal(request.wallet, to, value, data);
    }

    function getDailyQuota(address wallet)
        public
        view
        returns (
            uint total, // 0 indicates quota is disabled
            uint spent,
            uint available
        )
    {
        total = quotaStore.currentQuota(wallet);
        spent = quotaStore.spentQuota(wallet);
        available = quotaStore.availableQuota(wallet);
    }

    function _changeQuota(
        address wallet,
        uint    newQuota,
        uint    pendingPeriod
        )
        private
    {
<<<<<<< HEAD
        QuotaStore qs = quotaStore;
        uint _currentQuota = qs.currentQuota(wallet);
=======
        uint _currentQuota = quotaStore.currentQuota(wallet);
>>>>>>> c14903f8
        require(_currentQuota != newQuota, "SAME_VALUE");

        uint _pendingPeriod = pendingPeriod;
        if (newQuota > 0 && newQuota < _currentQuota) {
            _pendingPeriod = 0;
        }

<<<<<<< HEAD
        qs.changeQuota(wallet, newQuota, block.timestamp.add(_pendingPeriod));
=======
        quotaStore.changeQuota(wallet, newQuota, block.timestamp.add(_pendingPeriod));
>>>>>>> c14903f8
    }
}<|MERGE_RESOLUTION|>--- conflicted
+++ resolved
@@ -88,14 +88,8 @@
         txAwareHashNotAllowed()
         onlyFromWalletOrOwnerWhenUnlocked(wallet)
     {
-<<<<<<< HEAD
-        QuotaStore qs = quotaStore;
-        if (_needCheckQuota(qs, wallet, amount) && !isTargetWhitelisted(wallet, to)) {
-            _updateQuota(qs, wallet, token, amount);
-=======
         if (forceUseQuota || !isAddressWhitelisted(wallet, to)) {
             _updateQuota(quotaStore, wallet, token, amount);
->>>>>>> c14903f8
         }
 
         transferInternal(wallet, token, to, amount, logdata);
@@ -133,17 +127,14 @@
         address            wallet,
         address            to,
         uint               value,
-<<<<<<< HEAD
-        bytes     calldata data
-        )
-        external
-        txAwareHashNotAllowed()
-        onlyFromWalletOrOwnerWhenUnlocked(wallet)
+        bytes     calldata data,
+        bool               forceUseQuota
+        )
+        external
         returns (bytes memory returnData)
     {
-        QuotaStore qs = quotaStore;
-        if (_needCheckQuota(qs, wallet, value) && !isTargetWhitelisted(wallet, to)) {
-            _updateQuota(qs, wallet, address(0), value);
+        if (forceUseQuota || !isAddressDappOrWhitelisted(wallet, to)) {
+            _updateQuota(quotaStore, wallet, address(0), value);
         }
 
         return callContractInternal(wallet, to, value, data);
@@ -154,33 +145,10 @@
         address        to,
         uint           value,
         bytes calldata data
-=======
-        bytes     calldata data,
-        bool               forceUseQuota
->>>>>>> c14903f8
         )
         external
         returns (bytes memory returnData)
     {
-<<<<<<< HEAD
-=======
-        if (forceUseQuota || !isAddressDappOrWhitelisted(wallet, to)) {
-            _updateQuota(quotaStore, wallet, address(0), value);
-        }
-
-        return callContractInternal(wallet, to, value, data);
-    }
-
-    function callContractWA(
-        SignedRequest.Request calldata request,
-        address        to,
-        uint           value,
-        bytes calldata data
-        )
-        external
-        returns (bytes memory returnData)
-    {
->>>>>>> c14903f8
         controller().verifyRequest(
             TRANSFER_DOMAIN_SEPERATOR,
             txAwareHash(),
@@ -197,29 +165,6 @@
         );
 
         return callContractInternal(request.wallet, to, value, data);
-<<<<<<< HEAD
-    }
-
-    function approveToken(
-        address wallet,
-        address token,
-        address to,
-        uint    amount
-        )
-        external
-        txAwareHashNotAllowed()
-        onlyFromWalletOrOwnerWhenUnlocked(wallet)
-    {
-        uint additionalAllowance = approveInternal(wallet, token, to, amount);
-
-        QuotaStore qs = quotaStore;
-        if (_needCheckQuota(qs, wallet, additionalAllowance) &&
-            !isTargetWhitelisted(wallet, to)) {
-            _updateQuota(qs, wallet, token, additionalAllowance);
-        }
-    }
-
-=======
     }
 
     function approveToken(
@@ -240,7 +185,6 @@
         }
     }
 
->>>>>>> c14903f8
     function approveTokenWA(
         SignedRequest.Request calldata request,
         address token,
@@ -283,17 +227,9 @@
     {
         uint additionalAllowance = approveInternal(wallet, token, to, amount);
 
-<<<<<<< HEAD
-        QuotaStore qs = quotaStore;
-        if (_needCheckQuota(qs, wallet, additionalAllowance.add(value)) &&
-            !isTargetWhitelisted(wallet, to)) {
-            _updateQuota(qs, wallet, token, additionalAllowance);
-            _updateQuota(qs, wallet, address(0), value);
-=======
         if (forceUseQuota || !isAddressDappOrWhitelisted(wallet, to)) {
             _updateQuota(quotaStore, wallet, token, additionalAllowance);
             _updateQuota(quotaStore, wallet, address(0), value);
->>>>>>> c14903f8
         }
 
         return callContractInternal(wallet, to, value, data);
@@ -354,12 +290,7 @@
         )
         private
     {
-<<<<<<< HEAD
-        QuotaStore qs = quotaStore;
-        uint _currentQuota = qs.currentQuota(wallet);
-=======
         uint _currentQuota = quotaStore.currentQuota(wallet);
->>>>>>> c14903f8
         require(_currentQuota != newQuota, "SAME_VALUE");
 
         uint _pendingPeriod = pendingPeriod;
@@ -367,10 +298,6 @@
             _pendingPeriod = 0;
         }
 
-<<<<<<< HEAD
-        qs.changeQuota(wallet, newQuota, block.timestamp.add(_pendingPeriod));
-=======
         quotaStore.changeQuota(wallet, newQuota, block.timestamp.add(_pendingPeriod));
->>>>>>> c14903f8
     }
 }