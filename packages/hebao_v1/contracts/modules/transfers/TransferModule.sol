/*

  Copyright 2017 Loopring Project Ltd (Loopring Foundation).

  Licensed under the Apache License, Version 2.0 (the "License");
  you may not use this file except in compliance with the License.
  You may obtain a copy of the License at

  http://www.apache.org/licenses/LICENSE-2.0

  Unless required by applicable law or agreed to in writing, software
  distributed under the License is distributed on an "AS IS" BASIS,
  WITHOUT WARRANTIES OR CONDITIONS OF ANY KIND, either express or implied.
  See the License for the specific language governing permissions and
  limitations under the License.
*/
pragma solidity ^0.5.11;
pragma experimental ABIEncoderV2;

import "../security/SecurityModule.sol";


/// @title TransferModule
contract TransferModule is SecurityModule
{
    event Transfered(
        address indexed wallet,
        address indexed token,
        address indexed to,
        uint            amount,
        bytes           logdata
    );
    event Approved(
        address indexed wallet,
        address indexed token,
        address         to,
        uint            amount
    );
    event ContractCalled(
        address indexed wallet,
        address indexed to,
        uint            amount,
        bytes           data
    );

    constructor(
        SecurityStore _securityStore
        )
        public
        SecurityModule(_securityStore)
    {
    }

    function transferInternal(
        address wallet,
        address token,
        address to,
        uint    amount,
        bytes   memory logdata
        )
        internal
    {
        if (amount == 0) return;

        if (token == address(0)) {
            transactCall(wallet, to, amount, "");
        } else {
            bytes memory txData = abi.encodeWithSelector(
                ERC20_TRANSFER,
                to,
                amount
            );
<<<<<<< HEAD
            Wallet(wallet).transact(token, 0, txData);
=======
            transactCall(wallet, token, 0, callData);
>>>>>>> 5b221d51
        }
        emit Transfered(wallet, token, to, amount, logdata);
    }

    function approveInternal(
        address wallet,
        address token,
        address to,
        uint    amount
        )
        internal
    {
        require(token != address(0), "UNSUPPORTED");

        bytes memory txData = abi.encodeWithSelector(
            ERC20_APPROVE,
            to,
            amount
        );
<<<<<<< HEAD
        Wallet(wallet).transact(token, 0, txData);
=======
        transactCall(wallet, token, 0, callData);
>>>>>>> 5b221d51
        emit Approved(wallet, token, to, amount);
    }

    function callContractInternal(
        address wallet,
        address to,
        uint    amount,
        bytes   memory txData
        )
        internal
    {
        bytes4 method = extractMethod(txData);
        require(method != ERC20_TRANSFER && method != ERC20_APPROVE, "INVALID_METHOD");

<<<<<<< HEAD
        Wallet(wallet).transact(to, amount, txData);
        emit ContractCalled(wallet, to, amount, txData);
=======
        transactCall(wallet, to, amount, data);
        emit ContractCalled(wallet, to, amount, data);
>>>>>>> 5b221d51
    }
}<|MERGE_RESOLUTION|>--- conflicted
+++ resolved
@@ -70,11 +70,7 @@
                 to,
                 amount
             );
-<<<<<<< HEAD
-            Wallet(wallet).transact(token, 0, txData);
-=======
-            transactCall(wallet, token, 0, callData);
->>>>>>> 5b221d51
+            transactCall(wallet, token, 0, txData);
         }
         emit Transfered(wallet, token, to, amount, logdata);
     }
@@ -94,11 +90,7 @@
             to,
             amount
         );
-<<<<<<< HEAD
-        Wallet(wallet).transact(token, 0, txData);
-=======
-        transactCall(wallet, token, 0, callData);
->>>>>>> 5b221d51
+        transactCall(wallet, token, 0, txData);
         emit Approved(wallet, token, to, amount);
     }
 
@@ -113,12 +105,7 @@
         bytes4 method = extractMethod(txData);
         require(method != ERC20_TRANSFER && method != ERC20_APPROVE, "INVALID_METHOD");
 
-<<<<<<< HEAD
-        Wallet(wallet).transact(to, amount, txData);
-        emit ContractCalled(wallet, to, amount, txData);
-=======
-        transactCall(wallet, to, amount, data);
+        transactCall(wallet, to, amount, txData);
         emit ContractCalled(wallet, to, amount, data);
->>>>>>> 5b221d51
     }
 }