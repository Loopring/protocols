
/*

  Copyright 2017 Loopring Project Ltd (Loopring Foundation).

  Licensed under the Apache License, Version 2.0 (the "License");
  you may not use this file except in compliance with the License.
  You may obtain a copy of the License at

  http://www.apache.org/licenses/LICENSE-2.0

  Unless required by applicable law or agreed to in writing, software
  distributed under the License is distributed on an "AS IS" BASIS,
  WITHOUT WARRANTIES OR CONDITIONS OF ANY KIND, either express or implied.
  See the License for the specific language governing permissions and
  limitations under the License.
*/
pragma solidity ^0.6.6;
pragma experimental ABIEncoderV2;

import "../../lib/EIP712.sol";
import "../../lib/SignatureUtil.sol";
import "../base/BaseModule.sol";


/// @title ForwarderModule
/// @dev Base contract for all smart wallet modules.
///
/// @author Daniel Wang - <daniel@loopring.org>
contract ForwarderModule is BaseModule
{
    using SignatureUtil for bytes32;

    // TODO(kongliang):figure out this GAS_OVERHEAD value.
    uint    public constant GAS_OVERHEAD = 200000;
    bytes32 public DOMAIN_SEPARATOR;

    constructor(ControllerImpl _controller)
        public
        BaseModule(_controller)
    {
        DOMAIN_SEPARATOR = EIP712.hash(
            EIP712.Domain("Loopring Wallet MetaTx", "2.0", address(0))
        );
    }

    event MetaTxExecuted(
        address indexed relayer,
        address indexed from,
        uint            nonce
    );

    struct MetaTx {
        address from;
        address to;
        uint    nonce;
        address gasToken;
        uint    gasPrice;
        uint    gasLimit;
        bytes32 txInnerHash;
        bytes   data;
    }

    bytes32 constant public META_TX_TYPEHASH = keccak256(
        "MetaTx(address from,address to,uint256 nonce,address gasToken,uint256 gasPrice,uint256 gasLimit,bytes32 txInnerHash,bytes data)"
    );

    function validateMetaTx(
        address from,
        address to,
        uint    nonce,
        address gasToken,
        uint    gasPrice,
        uint    gasLimit,
        bytes32 txInnerHash,
        bytes   memory data,
        bytes   memory signature
        )
        public
        view
    {
<<<<<<< HEAD
        require(to != address(this), "CANNOT_FORWARD_TO_SELF");
=======
        require(to != address(this) && Wallet(from).hasModule(to), "INVALID_DESTINATION");
        require((nonce >> 128) <= (block.number), "NONCE_TOO_LARGE");
        require(nonce > nonces[from], "NONCE_TOO_SMALL");
>>>>>>> 946e83fc

        // If a non-zero txInnerHash is provided, we do not verify signature against
        // the `data` field. The actual function call in the real transaction will have to
        // check that txInnerHash is indeed valid.
        bytes memory data_ = (txInnerHash == 0) ? data : bytes("");
        bytes memory encoded = abi.encode(
            META_TX_TYPEHASH,
            from,
            to,
            nonce,
            gasToken,
            gasPrice,
            gasLimit,
            txInnerHash,
            keccak256(data_)
        );

        bytes32 metaTxHash = EIP712.hashPacked(DOMAIN_SEPARATOR, encoded);
        require(metaTxHash.verifySignature(from, signature), "INVALID_SIGNATURE");
    }

    function executeMetaTx(
        MetaTx calldata metaTx,
        bytes  calldata signature
        )
        external
        nonReentrant
        returns (
            bool         success,
            bytes memory returnValue
        )
    {
        require(
            gasleft() >= (metaTx.gasLimit.mul(64) / 63).add(GAS_OVERHEAD),
            "INSUFFICIENT_GAS"
        );

        controller.nonceStore().verifyAndUpdateNonce(metaTx.from, metaTx.nonce);

        validateMetaTx(
            metaTx.from,
            metaTx.to,
            metaTx.nonce,
            metaTx.gasToken,
            metaTx.gasPrice,
            metaTx.gasLimit,
            metaTx.txInnerHash,
            metaTx.data,
            signature
        );

        uint gasLeft = gasleft();

        (success, returnValue) = metaTx.to.call{gas : metaTx.gasLimit, value : 0}(
            abi.encodePacked(metaTx.data, metaTx.from, metaTx.txInnerHash)
            // encode or encodePacked? @Brecht
        );

        if (address(this).balance > 0) {
            payable(controller.collectTo()).transfer(address(this).balance);
        }

        emit MetaTxExecuted(msg.sender, metaTx.from, metaTx.nonce);

        uint gasUsed = gasLeft - gasleft();
        uint gasAmount = gasUsed < metaTx.gasLimit ? gasUsed : metaTx.gasLimit;

        if (metaTx.gasPrice > 0) {
            reimburseGasFee(
                metaTx.from,
                controller.collectTo(),
                metaTx.gasToken,
                metaTx.gasPrice,
                gasAmount.add(GAS_OVERHEAD)
            );
        }
    }
}<|MERGE_RESOLUTION|>--- conflicted
+++ resolved
@@ -79,13 +79,7 @@
         public
         view
     {
-<<<<<<< HEAD
-        require(to != address(this), "CANNOT_FORWARD_TO_SELF");
-=======
         require(to != address(this) && Wallet(from).hasModule(to), "INVALID_DESTINATION");
-        require((nonce >> 128) <= (block.number), "NONCE_TOO_LARGE");
-        require(nonce > nonces[from], "NONCE_TOO_SMALL");
->>>>>>> 946e83fc
 
         // If a non-zero txInnerHash is provided, we do not verify signature against
         // the `data` field. The actual function call in the real transaction will have to
