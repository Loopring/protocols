--- conflicted
+++ resolved
@@ -139,17 +139,13 @@
         }
     }
 
-<<<<<<< HEAD
-    function tokenInterestRate(address, address, address)
+    function tokenInterestRate(address, address, uint)
         public
         view
         returns (uint128, uint128)
     {
         return (0, 0);
     }
-=======
-    function tokenInterestRate(address, address, uint) public view returns (int) { return 0; }
->>>>>>> e2c26ccd
 
     /// @dev Returns the balance for a list of tokens.
     ///
