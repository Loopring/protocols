/*

  Copyright 2017 Loopring Project Ltd (Loopring Foundation).

  Licensed under the Apache License, Version 2.0 (the "License");
  you may not use this file except in compliance with the License.
  You may obtain a copy of the License at

  http://www.apache.org/licenses/LICENSE-2.0

  Unless required by applicable law or agreed to in writing, software
  distributed under the License is distributed on an "AS IS" BASIS,
  WITHOUT WARRANTIES OR CONDITIONS OF ANY KIND, either express or implied.
  See the License for the specific language governing permissions and
  limitations under the License.
*/
pragma solidity ^0.6.6;

import "../lib/ERC20.sol";
import "../lib/AddressSet.sol";
import "../lib/ReentrancyGuard.sol";

import "../iface/Controller.sol";
import "../iface/Module.sol";
import "../iface/Wallet.sol";


/// @title BaseWallet
/// @dev This contract provides basic implementation for a Wallet.
///
/// @author Daniel Wang - <daniel@loopring.org>
///
/// The design of this contract is inspired by Argent's contract codebase:
/// https://github.com/argentlabs/argent-contracts
contract BaseWallet is ReentrancyGuard, AddressSet, Wallet
{
    address internal _owner;

    bytes32 internal constant MODULE = keccak256("__MODULE__");

    Controller public controller;

    mapping (bytes4  => address) internal methodToModule;

    event OwnerChanged          (address indexed newOwner);
    event ModuleAdded           (address indexed module);
    event ModuleRemoved         (address indexed module);
    event MethodBound           (bytes4  indexed method, address indexed module);

    event WalletSetup(address indexed owner);

    event Transacted(
        address indexed module,
        address indexed to,
        uint            value,
        bytes           data
    );

    modifier onlyOwner
    {
        require(msg.sender == _owner, "NOT_A_OWNER");
        _;
    }

    modifier onlyModule
    {
        require(isAddressInSet(MODULE, msg.sender), "MODULE_UNAUTHORIZED");
        _;
    }

    modifier onlyOwnerOrModule
    {
        require(
            msg.sender == _owner || isAddressInSet(MODULE, msg.sender),
            "MODULE_UNAUTHORIZED"
        );
        _;
    }

    function owner() override external view returns (address)
    {
        return _owner;
    }

    function setOwner(address newOwner)
        external
        override
        onlyModule
    {
        require(newOwner != address(0), "ZERO_ADDRESS");
        require(newOwner != address(this), "PROHIBITED");
        require(newOwner != _owner, "SAME_ADDRESS");
        _owner = newOwner;
        emit OwnerChanged(newOwner);
    }

    function setup(
        address _controller,
        address initialOwner,
        address bootstrapModule
        )
        external
        override
        nonReentrant(this.setup.selector)
    {
        require(
            _owner == address(0) && numAddressesInSet(MODULE) == 0,
            "INITIALIZED_ALREADY"
        );
        require(initialOwner != address(0), "ZERO_ADDRESS");
        require(bootstrapModule != address(0), "NO_BOOTSTRAP_MODULE");

        controller = Controller(_controller);
        _owner = initialOwner;

        emit WalletSetup(_owner);
        addModuleInternal(bootstrapModule);
    }

    function addModule(address _module)
        external
        override
<<<<<<< HEAD
        nonReentrant(this.addModule.selector)
=======
        // allowReentrant (bindMethod)
>>>>>>> 1d258ad0
        onlyOwnerOrModule
    {
        addModuleInternal(_module);
    }

    function removeModule(address _module)
        external
        override
<<<<<<< HEAD
        nonReentrant(this.removeModule.selector)
=======
        // allowReentrant (bindMethod)
>>>>>>> 1d258ad0
        onlyModule
    {
        // Allow deactivate to fail to make sure the module can be removed
        try Module(_module).deactivate() {} catch {}
        removeAddressFromSet(MODULE, _module);
        emit ModuleRemoved(_module);
    }

    function modules()
        external
        view
        override
        returns (address[] memory)
    {
        return addressesInSet(MODULE);
    }

    function hasModule(address _module)
        external
        view
        override
        returns (bool)
    {
        return isAddressInSet(MODULE, _module);
    }

    function bindMethod(bytes4 _method, address _module)
        external
        override
<<<<<<< HEAD
        reentrantWhitelist(
            this.bindMethod.selector,
            this.setup.selector | this.addModule.selector | this.removeModule.selector
        )
=======
        nonReentrant
>>>>>>> 1d258ad0
        onlyModule
    {
        require(_method != bytes4(0), "BAD_METHOD");
        if (_module != address(0)) {
            require(methodToModule[_method] == address(0), "METHOD_BOUND_ALREADY");
            require(isAddressInSet(MODULE, _module), "MODULE_UNAUTHORIZED");
        }

        methodToModule[_method] = _module;
        emit MethodBound(_method, _module);
    }

    function boundMethodModule(bytes4 _method)
        external
        view
        override
        returns (address)
    {
        return methodToModule[_method];
    }

    function transact(
        uint8    mode,
        address  to,
        uint     value,
        bytes    calldata data
        )
        external
        override
        onlyModule
        returns (bytes memory returnData)
    {
        require(
            !controller.moduleRegistry().isModuleRegistered(to),
            "TRANSACT_ON_MODULE_DISALLOWED"
        );

        bool success;
        (success, returnData) = nonReentrantCall(mode, to, value, data);

        if (!success) {
            assembly {
                returndatacopy(0, 0, returndatasize())
                revert(0, returndatasize())
            }
        }
        emit Transacted(msg.sender, to, value, data);
    }

    function addModuleInternal(address _module)
        internal
    {
        require(_module != address(0), "NULL_MODULE");
        require(
            controller.moduleRegistry().isModuleRegistered(_module),
            "INVALID_MODULE"
        );

        addAddressToSet(MODULE, _module, true);
        Module(_module).activate();
        emit ModuleAdded(_module);
    }

    receive() external payable { }

    /// @dev This default function can receive Ether or perform queries to modules
    ///      using bound methods.
    fallback()
        external
        payable
    {
        address module = methodToModule[msg.sig];
        require(isAddressInSet(MODULE, module), "MODULE_UNAUTHORIZED");

        (bool success, bytes memory returnData) = module.call{value: msg.value}(msg.data);
        assembly {
            switch success
            case 0 { revert(add(returnData, 32), mload(returnData)) }
            default { return(add(returnData, 32), mload(returnData)) }
        }
    }

    // This call is introduced to support reentrany check.
    // The caller shall NOT have the nonReentrant modifier.
    function nonReentrantCall(
        uint8        mode,
        address      target,
        uint         value,
        bytes memory data
        )
        private
<<<<<<< HEAD
        nonReentrantInternal()
=======
        nonReentrant
>>>>>>> 1d258ad0
        returns (
            bool success,
            bytes memory returnData
        )
    {
        if (mode == 1) {
            // solium-disable-next-line security/no-call-value
            (success, returnData) = target.call{value: value}(data);
        } else if (mode == 2) {
            // solium-disable-next-line security/no-call-value
            (success, returnData) = target.delegatecall(data);
        } else if (mode == 3) {
            require(value == 0, "INVALID_VALUE");
            // solium-disable-next-line security/no-call-value
            (success, returnData) = target.staticcall(data);
        } else {
            revert("UNSUPPORTED_MODE");
        }
    }

    function isLocalMethod(bytes4 _method)
        private
        pure
        returns (bool)
    {
        return _method == this.owner.selector ||
            _method == this.modules.selector ||
            _method == this.hasModule.selector ||
            _method == this.boundMethodModule.selector;
    }
}<|MERGE_RESOLUTION|>--- conflicted
+++ resolved
@@ -120,11 +120,7 @@
     function addModule(address _module)
         external
         override
-<<<<<<< HEAD
         nonReentrant(this.addModule.selector)
-=======
-        // allowReentrant (bindMethod)
->>>>>>> 1d258ad0
         onlyOwnerOrModule
     {
         addModuleInternal(_module);
@@ -133,11 +129,7 @@
     function removeModule(address _module)
         external
         override
-<<<<<<< HEAD
         nonReentrant(this.removeModule.selector)
-=======
-        // allowReentrant (bindMethod)
->>>>>>> 1d258ad0
         onlyModule
     {
         // Allow deactivate to fail to make sure the module can be removed
@@ -167,14 +159,10 @@
     function bindMethod(bytes4 _method, address _module)
         external
         override
-<<<<<<< HEAD
         reentrantWhitelist(
             this.bindMethod.selector,
             this.setup.selector | this.addModule.selector | this.removeModule.selector
         )
-=======
-        nonReentrant
->>>>>>> 1d258ad0
         onlyModule
     {
         require(_method != bytes4(0), "BAD_METHOD");
@@ -266,11 +254,7 @@
         bytes memory data
         )
         private
-<<<<<<< HEAD
-        nonReentrantInternal()
-=======
-        nonReentrant
->>>>>>> 1d258ad0
+        nonReentrantInternal
         returns (
             bool success,
             bytes memory returnData
