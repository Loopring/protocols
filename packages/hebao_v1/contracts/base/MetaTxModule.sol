/*

  Copyright 2017 Loopring Project Ltd (Loopring Foundation).

  Licensed under the Apache License, Version 2.0 (the "License");
  you may not use this file except in compliance with the License.
  You may obtain a copy of the License at

  http://www.apache.org/licenses/LICENSE-2.0

  Unless required by applicable law or agreed to in writing, software
  distributed under the License is distributed on an "AS IS" BASIS,
  WITHOUT WARRANTIES OR CONDITIONS OF ANY KIND, either express or implied.
  See the License for the specific language governing permissions and
  limitations under the License.
*/
pragma solidity ^0.5.11;
pragma experimental ABIEncoderV2;

import "../lib/AddressUtil.sol";
import "../lib/MathUint.sol";
import "../lib/SignatureUtil.sol";

import "../thirdparty/BytesUtil.sol";
import "../thirdparty/ERC1271.sol";

import "../iface/Wallet.sol";

import "./BaseModule.sol";


/// @title MetaTxModule
/// @dev This is the base module for supporting meta-transactions.
///      A MetaTxModule will only relay transactions on itself, and the methods
///      relayed must as the target wallet address as its first argument, unless
///      the `extractWalletAddress` is overridden.
///
/// @author Daniel Wang - <daniel@loopring.org>
///
/// The design of this contract is inspired by Argent's contract codebase:
/// https://github.com/argentlabs/argent-contracts

contract MetaTxModule is BaseModule
{
    using MathUint      for uint;
    using AddressUtil   for address;
    using SignatureUtil for bytes32;
    using BytesUtil     for bytes;

    struct WalletState
    {
        uint nonce;
        mapping (bytes32 => bool) metaTxHash;
    }

    mapping (address => WalletState) public wallets;

    event ExecutedMetaTx(
        address indexed transactor,
        address indexed wallet,
        uint    nonce,
        bytes32 metaTxHash,
        bool    success
    );

    modifier onlyFromMetaTx
    {
        require(msg.sender == address(this), "NOT_FROM_THIS_MODULE");
        _;
    }

    /// @dev Execute a signed meta transaction.
    ///      This method can be called by any relayer without restriction. The relayer
    ///      will pay for transaction gas in Ether and charge the wallet Ether or other
    ///      ERC20 tokens as fee. If gasPrice is set to 0, then the relayer won't charge
    ///      the wallet any fee.
    ///
    ///      Important! This function needs to be safe against re-entrancy by using
    ///      the 'Checks Effects Interactions' pattern! We do not use `nonReentrant`
    ///      because this function is used to call into the same contract.
    /// @param data The raw transaction to be performed on arbitrary contract.
    /// @param nonce The nonce of this meta transaction. When nonce is 0, this module will
    ///              make sure the transaction's metaTxHash is unique; otherwise, the module
    ///              requires the nonce is greater than the last nonce used by the same
    ///              wallet, but not by more than `BLOCK_BOUND * 2^128`.
    ///
    /// @param gasSetting A list that contains `gasToken` address, `gasPrice`, `gasLimit`,
    ///                   and `gasOverhead`. To pay fee in Ether, use address(0) as gasToken.
    /// @param signatures Signatures.
    function executeMetaTx(
        bytes   calldata data,
        uint    nonce,
        uint[4] calldata gasSetting, // [gasToken address][gasPrice][gasLimit][gasOverhead]
        bytes[] calldata signatures
        )
        external
        payable
    {
        require(gasSetting[2] > 0, "INVALID_GAS_LIMIT");

        uint startGas = gasleft();
        require(startGas >= gasSetting[2], "OUT_OF_GAS");

        address wallet = extractWalletAddress(data);
        bytes32 metaTxHash = getSignHash(
            wallet, // from
            address(this),  // to. Note the relayer can only call its own methods.
            msg.value, // value
            data,
            nonce,
            gasSetting
        );

<<<<<<< HEAD
        bytes4 method = extractMethod(data);
        // If we exectute multiple transactions using `executeTransactions` we don't need to check
        // any signatures now, we will check them for each transaction independently
        if (method != this.executeTransactions.selector) {
            address[] memory signers = extractMetaTxSigners(wallet, method, data);
            metaTxHash.verifySignatures(signers, signatures);
        } else {
            // Make sure the hash passed into executeTransactions is correct.
            require(metaTxHash == data.toBytes32(4 + 32), "INVALID_DATA");
        }
=======
        address[] memory signers = extractMetaTxSigners(wallet, extractMethod(data), data);
        metaTxHash.verifySignatures(signers, signatures);
>>>>>>> 2fb9426a

        // Mark the transaction as used before doing the call to guard against re-entrancy
        // (the only exploit possible here is that the transaction can be executed multiple times).
        saveExecutedMetaTx(wallet, nonce, metaTxHash);

        // solium-disable-next-line security/no-call-value
        // (bool success,) = address(this).call.value(msg.value)(data);

        (bool success,) = address(this).call.gas(gasSetting[2]).value(msg.value)(data);

        emit ExecutedMetaTx(msg.sender, wallet, nonce, metaTxHash, success);

        if (gasSetting[1] != 0) {
            // gasPrice > 0
            reimburseGasFee(wallet, gasSetting, startGas);
        }
    }

    /// @dev Helper method to execute multiple transactions as part of a single meta transaction.
    ///      This method can only be called by a meta transaction.
    /// @param wallet The wallet used in all transactions.
    /// @param metaTxHash The hash of the complete meta transaction that is signed.
    /// @param defaultSignatures The signatures used for the transaction when the transaction has
    ///        did not reveive transaction specific signatures (used to save gas of multiple
    ///        transactions use the same signatures).
    /// @param data The raw transaction data used for each transaction.
    /// @param value The ETH value to send in each transaction (total MUST match msg.value of meta tx).
    /// @param signatures The signatures used to validate each transaction. If no signaturs are provided
    ///        for a transaction the `defaultSignatures` signatures are used.
    function executeTransactions(
        address            wallet,
        bytes32            metaTxHash,
        bytes[]   calldata defaultSignatures,
        bytes[]   calldata data,
        uint[]    calldata value,
        bytes[][] calldata signatures
        )
        external
        payable
        onlyFromMetaTx
    {
        require(data.length == value.length, "INVALID_INPUT");
        require(data.length == signatures.length, "INVALID_INPUT");
        uint totalValue = 0;
        for (uint i = 0; i < data.length; i++) {
            // Check that the wallet is the same for all transactions
            address txWallet = extractWalletAddress(data[i]);
            require(txWallet == wallet, "INVALID_DATA");

            // Verify the signatures for this transaction
            bytes4 method = extractMethod(data[i]);
            address[] memory signers = extractMetaTxSigners(wallet, method, data[i]);
            metaTxHash.verifySignatures(signers, signatures[i].length == 0 ? defaultSignatures : signatures[i]);

            // solium-disable-next-line security/no-call-value
            (bool success,) = address(this).call.value(value[i])(data[i]);
            require(success, "TX_FAILED");
            totalValue = totalValue.add(value[i]);
        }
        require(totalValue == msg.value, "INVALID_VALUE");
    }

    function reimburseGasFee(
        address wallet,
        uint[4] memory gasSetting, // [gasToken address][gasPrice][gasLimit][gasOverhead]
        uint    startGas
        )
        private
    {
        uint gasUsed = (startGas - gasleft()).add(gasSetting[3]).mul(gasSetting[1]);
        address gasToken = address(gasSetting[0]);
        if (gasToken == address(0)) {
            transactCall(wallet, msg.sender, gasUsed, "");
        } else {
            bytes memory txData = abi.encodeWithSelector(ERC20_TRANSFER, msg.sender, gasUsed);
            transactCall(wallet, gasToken, 0, txData);
        }
    }

    /// @dev Extracts and returns a list of signers for the given meta transaction.
    ///      Additional validation of the signers can also be done inside this function.
    /// @param wallet The wallet address.
    /// @param method The method selector.
    /// @param data The call data.
    /// @return signers A list of signers that should have signed this meta transaction.
    ///                  The list can be empty.
    function extractMetaTxSigners(
        address wallet,
        bytes4  method,
        bytes   memory data
        )
        internal
        view
        returns (address[] memory signers);

    /// @dev Returns the last nonce used by a wallet.
    /// @param wallet The wallet's address.
    /// @return Last nonce used.
    function lastNonce(address wallet)
        public
        view
        returns (uint)
    {
        return wallets[wallet].nonce;
    }

    /// @dev For all relayed method, the first parameter must be the wallet address.
    function extractWalletAddress(bytes memory data)
        internal
        pure
        returns (address wallet)
    {
        require(data.length >= 36, "INVALID_DATA");
        // solium-disable-next-line security/no-inline-assembly
        assembly {
            // data layout: {length:32}{sig:4}{_wallet:32}{...}
            wallet := mload(add(data, 36))
        }
    }

    /// @dev calculate the hash that all signatures will sign against.
    ///      See https://github.com/ethereum/EIPs/blob/master/EIPS/eip-1077.md
    function getSignHash(
        address from,
        address to,
        uint    value,
        bytes   memory data,
        uint    nonce,
        uint[4] memory gasSetting
        )
        public
        pure
        returns (bytes32)
    {
        bytes32 hash = keccak256(
            abi.encodePacked(
                byte(0x19),
                byte(0),
                from,
                to,
                value,
                keccak256(data),
                nonce,
                gasSetting[0],
                gasSetting[1],
                gasSetting[2],
                gasSetting[3]
            )
        );

        return keccak256(abi.encodePacked("\x19Ethereum Signed Message:\n32", hash));
    }

    function extractMethod(bytes memory data)
        internal
        pure
        returns (bytes4 method)
    {
        require(data.length >= 4, "INVALID_DATA");
        assembly {
            // data layout: {length:32}{sig:4}{...}
            method := mload(add(data, 32))
        }
    }

    /// @dev Save the meta-transaction to history.
    ///      This method must throw if the transaction is not unique or the nonce is invalid.
    /// @param wallet The target wallet.
    /// @param nonce The nonce
    /// @param metaTxHash The signed hash of the transaction
    function saveExecutedMetaTx(
        address wallet,
        uint    nonce,
        bytes32 metaTxHash
        )
        private
    {
        if (nonce == 0) {
            require(!wallets[wallet].metaTxHash[metaTxHash], "DUPLICIATE_SIGN_HASH");
            wallets[wallet].metaTxHash[metaTxHash] = true;
        } else {
            require(nonce == wallets[wallet].nonce + 1, "INVALID_NONCE");
            wallets[wallet].nonce = nonce;
        }
    }
}<|MERGE_RESOLUTION|>--- conflicted
+++ resolved
@@ -111,7 +111,6 @@
             gasSetting
         );
 
-<<<<<<< HEAD
         bytes4 method = extractMethod(data);
         // If we exectute multiple transactions using `executeTransactions` we don't need to check
         // any signatures now, we will check them for each transaction independently
@@ -122,10 +121,6 @@
             // Make sure the hash passed into executeTransactions is correct.
             require(metaTxHash == data.toBytes32(4 + 32), "INVALID_DATA");
         }
-=======
-        address[] memory signers = extractMetaTxSigners(wallet, extractMethod(data), data);
-        metaTxHash.verifySignatures(signers, signatures);
->>>>>>> 2fb9426a
 
         // Mark the transaction as used before doing the call to guard against re-entrancy
         // (the only exploit possible here is that the transaction can be executed multiple times).
