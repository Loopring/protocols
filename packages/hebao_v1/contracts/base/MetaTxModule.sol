/*

  Copyright 2017 Loopring Project Ltd (Loopring Foundation).

  Licensed under the Apache License, Version 2.0 (the "License");
  you may not use this file except in compliance with the License.
  You may obtain a copy of the License at

  http://www.apache.org/licenses/LICENSE-2.0

  Unless required by applicable law or agreed to in writing, software
  distributed under the License is distributed on an "AS IS" BASIS,
  WITHOUT WARRANTIES OR CONDITIONS OF ANY KIND, either express or implied.
  See the License for the specific language governing permissions and
  limitations under the License.
*/
pragma solidity ^0.5.13;
pragma experimental ABIEncoderV2;

import "../lib/AddressUtil.sol";
import "../lib/EIP712.sol";
import "../lib/ERC20.sol";
import "../lib/MathUint.sol";
import "../lib/SignatureUtil.sol";

import "../thirdparty/BytesUtil.sol";
import "../thirdparty/ERC1271.sol";

import "../iface/Controller.sol";
import "../iface/QuotaManager.sol";
import "../iface/Wallet.sol";

import "./BaseModule.sol";


/// @title MetaTxModule
/// @dev This is the base module for supporting meta-transactions.
///      A MetaTxModule will only relay transactions on itself, and the methods
///      relayed must as the target wallet address as its first argument, unless
///      the `extractWalletAddress` is overridden.
///
/// @author Daniel Wang - <daniel@loopring.org>
///
/// The design of this contract is inspired by Argent's contract codebase:
/// https://github.com/argentlabs/argent-contracts

contract MetaTxModule is BaseModule
{
    using MathUint      for uint;
    using AddressUtil   for address;
    using SignatureUtil for bytes32;
    using BytesUtil     for bytes;

    struct WalletState
    {
        uint nonce;
        mapping (bytes32 => bool) metaTxHash;
    }

    struct GasSettings
    {
        address token;
        uint    price;
        uint    limit;
        uint    overhead;
    }

    struct MetaTransaction
    {
        address from;
        address to;
        uint    value;
        bytes   data;
        uint    nonce;
        address gasToken;
        uint    gasPrice;
        uint    gasLimit;
        uint    gasOverhead;
    }

    bytes32 constant public METATRANSACTION_TYPEHASH = keccak256(
        "MetaTransaction(address from,address to,uint256 value,bytes data,uint256 nonce,address gasToken,uint256 gasPrice,uint256 gasLimit,uint256 gasOverhead)"
    );

    bytes32    public DOMAIN_SEPARATOR;
    Controller public controller;

    mapping (address => WalletState) public wallets;

    event ExecutedMetaTx(
        address indexed transactor,
        address indexed wallet,
        uint    nonce,
        bytes32 metaTxHash,
        bool    success
    );

    modifier onlyFromMetaTx
    {
        require(msg.sender == address(this), "NOT_FROM_THIS_MODULE");
        _;
    }

    constructor(Controller _controller)
        public
        BaseModule()
    {
        DOMAIN_SEPARATOR = EIP712.hash(EIP712.Domain("MetaTxModule", "1.0"));
        controller = _controller;
    }

    function quotaManager() internal view returns (address)
    {
        return address(0);
    }

    function isWalletOwnerOrGuardian(address wallet, address addr)
        internal
        view
        returns (bool)
    {
        return Wallet(wallet).owner() == addr ||
            controller.securityStore().isGuardian(wallet, addr);
    }

    function isWalletOwnerOrGuardian(address wallet, address[] memory addrs)
        internal
        view
        returns (bool)
    {
        if (addrs.length == 0) return false;

        for (uint i = 0; i < addrs.length; i++) {
            if (!isWalletOwnerOrGuardian(wallet, addrs[i])) {
                return false;
            }
        }
        return true;
    }

    /// @dev Execute a signed meta transaction.
    ///      This method can be called by any relayer without restriction. The relayer
    ///      will pay for transaction gas in Ether and charge the wallet Ether or other
    ///      ERC20 tokens as fee. If gasPrice is set to 0, then the relayer won't charge
    ///      the wallet any fee.
    ///
    ///      Important! This function needs to be safe against re-entrancy by using
    ///      the 'Checks Effects Interactions' pattern! We do not use `nonReentrant`
    ///      because this function is used to call into the same contract.
    /// @param data The raw transaction to be performed on arbitrary contract.
    /// @param nonce The nonce of this meta transaction. When nonce is 0, this module will
    ///              make sure the transaction's metaTxHash is unique; otherwise, the module
    ///              requires the nonce is greater than the last nonce used by the same
    ///              wallet, but not by more than `BLOCK_BOUND * 2^128`.
    ///
    /// @param gasSetting A list that contains `gasToken` address, `gasPrice`, `gasLimit`,
    ///                   and `gasOverhead`. To pay fee in Ether, use address(0) as gasToken.
    /// @param signatures Signatures.
    function executeMetaTx(
        bytes   calldata data,
        uint    nonce,
        uint[4] calldata gasSetting, // [gasToken address][gasPrice][gasLimit][gasOverhead]
        bytes[] calldata signatures
        )
        external
        payable
    {
        GasSettings memory gasSettings = GasSettings(
            address(gasSetting[0]),
            gasSetting[1],
            gasSetting[2],
            gasSetting[3]
        );
        require(gasSettings.limit > 0, "INVALID_GAS_LIMIT");

        address wallet = extractWalletAddress(data);
        bytes32 metaTxHash = EIP712.hashPacked(
            DOMAIN_SEPARATOR,
            hash(
                MetaTransaction(
                    wallet,
                    address(this),
                    msg.value,
                    data,
                    nonce,
                    gasSettings.token,
                    gasSettings.price,
                    gasSettings.limit,
                    gasSettings.overhead
                )
            )
        );

        // Get the signers necessary for this meta transaction.
        // We need at least one signer, and all signers need to be either the wallet owner or a guardian.
        // Otherwise anyone could create meta transaction for a wallet and spend the gas costs
        // (even a call that fails will reimburse the gas costs).
        address[] memory signers = getSigners(wallet, data);
        require(isWalletOwnerOrGuardian(wallet, signers), "UNAUTHORIZED");
        metaTxHash.verifySignatures(signers, signatures);

        // Mark the transaction as used before doing the call to guard against re-entrancy
        // (the only exploit possible here is that the transaction can be executed multiple times).
        saveExecutedMetaTx(wallet, nonce, metaTxHash);

        // Deposit msg.value to the wallet so it can be used from the wallet
        if (msg.value > 0) {
            wallet.sendETHAndVerify(msg.value, gasleft());
        }

        require(gasleft() >= gasSettings.limit, "INSUFFICIENT_GAS");
        uint gasUsed = gasleft();
        // solium-disable-next-line security/no-call-value
        (bool success,) = address(this).call.gas(gasSettings.limit)(data);
        gasUsed = gasUsed - gasleft();
        // The gas amount measured could be a little bit higher because of the extra costs to do the call itself
        gasUsed = gasUsed < gasSettings.limit ? gasUsed : gasSettings.limit;

        emit ExecutedMetaTx(msg.sender, wallet, nonce, metaTxHash, success);

        if (gasSettings.price != 0) {
            reimburseGasFee(wallet, gasSettings, gasUsed);
        }
    }

    /// @dev Helper method to execute multiple transactions as part of a single meta transaction.
    ///      This method can only be called by a meta transaction.
    /// @param wallet The wallet used in all transactions.
    /// @param signers The signers needed for all transactions.
    /// @param data The raw transaction data used for each transaction.
    function executeTransactions(
        address            wallet,
        address[] calldata signers,
        bytes[]   calldata data
        )
        external
        onlyFromMetaTx
    {
        for (uint i = 0; i < data.length; i++) {
            // Check that the wallet is the same for all transactions
            address txWallet = extractWalletAddress(data[i]);
            require(txWallet == wallet, "INVALID_DATA");

            // Make sure the signers needed for the transacaction are given in `signers`.
            // This allows us to check the needed signatures a single time.
            address[] memory txSigners = getSigners(wallet, data[i]);
            for (uint j = 0; j < txSigners.length; j++) {
                uint s = 0;
                while (s < signers.length && signers[s] != txSigners[j]) {
                    s++;
                }
                require(s < signers.length, "INVALID_INPUT");
            }

            // solium-disable-next-line security/no-call-value
            (bool success,) = address(this).call(data[i]);
            require(success, "TX_FAILED");
        }
    }

    function reimburseGasFee(
        address     wallet,
        GasSettings memory gasSettings,
        uint        gasUsed
        )
        private
    {
        uint gasCost = gasUsed.add(gasSettings.overhead).mul(gasSettings.price);

        if (quotaManager() != address(0)) {
            QuotaManager(quotaManager()).checkAndAddToSpent(wallet, gasSettings.token, gasCost);
        }

        if (gasSettings.token == address(0)) {
            transactCall(wallet, msg.sender, gasCost, "");
        } else {
<<<<<<< HEAD
            bytes memory txData = abi.encodeWithSelector(
                ERC20(0).transfer.selector,
                msg.sender,
                gasUsed
            );
=======
            bytes memory txData = abi.encodeWithSelector(ERC20_TRANSFER, msg.sender, gasCost);
>>>>>>> 13e062f9
            transactCall(wallet, gasSettings.token, 0, txData);
        }
    }

    function getSigners(
        address wallet,
        bytes   memory data
        )
        private
        view
        returns (address[] memory signers)
    {
        bytes4 method = extractMethod(data);
        if (method == this.executeTransactions.selector) {
            return extractAddressesFromCallData(data, 1);
        } else {
            signers = extractMetaTxSigners(wallet, method, data);
        }
    }

    /// @dev Extracts and returns a list of signers for the given meta transaction.
    ///      Additional validation of the signers can also be done inside this function.
    /// @param wallet The wallet address.
    /// @param method The method selector.
    /// @param data The call data.
    /// @return signers A list of signers that should have signed this meta transaction.
    ///                  The list can be empty.
    function extractMetaTxSigners(
        address wallet,
        bytes4  method,
        bytes   memory data
        )
        internal
        view
        returns (address[] memory signers);

    /// @dev Returns the last nonce used by a wallet.
    /// @param wallet The wallet's address.
    /// @return Last nonce used.
    function lastNonce(address wallet)
        public
        view
        returns (uint)
    {
        return wallets[wallet].nonce;
    }

    /// @dev For all relayed method, the first parameter must be the wallet address.
    function extractWalletAddress(bytes memory data)
        internal
        pure
        returns (address wallet)
    {
        require(data.length >= 36, "INVALID_DATA");
        // solium-disable-next-line security/no-inline-assembly
        assembly {
            // data layout: {length:32}{sig:4}{_wallet:32}{...}
            wallet := mload(add(data, 36))
        }
    }

    /// @dev Returns a read-only array with the addresses stored in the call data
    ///      at the specified function parameter index.
    ///      Example: function bar(address[] signers, uint value);
    ///               To extact `signers` use parameterIdx := 0
    ///      Example: function foo(address wallet, address[] signers, address[] contracts);
    ///               To extact `signers` use parameterIdx := 1
    ///               To extact `contracts` use parameterIdx := 2
    function extractAddressesFromCallData(
        bytes memory data,
        uint  parameterIdx
        )
        internal
        pure
        returns (address[] memory addresses)
    {
        // Find the offset of the function parameter in the call data
        uint dataOffset = data.toUint(4 + 32 * parameterIdx);
        // Make sure enough bytes are in data to store the complete array
        uint length = data.toUint(4 + dataOffset);
        require(data.length >= 4 + dataOffset + 32 * (1 + length), "INVALID_DATA");
        // Extract the signers by copying the pointer at the beginning of the array
        // An extra offset of 36 is applied: 32(length) + 4(sig)
        assembly { addresses := add(data, add(36, dataOffset)) }
    }

    function hash(MetaTransaction memory _tx)
        internal
        pure
        returns (bytes32)
    {
        return keccak256(
            abi.encode(
                METATRANSACTION_TYPEHASH,
                _tx.from,
                _tx.to,
                _tx.value,
                keccak256(_tx.data),
                _tx.nonce,
                _tx.gasToken,
                _tx.gasPrice,
                _tx.gasLimit,
                _tx.gasOverhead
            )
        );
    }

    function extractMethod(bytes memory data)
        internal
        pure
        returns (bytes4 method)
    {
        return data.toBytes4(0);
    }

    /// @dev Save the meta-transaction to history.
    ///      This method must throw if the transaction is not unique or the nonce is invalid.
    /// @param wallet The target wallet.
    /// @param nonce The nonce
    /// @param metaTxHash The signed hash of the transaction
    function saveExecutedMetaTx(
        address wallet,
        uint    nonce,
        bytes32 metaTxHash
        )
        private
    {
        if (nonce == 0) {
            require(!wallets[wallet].metaTxHash[metaTxHash], "DUPLICIATE_SIGN_HASH");
            wallets[wallet].metaTxHash[metaTxHash] = true;
        } else {
            require(nonce == wallets[wallet].nonce + 1, "INVALID_NONCE");
            wallets[wallet].nonce = nonce;
        }
    }
}<|MERGE_RESOLUTION|>--- conflicted
+++ resolved
@@ -274,15 +274,11 @@
         if (gasSettings.token == address(0)) {
             transactCall(wallet, msg.sender, gasCost, "");
         } else {
-<<<<<<< HEAD
             bytes memory txData = abi.encodeWithSelector(
                 ERC20(0).transfer.selector,
                 msg.sender,
-                gasUsed
+                gasCost
             );
-=======
-            bytes memory txData = abi.encodeWithSelector(ERC20_TRANSFER, msg.sender, gasCost);
->>>>>>> 13e062f9
             transactCall(wallet, gasSettings.token, 0, txData);
         }
     }
