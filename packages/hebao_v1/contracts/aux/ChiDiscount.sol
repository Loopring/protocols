// SPDX-License-Identifier: Apache-2.0
// Copyright 2017 Loopring Technology Limited.
pragma solidity ^0.7.0;
pragma experimental ABIEncoderV2;

import "../thirdparty/chi/IChiToken.sol";


contract ChiDiscount
{
    struct ChiConfig
    {
<<<<<<< HEAD
=======
        address chiToken;
>>>>>>> 287bcdc4
        address gasTokenVault;
        uint    maxToBurn;
        uint    expectedGasRefund;
        uint    calldataCost;
    }

    // See:
    // - https://github.com/1inch-exchange/1inchProtocol/blob/a7781cf9aa1cc2aaa5ccab0d54ecbae1327ca08f/contracts/OneSplitAudit.sol#L343
    // - https://github.com/curvefi/curve-ren-adapter/blob/8c1fbc3fec41ebd79b06984d72ff6ace3198e62d/truffle/contracts/CurveExchangeAdapter.sol#L104
    modifier discountCHI(
        address chiToken,
        ChiConfig calldata config
        )
    {
        uint gasStart = gasleft();

        _;

        if (chiToken == address(0) || config.maxToBurn == 0) return;

        uint gasSpent = 21000 + gasStart - gasleft() + 14154;
        gasSpent += (config.calldataCost == 0) ? 16 * msg.data.length : config.calldataCost;
        uint gasRefundOffset = (config.expectedGasRefund * 2 > gasSpent) ? gasSpent : config.expectedGasRefund * 2;
        uint fullAmountToBurn = (gasSpent - gasRefundOffset) / 41947;
        uint amountToBurn = fullAmountToBurn > config.maxToBurn ? config.maxToBurn : fullAmountToBurn;

        if (amountToBurn == 0) return;

        if (config.gasTokenVault == address(0) || config.gasTokenVault == address(this)) {
            IChiToken(chiToken).freeUpTo(amountToBurn);
        } else {
            IChiToken(chiToken).freeFromUpTo(config.gasTokenVault, amountToBurn);
        }
    }
}<|MERGE_RESOLUTION|>--- conflicted
+++ resolved
@@ -10,10 +10,6 @@
 {
     struct ChiConfig
     {
-<<<<<<< HEAD
-=======
-        address chiToken;
->>>>>>> 287bcdc4
         address gasTokenVault;
         uint    maxToBurn;
         uint    expectedGasRefund;
@@ -24,7 +20,7 @@
     // - https://github.com/1inch-exchange/1inchProtocol/blob/a7781cf9aa1cc2aaa5ccab0d54ecbae1327ca08f/contracts/OneSplitAudit.sol#L343
     // - https://github.com/curvefi/curve-ren-adapter/blob/8c1fbc3fec41ebd79b06984d72ff6ace3198e62d/truffle/contracts/CurveExchangeAdapter.sol#L104
     modifier discountCHI(
-        address chiToken,
+        address   chiToken,
         ChiConfig calldata config
         )
     {
