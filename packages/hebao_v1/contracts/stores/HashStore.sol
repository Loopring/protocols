--- conflicted
+++ resolved
@@ -10,10 +10,7 @@
 /// @dev This store maintains all hashes for SignedRequest.
 contract HashStore is DataStore
 {
-<<<<<<< HEAD
-=======
     // wallet => hash => consumed
->>>>>>> 87854afc
     mapping(address => mapping(bytes32 => bool)) public hashes;
 
     constructor() public {}
