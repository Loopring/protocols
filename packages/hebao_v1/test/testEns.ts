--- conflicted
+++ resolved
@@ -73,14 +73,10 @@
       // see https://docs.ethers.io/ethers.js/html/api-utils.html#namehash
       const owner = ctx.miscAddresses[1];
       const wallet = await ctx.walletFactoryModule.computeWalletAddress(owner);
-<<<<<<< HEAD
-      // console.log("wallet address:", wallet);
-=======
       const walletName = "mywalleta" + new Date().getTime();
 
       const signer = ctx.owners[0];
       const signature = await getEnsApproval(wallet, walletName, signer);
->>>>>>> d32d2613
 
       await executeTransaction(
         ctx.walletFactoryModule.contract.methods.createWallet(
