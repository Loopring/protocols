--- conflicted
+++ resolved
@@ -85,10 +85,6 @@
     let isWhitelisted = options.isWhitelisted ? options.isWhitelisted : false;
     const gasToken = options.gasToken ? options.gasToken : "ETH";
     const gasPrice = options.gasPrice ? options.gasPrice : new BN(0);
-<<<<<<< HEAD
-    let approved = options.approved;
-=======
->>>>>>> c14903f8
 
     token = await getTokenAddress(ctx, token);
 
@@ -100,11 +96,7 @@
     // More realistic gas measurement
     await addBalance(
       ctx,
-<<<<<<< HEAD
-      await ctx.controllerImpl.collectTo(),
-=======
       await ctx.controllerImpl.feeCollector(),
->>>>>>> c14903f8
       gasToken,
       new BN(1)
     );
@@ -177,13 +169,7 @@
     const newSpentQuota = await ctx.quotaStore.spentQuota(wallet);
 
     const quotaDelta =
-<<<<<<< HEAD
-      isWhitelisted || approved || oldAvailableQuota.eq(maxQuota)
-        ? new BN(0)
-        : assetValue;
-=======
       isWhitelisted || oldAvailableQuota.eq(maxQuota) ? new BN(0) : assetValue;
->>>>>>> c14903f8
     equalWithPrecision(
       oldAvailableQuota,
       newAvailableQuota.add(quotaDelta),
@@ -883,16 +869,8 @@
       priceOracle: priceOracleMock.address
     });
     targetContract = await TestTargetContract.new();
-    quotaPeriod = (
-      await ctx.finalTransferModule.QUOTA_PENDING_PERIOD()
-    ).toNumber();
+    quotaPeriod = (await ctx.finalTransferModule.QUOTA_PENDING_PERIOD()).toNumber();
     maxQuota = await ctx.quotaStore.MAX_QUOTA();
-<<<<<<< HEAD
-
-    await defaultCtx.controllerImpl.setPriceOracle(priceOracleMock.address);
-    await updateControllerCache(defaultCtx);
-=======
->>>>>>> c14903f8
   });
 
   describe("Benchmark", () => {
@@ -903,7 +881,21 @@
           useMetaTx = true;
           const owner = ctx.owners[withQuota ? 0 : 1];
           const to = ctx.miscAddresses[withQuota ? 0 : 1];
-<<<<<<< HEAD
+
+          // Use a cached price oracle
+          const TestPriceOracle = artifacts.require("TestPriceOracle");
+          const testPriceOracle = await TestPriceOracle.new();
+          const PriceCacheStore = artifacts.require("PriceCacheStore");
+          const priceCacheStore = await PriceCacheStore.new(
+            testPriceOracle.address
+          );
+          const lrcAddress = await getTokenAddress(ctx, "LRC");
+          await priceCacheStore.updateTokenPrice(lrcAddress, toAmount("1"));
+
+          ctx = await createContext(defaultCtx, {
+            priceOracle: priceCacheStore.address
+          });
+
           const { wallet } = await createWallet(ctx, owner);
 
           if (withQuota) {
@@ -918,51 +910,6 @@
           }
 
           const quota = await ctx.quotaStore.currentQuota(wallet);
-
-          // Use a cached price oracle
-          const TestPriceOracle = artifacts.require("TestPriceOracle");
-          const testPriceOracle = await TestPriceOracle.new();
-          const PriceCacheStore = artifacts.require("PriceCacheStore");
-          const priceCacheStore = await PriceCacheStore.new(
-            testPriceOracle.address
-          );
-          const lrcAddress = await getTokenAddress(ctx, "LRC");
-          await priceCacheStore.updateTokenPrice(lrcAddress, toAmount("1"));
-          await defaultCtx.controllerImpl.setPriceOracle(
-            priceCacheStore.address
-          );
-          await updateControllerCache(defaultCtx);
-=======
-
-          // Use a cached price oracle
-          const TestPriceOracle = artifacts.require("TestPriceOracle");
-          const testPriceOracle = await TestPriceOracle.new();
-          const PriceCacheStore = artifacts.require("PriceCacheStore");
-          const priceCacheStore = await PriceCacheStore.new(
-            testPriceOracle.address
-          );
-          const lrcAddress = await getTokenAddress(ctx, "LRC");
-          await priceCacheStore.updateTokenPrice(lrcAddress, toAmount("1"));
-
-          ctx = await createContext(defaultCtx, {
-            priceOracle: priceCacheStore.address
-          });
-
-          const { wallet } = await createWallet(ctx, owner);
-
-          if (withQuota) {
-            const targetQuota = toAmount("10");
-            await ctx.finalTransferModule.changeDailyQuota(
-              wallet,
-              targetQuota.toString(10),
-              { from: owner }
-            );
-            // Skip forward `quotaPeriod`
-            await advanceTimeAndBlockAsync(quotaPeriod);
-          }
-
-          const quota = await ctx.quotaStore.currentQuota(wallet);
->>>>>>> c14903f8
 
           // Use up the quota in multiple transfers
           const transferValue = withQuota
