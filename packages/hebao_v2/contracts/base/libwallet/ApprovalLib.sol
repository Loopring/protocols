--- conflicted
+++ resolved
@@ -30,11 +30,7 @@
         require(address(this) == approval.wallet, "INVALID_WALLET");
         require(block.timestamp <= approval.validUntil, "EXPIRED_SIGNED_REQUEST");
 
-<<<<<<< HEAD
-        bytes32 _hash = EIP712.hashPacked(domainSeparator, keccak256(encodedRequest));
-=======
-        approvedHash = EIP712.hashPacked(domainSeperator, encodedRequest);
->>>>>>> 9f2f8acb
+        approvedHash = EIP712.hashPacked(domainSeparator, keccak256(encodedRequest));
 
         // Save hash to prevent replay attacks
         require(!wallet.hashes[approvedHash], "HASH_EXIST");
