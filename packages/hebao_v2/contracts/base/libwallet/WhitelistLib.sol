--- conflicted
+++ resolved
@@ -49,13 +49,8 @@
         external
         returns (bytes32 approvedHash)
     {
-<<<<<<< HEAD
-        wallet.verifyApproval(
+        approvedHash = wallet.verifyApproval(
             domainSeparator,
-=======
-        approvedHash = wallet.verifyApproval(
-            domainSeperator,
->>>>>>> 9f2f8acb
             SigRequirement.MAJORITY_OWNER_REQUIRED,
             approval,
             abi.encode(
