// SPDX-License-Identifier: GPL-2.0-or-later
// Copyright 2017 Loopring Technology Limited.
pragma solidity ^0.7.0;
pragma experimental ABIEncoderV2;

import "./ApprovalLib.sol";
import "./WalletData.sol";


/// @title UpgradeLib
/// @author Brecht Devos - <brecht@loopring.org>
library UpgradeLib
{
    using ApprovalLib     for Wallet;

    event ChangedMasterCopy (address masterCopy);

    bytes32 public constant CHANGE_MASTER_COPY_TYPEHASH = keccak256(
        "changeMasterCopy(address wallet,uint256 validUntil,address masterCopy)"
    );

    function changeMasterCopy(
        Wallet   storage  wallet,
        bytes32           domainSeparator,
        Approval calldata approval,
        address           newMasterCopy
        )
        external
        returns (bytes32 approvedHash)
    {
        require(newMasterCopy != address(0), "INVALID_MASTER_COPY");

<<<<<<< HEAD
        wallet.verifyApproval(
            domainSeparator,
=======
        approvedHash = wallet.verifyApproval(
            domainSeperator,
>>>>>>> 9f2f8acb
            SigRequirement.MAJORITY_OWNER_REQUIRED,
            approval,
            abi.encode(
                CHANGE_MASTER_COPY_TYPEHASH,
                approval.wallet,
                approval.validUntil,
                newMasterCopy
            )
        );

        emit ChangedMasterCopy(newMasterCopy);
    }
}<|MERGE_RESOLUTION|>--- conflicted
+++ resolved
@@ -30,13 +30,8 @@
     {
         require(newMasterCopy != address(0), "INVALID_MASTER_COPY");
 
-<<<<<<< HEAD
-        wallet.verifyApproval(
+        approvedHash = wallet.verifyApproval(
             domainSeparator,
-=======
-        approvedHash = wallet.verifyApproval(
-            domainSeperator,
->>>>>>> 9f2f8acb
             SigRequirement.MAJORITY_OWNER_REQUIRED,
             approval,
             abi.encode(
