--- conflicted
+++ resolved
@@ -67,13 +67,8 @@
         external
         returns (bytes32 approvedHash)
     {
-<<<<<<< HEAD
-        wallet.verifyApproval(
+        approvedHash = wallet.verifyApproval(
             domainSeparator,
-=======
-        approvedHash = wallet.verifyApproval(
-            domainSeperator,
->>>>>>> 9f2f8acb
             SigRequirement.MAJORITY_OWNER_REQUIRED,
             approval,
             abi.encode(
@@ -105,13 +100,8 @@
         external
         returns (bytes32 approvedHash)
     {
-<<<<<<< HEAD
-        wallet.verifyApproval(
+        approvedHash = wallet.verifyApproval(
             domainSeparator,
-=======
-        approvedHash = wallet.verifyApproval(
-            domainSeperator,
->>>>>>> 9f2f8acb
             SigRequirement.MAJORITY_OWNER_REQUIRED,
             approval,
             abi.encode(
@@ -150,13 +140,8 @@
         external
         returns (bytes32 approvedHash)
     {
-<<<<<<< HEAD
-        wallet.verifyApproval(
+        approvedHash = wallet.verifyApproval(
             domainSeparator,
-=======
-        approvedHash = wallet.verifyApproval(
-            domainSeperator,
->>>>>>> 9f2f8acb
             SigRequirement.MAJORITY_OWNER_REQUIRED,
             approval,
             abi.encode(
