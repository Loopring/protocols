--- conflicted
+++ resolved
@@ -42,13 +42,8 @@
         require(wallet.owner != newOwner, "IS_SAME_OWNER");
         require(newOwner.isValidWalletOwner(), "INVALID_NEW_WALLET_OWNER");
 
-<<<<<<< HEAD
-        wallet.verifyApproval(
+        approvedHash = wallet.verifyApproval(
             domainSeparator,
-=======
-        approvedHash = wallet.verifyApproval(
-            domainSeperator,
->>>>>>> 9f2f8acb
             SigRequirement.MAJORITY_OWNER_NOT_ALLOWED,
             approval,
             abi.encode(
