// SPDX-License-Identifier: Apache-2.0
// Copyright 2017 Loopring Technology Limited.
#ifndef _DATA_H_
#define _DATA_H_

#include "Constants.h"

//#include "../ThirdParty/json.hpp"
#include "ethsnarks.hpp"
#include "jubjub/eddsa.hpp"
#include "jubjub/point.hpp"

using json = nlohmann::json;

namespace Loopring {

static auto dummySpotTrade = R"({
    "fFillS_A": 0,
    "fFillS_B": 0,
    "orderA": {
        "accountID": 0,
        "allOrNone": false,
        "amountB": "79228162514264337593543950335", // max uint96
        "amountS": "79228162514264337593543950335",
        "buy": true,
        "feeBips": 0,
        "maxFeeBips": 0,
        "storageID": "0",
        "rebateBips": 0,
        "tokenS": 0,
        "tokenB": 1,
        "validSince": 0,
        "validUntil": 4294967295, / max unit32
        "taker": "0"
    },
    "orderB": {
        "accountID": 0,
        "allOrNone": false,
        "amountB": "79228162514264337593543950335",
        "amountS": "79228162514264337593543950335",
        "buy": true,
        "feeBips": 0,
        "maxFeeBips": 0,
        "storageID": "0",
        "rebateBips": 0,
        "reduceOnly": 0,
        "tokenS": 1,
        "tokenB": 0,
        "validSince": 0,
        "validUntil": 4294967295,
        "taker": "0"
    }
})"_json;

static auto dummyTransfer = R"({
    "fromAccountID": 0,
    "toAccountID": 2,
    "amount": "0",
    "fee": "0",
    "feeTokenID": 0,
    "tokenID": 0,
    "validUntil": 4294967295,
    "type": 0,
    "ownerFrom": "0",
    "to": "2",
    "dualAuthorX": "0",
    "dualAuthorY": "0",
    "data": "0",
    "payerToAccountID": 2,
    "payerTo": "2",
    "payeeToAccountID": 2,
    "storageID": "0"
})"_json;

static auto dummyWithdraw = R"({
    "owner": "0",
    "accountID": 0,
    "tokenID": 0,
    "amount": "0",
    "feeTokenID": 0,
    "fee": "0",
    "validUntil": 4294967295,
    "to": "0",
    "dataHash": "0",
    "minGas": 0,
    "type": 0
})"_json;

static auto dummyAccountUpdate = R"({
    "owner": "0",
    "accountID": 0,
    "validUntil": 4294967295,
    "publicKeyX": "13060336632196495412858530687189935300033555341384637843571668213752389743866", a randomly-chosen valid EdDSA pubkey
    "publicKeyY": "4915883150652842217472446614681036440072632592629277920562695676195366802174",
    "feeTokenID": 0,
    "fee": "0",
    "type": 0
})"_json;

static auto dummyDeposit = R"({
    "owner": "0",
    "accountID": 0,
    "tokenID": 0,
    "amount": "0"
})"_json;

static auto dummySignature = R"({
    "Rx": "13060336632196495412858530687189935300033555341384637843571668213752389743866",
    "Ry": "4915883150652842217472446614681036440072632592629277920562695676195366802174",
    "s": "2049853744288428596543952232796911341686225132653835991176529722328469628710" // TODO(daniel): how is this value calculated?
})"_json;

enum class TransactionType {
  Noop = 0,
  Deposit,
  Withdrawal,
  Transfer,
  SpotTrade,
  AccountUpdate,

  COUNT
};

class Proof {
public:
  std::vector<ethsnarks::FieldT> data;
};

static void from_json(const json &j, Proof &proof) {
  for (unsigned int i = 0; i < j.size(); i++) {
    proof.data.push_back(ethsnarks::FieldT(j[i].get<std::string>().c_str()));
  }
}

class StorageLeaf {
public:
  ethsnarks::FieldT data;
  ethsnarks::FieldT storageID;
};

static void from_json(const json &j, StorageLeaf &leaf) {
  leaf.data = ethsnarks::FieldT(j.at("data").get<std::string>().c_str());
  leaf.storageID =
      ethsnarks::FieldT(j.at("storageID").get<std::string>().c_str());
}

class BalanceLeaf {
public:
  ethsnarks::FieldT balance;
  ethsnarks::FieldT storageRoot;
};

static void from_json(const json &j, BalanceLeaf &leaf) {
  leaf.balance = ethsnarks::FieldT(j.at("balance").get<std::string>().c_str());
  leaf.storageRoot =
      ethsnarks::FieldT(j.at("storageRoot").get<std::string>().c_str());
}

class Account {
public:
  ethsnarks::FieldT owner;
  ethsnarks::jubjub::EdwardsPoint publicKey;
  ethsnarks::FieldT nonce;
  ethsnarks::FieldT balancesRoot;
};

static void from_json(const json &j, Account &account) {
  account.owner = ethsnarks::FieldT(j.at("owner").get<std::string>().c_str());
  account.publicKey.x =
      ethsnarks::FieldT(j.at("publicKeyX").get<std::string>().c_str());
  account.publicKey.y =
      ethsnarks::FieldT(j.at("publicKeyY").get<std::string>().c_str());
  account.nonce = ethsnarks::FieldT(j.at("nonce"));
  account.balancesRoot =
      ethsnarks::FieldT(j.at("balancesRoot").get<std::string>().c_str());
}

class BalanceUpdate {
public:
  ethsnarks::FieldT tokenID;
  Proof proof;
  ethsnarks::FieldT rootBefore;
  ethsnarks::FieldT rootAfter;
  BalanceLeaf before;
  BalanceLeaf after;
};

static void from_json(const json &j, BalanceUpdate &balanceUpdate) {
  balanceUpdate.tokenID = ethsnarks::FieldT(j.at("tokenID"));
  balanceUpdate.proof = j.at("proof").get<Proof>();
  balanceUpdate.rootBefore =
      ethsnarks::FieldT(j.at("rootBefore").get<std::string>().c_str());
  balanceUpdate.rootAfter =
      ethsnarks::FieldT(j.at("rootAfter").get<std::string>().c_str());
  balanceUpdate.before = j.at("before").get<BalanceLeaf>();
  balanceUpdate.after = j.at("after").get<BalanceLeaf>();
}

class StorageUpdate {
public:
  ethsnarks::FieldT storageID;
  Proof proof;
  ethsnarks::FieldT rootBefore;
  ethsnarks::FieldT rootAfter;
  StorageLeaf before;
  StorageLeaf after;
};

static void from_json(const json &j, StorageUpdate &storageUpdate) {
  storageUpdate.storageID =
      ethsnarks::FieldT(j.at("storageID").get<std::string>().c_str());
  storageUpdate.proof = j.at("proof").get<Proof>();
  storageUpdate.rootBefore =
      ethsnarks::FieldT(j.at("rootBefore").get<std::string>().c_str());
  storageUpdate.rootAfter =
      ethsnarks::FieldT(j.at("rootAfter").get<std::string>().c_str());
  storageUpdate.before = j.at("before").get<StorageLeaf>();
  storageUpdate.after = j.at("after").get<StorageLeaf>();
}

class AccountUpdate {
public:
  ethsnarks::FieldT accountID;
  Proof proof;
  ethsnarks::FieldT rootBefore;
  ethsnarks::FieldT rootAfter;
  Account before;
  Account after;
};

static void from_json(const json &j, AccountUpdate &accountUpdate) {
  accountUpdate.accountID = ethsnarks::FieldT(j.at("accountID"));
  accountUpdate.proof = j.at("proof").get<Proof>();
  accountUpdate.rootBefore =
      ethsnarks::FieldT(j.at("rootBefore").get<std::string>().c_str());
  accountUpdate.rootAfter =
      ethsnarks::FieldT(j.at("rootAfter").get<std::string>().c_str());
  accountUpdate.before = j.at("before").get<Account>();
  accountUpdate.after = j.at("after").get<Account>();
}

class Signature {
public:
  Signature() {}

  Signature(ethsnarks::jubjub::EdwardsPoint _R, ethsnarks::FieldT _s)
      : R(_R), s(_s) {}

  ethsnarks::jubjub::EdwardsPoint R;
  ethsnarks::FieldT s;
};

static void from_json(const json &j, Signature &signature) {
  signature.R.x = ethsnarks::FieldT(j.at("Rx").get<std::string>().c_str());
  signature.R.y = ethsnarks::FieldT(j.at("Ry").get<std::string>().c_str());
  signature.s = ethsnarks::FieldT(j.at("s").get<std::string>().c_str());
}

class Order {
public:
  ethsnarks::FieldT storageID;
  ethsnarks::FieldT accountID;
  ethsnarks::FieldT tokenS;
  ethsnarks::FieldT tokenB;
  ethsnarks::FieldT amountS;
  ethsnarks::FieldT amountB;
  ethsnarks::FieldT allOrNone;
  ethsnarks::FieldT validSince;
  ethsnarks::FieldT validUntil;
  ethsnarks::FieldT maxFeeBips;
  ethsnarks::FieldT buy;
  ethsnarks::FieldT taker;

  ethsnarks::FieldT feeBips;
  ethsnarks::FieldT rebateBips;
};

static void from_json(const json &j, Order &order) {
  order.storageID =
      ethsnarks::FieldT(j.at("storageID").get<std::string>().c_str());
  order.accountID = ethsnarks::FieldT(j.at("accountID"));
  order.tokenS = ethsnarks::FieldT(j.at("tokenS"));
  order.tokenB = ethsnarks::FieldT(j.at("tokenB"));
  order.amountS = ethsnarks::FieldT(j.at("amountS").get<std::string>().c_str());
  order.amountB = ethsnarks::FieldT(j.at("amountB").get<std::string>().c_str());
  order.allOrNone = ethsnarks::FieldT(j.at("allOrNone").get<bool>() ? 1 : 0);
  order.validSince = ethsnarks::FieldT(j.at("validSince"));
  order.validUntil = ethsnarks::FieldT(j.at("validUntil"));
  order.maxFeeBips = ethsnarks::FieldT(j.at("maxFeeBips"));
  order.buy = ethsnarks::FieldT(j.at("buy").get<bool>() ? 1 : 0);
  order.taker = ethsnarks::FieldT(j.at("taker").get<std::string>().c_str());

  order.feeBips = ethsnarks::FieldT(j.at("feeBips"));
  order.rebateBips = ethsnarks::FieldT(j.at("rebateBips"));
}

class SpotTrade {
public:
  Order orderA;
  Order orderB;
  ethsnarks::FieldT fillS_A;
  ethsnarks::FieldT fillS_B;
};

static void from_json(const json &j, SpotTrade &spotTrade) {
  spotTrade.orderA = j.at("orderA").get<Order>();
  spotTrade.orderB = j.at("orderB").get<Order>();
  spotTrade.fillS_A = ethsnarks::FieldT(j["fFillS_A"]);
  spotTrade.fillS_B = ethsnarks::FieldT(j["fFillS_B"]);
}

class Deposit {
public:
  ethsnarks::FieldT owner;
  ethsnarks::FieldT accountID;
  ethsnarks::FieldT tokenID;
  ethsnarks::FieldT amount;
};

static void from_json(const json &j, Deposit &deposit) {
  deposit.owner = ethsnarks::FieldT(j.at("owner").get<std::string>().c_str());
  deposit.accountID = ethsnarks::FieldT(j.at("accountID"));
  deposit.tokenID = ethsnarks::FieldT(j.at("tokenID"));
  deposit.amount = ethsnarks::FieldT(j.at("amount").get<std::string>().c_str());
}

<<<<<<< HEAD
// There is no `owner` field as for a withdrawal the owner is always the owner as
// set in the account leaf the withdrawal is done for.
class Withdrawal
{
=======
class Withdrawal {
>>>>>>> 5c5ee339
public:
  ethsnarks::FieldT accountID;
  ethsnarks::FieldT tokenID;
  ethsnarks::FieldT amount;
  ethsnarks::FieldT feeTokenID;
  ethsnarks::FieldT fee;
  ethsnarks::FieldT to;
  ethsnarks::FieldT dataHash;
  ethsnarks::FieldT minGas;
  ethsnarks::FieldT validUntil;
  ethsnarks::FieldT type;
};

static void from_json(const json &j, Withdrawal &withdrawal) {
  withdrawal.accountID = ethsnarks::FieldT(j.at("accountID"));
  withdrawal.tokenID = ethsnarks::FieldT(j.at("tokenID"));
  withdrawal.amount = ethsnarks::FieldT(j["amount"].get<std::string>().c_str());
  withdrawal.feeTokenID = ethsnarks::FieldT(j.at("feeTokenID"));
  withdrawal.fee = ethsnarks::FieldT(j["fee"].get<std::string>().c_str());
  withdrawal.to = ethsnarks::FieldT(j["to"].get<std::string>().c_str());
  withdrawal.dataHash =
      ethsnarks::FieldT(j["dataHash"].get<std::string>().c_str());
  withdrawal.minGas = ethsnarks::FieldT(j.at("minGas"));
  withdrawal.validUntil = ethsnarks::FieldT(j.at("validUntil"));
  withdrawal.type = ethsnarks::FieldT(j.at("type"));
}

class AccountUpdateTx {
public:
  ethsnarks::FieldT accountID;
  ethsnarks::FieldT publicKeyX;
  ethsnarks::FieldT publicKeyY;
  ethsnarks::FieldT feeTokenID;
  ethsnarks::FieldT fee;
  ethsnarks::FieldT validUntil;
  ethsnarks::FieldT type;
};

static void from_json(const json &j, AccountUpdateTx &update) {
  update.accountID = ethsnarks::FieldT(j.at("accountID"));
  update.publicKeyX =
      ethsnarks::FieldT(j["publicKeyX"].get<std::string>().c_str());
  update.publicKeyY =
      ethsnarks::FieldT(j["publicKeyY"].get<std::string>().c_str());
  update.feeTokenID = ethsnarks::FieldT(j.at("feeTokenID"));
  update.fee = ethsnarks::FieldT(j["fee"].get<std::string>().c_str());
  update.validUntil = ethsnarks::FieldT(j.at("validUntil"));
  update.type = ethsnarks::FieldT(j.at("type"));
}

class Transfer {
public:
  ethsnarks::FieldT fromAccountID;
  ethsnarks::FieldT toAccountID;
  ethsnarks::FieldT tokenID;
  ethsnarks::FieldT amount;
  ethsnarks::FieldT feeTokenID;
  ethsnarks::FieldT fee;
  ethsnarks::FieldT validUntil;
  ethsnarks::FieldT to;
  ethsnarks::FieldT dualAuthorX;
  ethsnarks::FieldT dualAuthorY;
  ethsnarks::FieldT data;
  ethsnarks::FieldT storageID;
  ethsnarks::FieldT payerToAccountID;
  ethsnarks::FieldT payerTo;
  ethsnarks::FieldT payeeToAccountID;
  ethsnarks::FieldT type;
};

static void from_json(const json &j, Transfer &transfer) {
  transfer.fromAccountID = ethsnarks::FieldT(j.at("fromAccountID"));
  transfer.toAccountID = ethsnarks::FieldT(j.at("toAccountID"));
  transfer.tokenID = ethsnarks::FieldT(j.at("tokenID"));
  transfer.amount = ethsnarks::FieldT(j["amount"].get<std::string>().c_str());
  transfer.feeTokenID = ethsnarks::FieldT(j.at("feeTokenID"));
  transfer.fee = ethsnarks::FieldT(j["fee"].get<std::string>().c_str());
  transfer.validUntil = ethsnarks::FieldT(j.at("validUntil"));
  transfer.to = ethsnarks::FieldT(j["to"].get<std::string>().c_str());
  transfer.dualAuthorX =
      ethsnarks::FieldT(j["dualAuthorX"].get<std::string>().c_str());
  transfer.dualAuthorY =
      ethsnarks::FieldT(j["dualAuthorY"].get<std::string>().c_str());
  transfer.data = ethsnarks::FieldT(j["data"].get<std::string>().c_str());
  transfer.storageID =
      ethsnarks::FieldT(j["storageID"].get<std::string>().c_str());
  transfer.payerToAccountID = ethsnarks::FieldT(j.at("payerToAccountID"));
  transfer.payerTo = ethsnarks::FieldT(j["payerTo"].get<std::string>().c_str());
  transfer.payeeToAccountID = ethsnarks::FieldT(j.at("payeeToAccountID"));
  transfer.type = ethsnarks::FieldT(j.at("type"));
}

class Witness {
public:
  StorageUpdate storageUpdate_A;
  StorageUpdate storageUpdate_B;

  BalanceUpdate balanceUpdateS_A;
  BalanceUpdate balanceUpdateB_A;
  AccountUpdate accountUpdate_A;

  BalanceUpdate balanceUpdateS_B;
  BalanceUpdate balanceUpdateB_B;
  AccountUpdate accountUpdate_B;

  BalanceUpdate balanceUpdateA_O;
  BalanceUpdate balanceUpdateB_O;
  AccountUpdate accountUpdate_O;

  BalanceUpdate balanceUpdateA_P;
  BalanceUpdate balanceUpdateB_P;

  Signature signatureA;
  Signature signatureB;

  ethsnarks::FieldT numConditionalTransactionsAfter;
};

static void from_json(const json &j, Witness &state) {
  state.storageUpdate_A = j.at("storageUpdate_A").get<StorageUpdate>();
  state.storageUpdate_B = j.at("storageUpdate_B").get<StorageUpdate>();

  state.balanceUpdateS_A = j.at("balanceUpdateS_A").get<BalanceUpdate>();
  state.balanceUpdateB_A = j.at("balanceUpdateB_A").get<BalanceUpdate>();
  state.accountUpdate_A = j.at("accountUpdate_A").get<AccountUpdate>();

  state.balanceUpdateS_B = j.at("balanceUpdateS_B").get<BalanceUpdate>();
  state.balanceUpdateB_B = j.at("balanceUpdateB_B").get<BalanceUpdate>();
  state.accountUpdate_B = j.at("accountUpdate_B").get<AccountUpdate>();

  state.balanceUpdateA_O = j.at("balanceUpdateA_O").get<BalanceUpdate>();
  state.balanceUpdateB_O = j.at("balanceUpdateB_O").get<BalanceUpdate>();
  state.accountUpdate_O = j.at("accountUpdate_O").get<AccountUpdate>();

  state.balanceUpdateA_P = j.at("balanceUpdateA_P").get<BalanceUpdate>();
  state.balanceUpdateB_P = j.at("balanceUpdateB_P").get<BalanceUpdate>();

  state.signatureA = dummySignature.get<Signature>();
  state.signatureB = dummySignature.get<Signature>();

  state.numConditionalTransactionsAfter =
      ethsnarks::FieldT(j.at("numConditionalTransactionsAfter"));

  if (j.contains("signatureA")) {
    state.signatureA = j.at("signatureA").get<Signature>();
  }
  if (j.contains("signatureB")) {
    state.signatureB = j.at("signatureB").get<Signature>();
  } else {
    state.signatureB = state.signatureA;
  }
}

class UniversalTransaction {
public:
  Witness witness;
  ethsnarks::FieldT type;
  SpotTrade spotTrade;
  Transfer transfer;
  Withdrawal withdraw;
  Deposit deposit;
  AccountUpdateTx accountUpdate;
};

static void from_json(const json &j, UniversalTransaction &transaction) {
  transaction.witness = j.at("witness").get<Witness>();

  // Fill in dummy data for all tx types
  transaction.spotTrade = dummySpotTrade.get<Loopring::SpotTrade>();
  transaction.transfer = dummyTransfer.get<Loopring::Transfer>();
  transaction.withdraw = dummyWithdraw.get<Loopring::Withdrawal>();
  transaction.deposit = dummyDeposit.get<Loopring::Deposit>();
  transaction.accountUpdate =
      dummyAccountUpdate.get<Loopring::AccountUpdateTx>();

  // Patch some of the dummy tx's so they are valid against the current state
  // Deposit
  transaction.deposit.owner = transaction.witness.accountUpdate_A.before.owner;
  // Transfer
  transaction.transfer.to = transaction.witness.accountUpdate_B.before.owner;
  transaction.transfer.payerTo =
      transaction.witness.accountUpdate_B.before.owner;

  // Now get the actual transaction data for the actual transaction that will
  // execute from the block
  if (j.contains("noop")) {
    transaction.type = ethsnarks::FieldT(int(Loopring::TransactionType::Noop));
  }
  if (j.contains("spotTrade")) {
    transaction.type =
        ethsnarks::FieldT(int(Loopring::TransactionType::SpotTrade));
    transaction.spotTrade = j.at("spotTrade").get<Loopring::SpotTrade>();
  } else if (j.contains("transfer")) {
    transaction.type =
        ethsnarks::FieldT(int(Loopring::TransactionType::Transfer));
    transaction.transfer = j.at("transfer").get<Loopring::Transfer>();
  } else if (j.contains("withdraw")) {
    transaction.type =
        ethsnarks::FieldT(int(Loopring::TransactionType::Withdrawal));
    transaction.withdraw = j.at("withdraw").get<Loopring::Withdrawal>();
  } else if (j.contains("deposit")) {
    transaction.type =
        ethsnarks::FieldT(int(Loopring::TransactionType::Deposit));
    transaction.deposit = j.at("deposit").get<Loopring::Deposit>();
  } else if (j.contains("accountUpdate")) {
    transaction.type =
        ethsnarks::FieldT(int(Loopring::TransactionType::AccountUpdate));
    transaction.accountUpdate =
        j.at("accountUpdate").get<Loopring::AccountUpdateTx>();
  }
}

class Block {
public:
  ethsnarks::FieldT exchange;

  ethsnarks::FieldT merkleRootBefore;
  ethsnarks::FieldT merkleRootAfter;

  ethsnarks::FieldT timestamp;

  ethsnarks::FieldT protocolTakerFeeBips;
  ethsnarks::FieldT protocolMakerFeeBips;

  Signature signature;

  AccountUpdate accountUpdate_P;

  ethsnarks::FieldT operatorAccountID;
  AccountUpdate accountUpdate_O;

  AccountUpdate accountUpdate_I;

  std::vector<Loopring::UniversalTransaction> transactions;
};

static void from_json(const json &j, Block &block) {
  block.exchange = ethsnarks::FieldT(j["exchange"].get<std::string>().c_str());

  block.merkleRootBefore =
      ethsnarks::FieldT(j["merkleRootBefore"].get<std::string>().c_str());
  block.merkleRootAfter =
      ethsnarks::FieldT(j["merkleRootAfter"].get<std::string>().c_str());

  block.timestamp = ethsnarks::FieldT(j["timestamp"].get<unsigned int>());

  block.protocolTakerFeeBips =
      ethsnarks::FieldT(j["protocolTakerFeeBips"].get<unsigned int>());
  block.protocolMakerFeeBips =
      ethsnarks::FieldT(j["protocolMakerFeeBips"].get<unsigned int>());

  block.signature = j.at("signature").get<Signature>();

  block.accountUpdate_P = j.at("accountUpdate_P").get<AccountUpdate>();

  block.operatorAccountID = ethsnarks::FieldT(j.at("operatorAccountID"));
  block.accountUpdate_O = j.at("accountUpdate_O").get<AccountUpdate>();

  block.accountUpdate_I = j.at("accountUpdate_I").get<AccountUpdate>();

  // Read transactions
  json jTransactions = j["transactions"];
  for (unsigned int i = 0; i < jTransactions.size(); i++) {
    block.transactions.emplace_back(
        jTransactions[i].get<Loopring::UniversalTransaction>());
  }
}

} // namespace Loopring

#endif<|MERGE_RESOLUTION|>--- conflicted
+++ resolved
@@ -324,14 +324,9 @@
   deposit.amount = ethsnarks::FieldT(j.at("amount").get<std::string>().c_str());
 }
 
-<<<<<<< HEAD
 // There is no `owner` field as for a withdrawal the owner is always the owner as
 // set in the account leaf the withdrawal is done for.
-class Withdrawal
-{
-=======
 class Withdrawal {
->>>>>>> 5c5ee339
 public:
   ethsnarks::FieldT accountID;
   ethsnarks::FieldT tokenID;
