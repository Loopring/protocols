--- conflicted
+++ resolved
@@ -301,11 +301,7 @@
     return new Loopring::UniversalCircuit(outPb, "circuit");
 }
 
-<<<<<<< HEAD
-Loopring::Circuit* createCircuit(unsigned int blockType, unsigned int blockSize, bool onchainDataAvailability, ethsnarks::ProtoboardT& outPb)
-=======
 Loopring::Circuit* createCircuit(unsigned int blockType, unsigned int blockSize, bool rollupMode, ethsnarks::ProtoboardT& outPb)
->>>>>>> 1d59d6e5
 {
     std::cout << "Creating circuit... " << std::endl;
     auto begin = now();
