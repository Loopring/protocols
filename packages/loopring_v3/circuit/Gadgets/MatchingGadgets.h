// SPDX-License-Identifier: Apache-2.0
// Copyright 2017 Loopring Technology Limited.
#ifndef _MATCHINGGADGETS_H_
#define _MATCHINGGADGETS_H_

#include "../Utils/Constants.h"
#include "../Utils/Data.h"
#include "MathGadgets.h"
#include "OrderGadgets.h"
#include "StorageGadgets.h"

#include "ethsnarks.hpp"
#include "utils.hpp"
#include "gadgets/subadd.hpp"

using namespace ethsnarks;

namespace Loopring
{

// Checks if the fill rate <= 0.1% worse than the target rate
// (fillAmountS/fillAmountB) * 1000 <= (amountS/amountB) * 1001
// (fillAmountS * amountB * 1000) <= (fillAmountB * amountS * 1001)
// Also checks that not just a single fill is non-zero.
class RequireOrderFillRateGadget : public GadgetT
{
  public:
    UnsafeMulGadget fillAmountS_mul_amountB;
    UnsafeMulGadget fillAmountS_mul_amountB_mul_1000;
    UnsafeMulGadget fillAmountB_mul_amountS;
    UnsafeMulGadget fillAmountB_mul_amountS_mul_1001;
    RequireLeqGadget validRate;

    IsNonZero isNonZeroFillAmountS;
    IsNonZero isNonZeroFillAmountB;
    AndGadget fillsNonZero;
    NotGadget isZeroFillAmountS;
    NotGadget isZeroFillAmountB;
    AndGadget fillsZero;
    OrGadget fillsValid;
    RequireEqualGadget requireFillsValid;

<<<<<<< HEAD
    RequireOrderFillRateGadget(
=======
    RequireFillRateGadget(
>>>>>>> f14468c5
      ProtoboardT &pb,
      const Constants &constants,
      const VariableT &amountS,
      const VariableT &amountB,
      const VariableT &fillAmountS,
      const VariableT &fillAmountB,
      unsigned int n,
      const std::string &prefix)
        : GadgetT(pb, prefix),

<<<<<<< HEAD
          fillAmountS_mul_amountB( //
            pb,
            fillAmountS,
            amountB,
            FMT(prefix, ".fillAmountS_mul_amountB")),
=======
          fillAmountS_mul_amountB(pb, fillAmountS, amountB, FMT(prefix, ".fillAmountS_mul_amountB")),
>>>>>>> f14468c5
          fillAmountS_mul_amountB_mul_1000(
            pb,
            fillAmountS_mul_amountB.result(),
            constants._1000,
            FMT(prefix, ".fillAmountS_mul_amountB_mul_1000")),
<<<<<<< HEAD
          fillAmountB_mul_amountS( //
            pb,
            fillAmountB,
            amountS,
            FMT(prefix, ".fillAmountB_mul_amountS")),
=======
          fillAmountB_mul_amountS(pb, fillAmountB, amountS, FMT(prefix, ".fillAmountB_mul_amountS")),
>>>>>>> f14468c5
          fillAmountB_mul_amountS_mul_1001(
            pb,
            fillAmountB_mul_amountS.result(),
            constants._1001,
            FMT(prefix, ".fillAmountB_mul_amountS_mul_1001")),
          validRate(
            pb,
            fillAmountS_mul_amountB_mul_1000.result(),
            fillAmountB_mul_amountS_mul_1001.result(),
            n * 2 + 10 /*=ceil(log2(1000))*/,
            FMT(prefix, ".validRate")),

          // Also enforce that either both fill amounts are zero or both are
          // non-zero.
<<<<<<< HEAD
          isNonZeroFillAmountS( //
            pb,
            fillAmountS,
            FMT(prefix, "isNonZeroFillAmountS")),
          isNonZeroFillAmountB( //
            pb,
            fillAmountB,
            FMT(prefix, "isNonZeroFillAmountB")),
          fillsNonZero(pb, {isNonZeroFillAmountS.result(), isNonZeroFillAmountB.result()}, FMT(prefix, "fillsNonZero")),
          isZeroFillAmountS( //
            pb,
            isNonZeroFillAmountS.result(),
            FMT(prefix, "isZeroFillAmountS")),
          isZeroFillAmountB( //
            pb,
            isNonZeroFillAmountB.result(),
            FMT(prefix, "isZeroFillAmountB")),
          fillsZero(pb, {isZeroFillAmountS.result(), isZeroFillAmountB.result()}, FMT(prefix, "fillsZero")),
          fillsValid( //
            pb,
            {fillsNonZero.result(), fillsZero.result()},
            FMT(prefix, "fillsValid")),
          requireFillsValid( //
            pb,
            fillsValid.result(),
            constants._1,
            FMT(prefix, "requireFillsValid"))
=======
          isNonZeroFillAmountS(pb, fillAmountS, FMT(prefix, "isNonZeroFillAmountS")),
          isNonZeroFillAmountB(pb, fillAmountB, FMT(prefix, "isNonZeroFillAmountB")),
          fillsNonZero(pb, {isNonZeroFillAmountS.result(), isNonZeroFillAmountB.result()}, FMT(prefix, "fillsNonZero")),
          isZeroFillAmountS(pb, isNonZeroFillAmountS.result(), FMT(prefix, "isZeroFillAmountS")),
          isZeroFillAmountB(pb, isNonZeroFillAmountB.result(), FMT(prefix, "isZeroFillAmountB")),
          fillsZero(pb, {isZeroFillAmountS.result(), isZeroFillAmountB.result()}, FMT(prefix, "fillsZero")),
          fillsValid(pb, {fillsNonZero.result(), fillsZero.result()}, FMT(prefix, "fillsValid")),
          requireFillsValid(pb, fillsValid.result(), constants._1, FMT(prefix, "requireFillsValid"))
>>>>>>> f14468c5
    {
    }

    void generate_r1cs_witness()
    {
        fillAmountS_mul_amountB.generate_r1cs_witness();
        fillAmountS_mul_amountB_mul_1000.generate_r1cs_witness();
        fillAmountB_mul_amountS.generate_r1cs_witness();
        fillAmountB_mul_amountS_mul_1001.generate_r1cs_witness();
        validRate.generate_r1cs_witness();

        isNonZeroFillAmountS.generate_r1cs_witness();
        isNonZeroFillAmountB.generate_r1cs_witness();
        fillsNonZero.generate_r1cs_witness();
        isZeroFillAmountS.generate_r1cs_witness();
        isZeroFillAmountB.generate_r1cs_witness();
        fillsZero.generate_r1cs_witness();
        fillsValid.generate_r1cs_witness();
        requireFillsValid.generate_r1cs_witness();
    }

    void generate_r1cs_constraints()
    {
        fillAmountS_mul_amountB.generate_r1cs_constraints();
        fillAmountS_mul_amountB_mul_1000.generate_r1cs_constraints();
        fillAmountB_mul_amountS.generate_r1cs_constraints();
        fillAmountB_mul_amountS_mul_1001.generate_r1cs_constraints();
        validRate.generate_r1cs_constraints();

        isNonZeroFillAmountS.generate_r1cs_constraints();
        isNonZeroFillAmountB.generate_r1cs_constraints();
        fillsNonZero.generate_r1cs_constraints();
        isZeroFillAmountS.generate_r1cs_constraints();
        isZeroFillAmountB.generate_r1cs_constraints();
        fillsZero.generate_r1cs_constraints();
        fillsValid.generate_r1cs_constraints();
        requireFillsValid.generate_r1cs_constraints();
    }
};

// Check if an order is filled correctly
class RequireOrderNotExpiredGadget : public GadgetT
{
  public:
    RequireLtGadget requireValidUntil;

<<<<<<< HEAD
    RequireOrderNotExpiredGadget(
=======
    RequireValidOrderGadget(
>>>>>>> f14468c5
      ProtoboardT &pb,
      const Constants &constants,
      const VariableT &timestamp,
      const OrderGadget &order,
      const std::string &prefix)
        : GadgetT(pb, prefix),

          requireValidUntil(
            pb,
            timestamp,
            order.validUntil.packed,
            NUM_BITS_TIMESTAMP,
<<<<<<< HEAD
            FMT(prefix, ".requireOrderNotExpired"))
=======
            FMT(prefix, ".requireValidUntil"))
>>>>>>> f14468c5
    {
    }

    void generate_r1cs_witness()
    {
        requireValidUntil.generate_r1cs_witness();
    }

    void generate_r1cs_constraints()
    {
        requireValidUntil.generate_r1cs_constraints();
    }
};

// Calculates the fees for an order
class CalculateOrderFeesGadget : public GadgetT
{
  public:
    MulDivGadget protocolFee;
    MulDivGadget fee;

<<<<<<< HEAD
    CalculateOrderFeesGadget(
=======
    FeeCalculatorGadget(
>>>>>>> f14468c5
      ProtoboardT &pb,
      const Constants &constants,
      const VariableT &amountB,
      const VariableT &protocolFeeBips,
      const VariableT &feeBips,
      const std::string &prefix)
        : GadgetT(pb, prefix),

          protocolFee(
            pb,
            constants,
            amountB,
            protocolFeeBips,
            constants._100000,
            NUM_BITS_AMOUNT,
            NUM_BITS_PROTOCOL_FEE_BIPS,
            17 /*=ceil(log2(100000))*/,
            FMT(prefix, ".protocolFee")),
          fee(
            pb,
            constants,
            amountB,
            feeBips,
            constants._10000,
            NUM_BITS_AMOUNT,
            NUM_BITS_BIPS,
            14 /*=ceil(log2(10000))*/,
            FMT(prefix, ".fee"))
    {
    }

    void generate_r1cs_witness()
    {
        protocolFee.generate_r1cs_witness();
        fee.generate_r1cs_witness();
    }

    void generate_r1cs_constraints()
    {
        protocolFee.generate_r1cs_constraints();
        fee.generate_r1cs_constraints();
    }

    const VariableT &getProtocolFee() const
    {
        return protocolFee.result();
    }

    const VariableT &getFee() const
    {
        return fee.result();
    }
};

// Checks if the order isn't filled too much
class RequireOrderFillLimitGadget : public GadgetT
{
  public:
    TernaryGadget fillAmount;
    TernaryGadget fillLimit;
    AddGadget filledAfter;
    RequireLeqGadget filledAfter_leq_fillLimit;

<<<<<<< HEAD
    RequireOrderFillLimitGadget(
=======
    RequireFillLimitGadget(
>>>>>>> f14468c5
      ProtoboardT &pb,
      const Constants &constants,
      const OrderGadget &order,
      const VariableT &filled,
      const VariableT &fillS,
      const VariableT &fillB,
      const std::string &prefix)
        : GadgetT(pb, prefix),

<<<<<<< HEAD
          fillAmount( //
            pb,
            order.fillAmountBorS.packed,
            fillB,
            fillS,
            FMT(prefix, ".fillAmount")),
=======
          fillAmount(pb, order.fillAmountBorS.packed, fillB, fillS, FMT(prefix, ".fillAmount")),
>>>>>>> f14468c5
          fillLimit(
            pb,
            order.fillAmountBorS.packed,
            order.amountB.packed,
            order.amountS.packed,
            FMT(prefix, ".fillLimit")),
<<<<<<< HEAD
          filledAfter( //
            pb,
            filled,
            fillAmount.result(),
            NUM_BITS_AMOUNT,
            FMT(prefix, ".filledAfter")),
=======
          filledAfter(pb, filled, fillAmount.result(), NUM_BITS_AMOUNT, FMT(prefix, ".filledAfter")),
>>>>>>> f14468c5
          filledAfter_leq_fillLimit(
            pb,
            filledAfter.result(),
            fillLimit.result(),
            NUM_BITS_AMOUNT,
            FMT(prefix, ".filledAfter_leq_fillLimit"))
    {
    }

    void generate_r1cs_witness()
    {
        fillAmount.generate_r1cs_witness();
        fillLimit.generate_r1cs_witness();
        filledAfter.generate_r1cs_witness();
        filledAfter_leq_fillLimit.generate_r1cs_witness();
    }

    void generate_r1cs_constraints()
    {
        fillAmount.generate_r1cs_constraints();
        fillLimit.generate_r1cs_constraints();
        filledAfter.generate_r1cs_constraints();
        filledAfter_leq_fillLimit.generate_r1cs_constraints();
    }

    const VariableT &getFilledAfter() const
    {
        return filledAfter.result();
    }
};

// Checks if the order requirements are fulfilled with the given fill amounts
class RequireOrderFillsGadget : public GadgetT
{
  public:
    // Check rate
<<<<<<< HEAD
    RequireOrderFillRateGadget requireFillRate;
    // Check fill limit
    RequireOrderFillLimitGadget requireFillLimit;
=======
    RequireFillRateGadget requireFillRate;
    // Check fill limit
    RequireFillLimitGadget requireFillLimit;
>>>>>>> f14468c5

    RequireOrderFillsGadget(
      ProtoboardT &pb,
      const Constants &constants,
      const OrderGadget &order,
      const VariableT &filled,
      const VariableT &fillS,
      const VariableT &fillB,
      const std::string &prefix)
        : GadgetT(pb, prefix),

          // Check rate
          requireFillRate(
            pb,
            constants,
            order.amountS.packed,
            order.amountB.packed,
            fillS,
            fillB,
            NUM_BITS_AMOUNT,
            FMT(prefix, ".requireFillRate")),
          // Check fill limit
          requireFillLimit(pb, constants, order, filled, fillS, fillB, FMT(prefix, ".requireFillLimit"))
    {
    }

    void generate_r1cs_witness()
    {
        requireFillRate.generate_r1cs_witness();
        requireFillLimit.generate_r1cs_witness();
    }

    void generate_r1cs_constraints()
    {
        requireFillRate.generate_r1cs_constraints();
        requireFillLimit.generate_r1cs_constraints();
    }

    const VariableT &getFilledAfter() const
    {
        return requireFillLimit.getFilledAfter();
    }
};

// Checks if the order requirements are fulfilled with the given fill amounts
class RequireValidTakerGadget : public GadgetT
{
  public:
    EqualGadget takerMatches;
    EqualGadget takerOpen;
    OrGadget valid;
    RequireEqualGadget requireValid;

    RequireValidTakerGadget(
      ProtoboardT &pb,
      const Constants &constants,
      const VariableT &taker,
      const VariableT &expectedTaker,
      const std::string &prefix)
        : GadgetT(pb, prefix),

          takerMatches(pb, taker, expectedTaker, FMT(prefix, ".takerMatches")),
          takerOpen(pb, constants._0, expectedTaker, FMT(prefix, ".takerOpen")),
          valid(pb, {takerMatches.result(), takerOpen.result()}, FMT(prefix, ".valid")),
          requireValid(pb, valid.result(), constants._1, FMT(prefix, ".requireValid"))
    {
    }

    void generate_r1cs_witness()
    {
        takerMatches.generate_r1cs_witness();
        takerOpen.generate_r1cs_witness();
        valid.generate_r1cs_witness();
        requireValid.generate_r1cs_witness();
    }

    void generate_r1cs_constraints()
    {
        takerMatches.generate_r1cs_constraints();
        takerOpen.generate_r1cs_constraints();
        valid.generate_r1cs_constraints();
        requireValid.generate_r1cs_constraints();
    }
};

// Matches 2 orders
class OrderMatchingGadget : public GadgetT
{
  public:
    const VariableT &fillS_A;
    const VariableT &fillS_B;

    // Verify the order fills
    RequireOrderFillsGadget requireOrderFillsA;
    RequireOrderFillsGadget requireOrderFillsB;

    // Check if tokenS/tokenB match
    RequireEqualGadget orderA_tokenS_eq_orderB_tokenB;
    RequireEqualGadget orderA_tokenB_eq_orderB_tokenS;

    // Check if the takers match
    RequireValidTakerGadget validateTakerA;
    RequireValidTakerGadget validateTakerB;

    // Check if the orders are valid
<<<<<<< HEAD
    RequireOrderNotExpiredGadget requireValidA;
    RequireOrderNotExpiredGadget requireValidB;
=======
    RequireValidOrderGadget requireValidA;
    RequireValidOrderGadget requireValidB;
>>>>>>> f14468c5

    OrderMatchingGadget(
      ProtoboardT &pb,
      const Constants &constants,
      const VariableT &timestamp,
      const OrderGadget &orderA,
      const OrderGadget &orderB,
      const VariableT &ownerA,
      const VariableT &ownerB,
      const VariableT &filledA,
      const VariableT &filledB,
      const VariableT &_fillS_A,
      const VariableT &_fillS_B,
      const std::string &prefix)
<<<<<<< HEAD
        : GadgetT(pb, prefix), //
          fillS_A(_fillS_A),   //
=======
        : GadgetT(pb, prefix),
          fillS_A(_fillS_A),
>>>>>>> f14468c5
          fillS_B(_fillS_B),

          // Check if the fills are valid for the orders
          requireOrderFillsA(pb, constants, orderA, filledA, fillS_A, fillS_B, FMT(prefix, ".requireOrderFillsA")),
          requireOrderFillsB(pb, constants, orderB, filledB, fillS_B, fillS_A, FMT(prefix, ".requireOrderFillsB")),

          // Check if tokenS/tokenB match
          orderA_tokenS_eq_orderB_tokenB(
            pb,
            orderA.tokenS.packed,
            orderB.tokenB.packed,
            FMT(prefix, ".orderA_tokenS_eq_orderB_tokenB")),
          orderA_tokenB_eq_orderB_tokenS(
            pb,
            orderA.tokenB.packed,
            orderB.tokenS.packed,
            FMT(prefix, ".orderA_tokenB_eq_orderB_tokenS")),

          // Check if the takers match
<<<<<<< HEAD
          validateTakerA( //
            pb,
            constants,
            ownerB,
            orderA.taker,
            FMT(prefix, ".validateTakerA")),
          validateTakerB( //
            pb,
            constants,
            ownerA,
            orderB.taker,
            FMT(prefix, ".validateTakerB")),

          // Check if the orders in the settlement are correctly filled
          requireValidA( //
            pb,
            constants,
            timestamp,
            orderA,
            FMT(prefix, ".checkValidA")),
          requireValidB( //
            pb,
            constants,
            timestamp,
            orderB,
            FMT(prefix, ".checkValidB"))
=======
          validateTakerA(pb, constants, ownerB, orderA.taker, FMT(prefix, ".validateTakerA")),
          validateTakerB(pb, constants, ownerA, orderB.taker, FMT(prefix, ".validateTakerB")),

          // Check if the orders in the settlement are correctly filled
          requireValidA(pb, constants, timestamp, orderA, FMT(prefix, ".checkValidA")),
          requireValidB(pb, constants, timestamp, orderB, FMT(prefix, ".checkValidB"))
>>>>>>> f14468c5
    {
    }

    void generate_r1cs_witness()
    {
        // Check if the fills are valid for the orders
        requireOrderFillsA.generate_r1cs_witness();
        requireOrderFillsB.generate_r1cs_witness();

        // Check if tokenS/tokenB match
        orderA_tokenS_eq_orderB_tokenB.generate_r1cs_witness();
        orderA_tokenB_eq_orderB_tokenS.generate_r1cs_witness();

        // Check if the takers match
        validateTakerA.generate_r1cs_witness();
        validateTakerB.generate_r1cs_witness();

        // Check if the orders in the settlement are correctly filled
        requireValidA.generate_r1cs_witness();
        requireValidB.generate_r1cs_witness();
    }

    void generate_r1cs_constraints()
    {
        // Check if the fills are valid for the orders
        requireOrderFillsA.generate_r1cs_constraints();
        requireOrderFillsB.generate_r1cs_constraints();

        // Check if tokenS/tokenB match
        orderA_tokenS_eq_orderB_tokenB.generate_r1cs_constraints();
        orderA_tokenB_eq_orderB_tokenS.generate_r1cs_constraints();

        // Check if the takers match
        validateTakerA.generate_r1cs_constraints();
        validateTakerB.generate_r1cs_constraints();

        // Check if the orders in the settlement are correctly filled
        requireValidA.generate_r1cs_constraints();
        requireValidB.generate_r1cs_constraints();
    }

    const VariableT &getFilledAfter_A() const
    {
        return requireOrderFillsA.getFilledAfter();
    }

    const VariableT &getFilledAfter_B() const
    {
        return requireOrderFillsB.getFilledAfter();
    }
};

} // namespace Loopring

#endif<|MERGE_RESOLUTION|>--- conflicted
+++ resolved
@@ -40,11 +40,7 @@
     OrGadget fillsValid;
     RequireEqualGadget requireFillsValid;
 
-<<<<<<< HEAD
     RequireOrderFillRateGadget(
-=======
-    RequireFillRateGadget(
->>>>>>> f14468c5
       ProtoboardT &pb,
       const Constants &constants,
       const VariableT &amountS,
@@ -55,29 +51,21 @@
       const std::string &prefix)
         : GadgetT(pb, prefix),
 
-<<<<<<< HEAD
           fillAmountS_mul_amountB( //
             pb,
             fillAmountS,
             amountB,
             FMT(prefix, ".fillAmountS_mul_amountB")),
-=======
-          fillAmountS_mul_amountB(pb, fillAmountS, amountB, FMT(prefix, ".fillAmountS_mul_amountB")),
->>>>>>> f14468c5
           fillAmountS_mul_amountB_mul_1000(
             pb,
             fillAmountS_mul_amountB.result(),
             constants._1000,
             FMT(prefix, ".fillAmountS_mul_amountB_mul_1000")),
-<<<<<<< HEAD
           fillAmountB_mul_amountS( //
             pb,
             fillAmountB,
             amountS,
             FMT(prefix, ".fillAmountB_mul_amountS")),
-=======
-          fillAmountB_mul_amountS(pb, fillAmountB, amountS, FMT(prefix, ".fillAmountB_mul_amountS")),
->>>>>>> f14468c5
           fillAmountB_mul_amountS_mul_1001(
             pb,
             fillAmountB_mul_amountS.result(),
@@ -92,7 +80,6 @@
 
           // Also enforce that either both fill amounts are zero or both are
           // non-zero.
-<<<<<<< HEAD
           isNonZeroFillAmountS( //
             pb,
             fillAmountS,
@@ -120,16 +107,6 @@
             fillsValid.result(),
             constants._1,
             FMT(prefix, "requireFillsValid"))
-=======
-          isNonZeroFillAmountS(pb, fillAmountS, FMT(prefix, "isNonZeroFillAmountS")),
-          isNonZeroFillAmountB(pb, fillAmountB, FMT(prefix, "isNonZeroFillAmountB")),
-          fillsNonZero(pb, {isNonZeroFillAmountS.result(), isNonZeroFillAmountB.result()}, FMT(prefix, "fillsNonZero")),
-          isZeroFillAmountS(pb, isNonZeroFillAmountS.result(), FMT(prefix, "isZeroFillAmountS")),
-          isZeroFillAmountB(pb, isNonZeroFillAmountB.result(), FMT(prefix, "isZeroFillAmountB")),
-          fillsZero(pb, {isZeroFillAmountS.result(), isZeroFillAmountB.result()}, FMT(prefix, "fillsZero")),
-          fillsValid(pb, {fillsNonZero.result(), fillsZero.result()}, FMT(prefix, "fillsValid")),
-          requireFillsValid(pb, fillsValid.result(), constants._1, FMT(prefix, "requireFillsValid"))
->>>>>>> f14468c5
     {
     }
 
@@ -176,11 +153,7 @@
   public:
     RequireLtGadget requireValidUntil;
 
-<<<<<<< HEAD
     RequireOrderNotExpiredGadget(
-=======
-    RequireValidOrderGadget(
->>>>>>> f14468c5
       ProtoboardT &pb,
       const Constants &constants,
       const VariableT &timestamp,
@@ -193,11 +166,7 @@
             timestamp,
             order.validUntil.packed,
             NUM_BITS_TIMESTAMP,
-<<<<<<< HEAD
             FMT(prefix, ".requireOrderNotExpired"))
-=======
-            FMT(prefix, ".requireValidUntil"))
->>>>>>> f14468c5
     {
     }
 
@@ -219,11 +188,7 @@
     MulDivGadget protocolFee;
     MulDivGadget fee;
 
-<<<<<<< HEAD
     CalculateOrderFeesGadget(
-=======
-    FeeCalculatorGadget(
->>>>>>> f14468c5
       ProtoboardT &pb,
       const Constants &constants,
       const VariableT &amountB,
@@ -287,11 +252,7 @@
     AddGadget filledAfter;
     RequireLeqGadget filledAfter_leq_fillLimit;
 
-<<<<<<< HEAD
     RequireOrderFillLimitGadget(
-=======
-    RequireFillLimitGadget(
->>>>>>> f14468c5
       ProtoboardT &pb,
       const Constants &constants,
       const OrderGadget &order,
@@ -301,32 +262,24 @@
       const std::string &prefix)
         : GadgetT(pb, prefix),
 
-<<<<<<< HEAD
           fillAmount( //
             pb,
             order.fillAmountBorS.packed,
             fillB,
             fillS,
             FMT(prefix, ".fillAmount")),
-=======
-          fillAmount(pb, order.fillAmountBorS.packed, fillB, fillS, FMT(prefix, ".fillAmount")),
->>>>>>> f14468c5
           fillLimit(
             pb,
             order.fillAmountBorS.packed,
             order.amountB.packed,
             order.amountS.packed,
             FMT(prefix, ".fillLimit")),
-<<<<<<< HEAD
           filledAfter( //
             pb,
             filled,
             fillAmount.result(),
             NUM_BITS_AMOUNT,
             FMT(prefix, ".filledAfter")),
-=======
-          filledAfter(pb, filled, fillAmount.result(), NUM_BITS_AMOUNT, FMT(prefix, ".filledAfter")),
->>>>>>> f14468c5
           filledAfter_leq_fillLimit(
             pb,
             filledAfter.result(),
@@ -363,15 +316,9 @@
 {
   public:
     // Check rate
-<<<<<<< HEAD
     RequireOrderFillRateGadget requireFillRate;
     // Check fill limit
     RequireOrderFillLimitGadget requireFillLimit;
-=======
-    RequireFillRateGadget requireFillRate;
-    // Check fill limit
-    RequireFillLimitGadget requireFillLimit;
->>>>>>> f14468c5
 
     RequireOrderFillsGadget(
       ProtoboardT &pb,
@@ -477,13 +424,8 @@
     RequireValidTakerGadget validateTakerB;
 
     // Check if the orders are valid
-<<<<<<< HEAD
     RequireOrderNotExpiredGadget requireValidA;
     RequireOrderNotExpiredGadget requireValidB;
-=======
-    RequireValidOrderGadget requireValidA;
-    RequireValidOrderGadget requireValidB;
->>>>>>> f14468c5
 
     OrderMatchingGadget(
       ProtoboardT &pb,
@@ -498,13 +440,8 @@
       const VariableT &_fillS_A,
       const VariableT &_fillS_B,
       const std::string &prefix)
-<<<<<<< HEAD
         : GadgetT(pb, prefix), //
           fillS_A(_fillS_A),   //
-=======
-        : GadgetT(pb, prefix),
-          fillS_A(_fillS_A),
->>>>>>> f14468c5
           fillS_B(_fillS_B),
 
           // Check if the fills are valid for the orders
@@ -524,7 +461,6 @@
             FMT(prefix, ".orderA_tokenB_eq_orderB_tokenS")),
 
           // Check if the takers match
-<<<<<<< HEAD
           validateTakerA( //
             pb,
             constants,
@@ -551,14 +487,6 @@
             timestamp,
             orderB,
             FMT(prefix, ".checkValidB"))
-=======
-          validateTakerA(pb, constants, ownerB, orderA.taker, FMT(prefix, ".validateTakerA")),
-          validateTakerB(pb, constants, ownerA, orderB.taker, FMT(prefix, ".validateTakerB")),
-
-          // Check if the orders in the settlement are correctly filled
-          requireValidA(pb, constants, timestamp, orderA, FMT(prefix, ".checkValidA")),
-          requireValidB(pb, constants, timestamp, orderB, FMT(prefix, ".checkValidB"))
->>>>>>> f14468c5
     {
     }
 
