// SPDX-License-Identifier: Apache-2.0
// Copyright 2017 Loopring Technology Limited.
#ifndef _MATHGADGETS_H_
#define _MATHGADGETS_H_

#include "../Utils/Constants.h"
#include "../Utils/Data.h"

#include "ethsnarks.hpp"
#include "utils.hpp"
#include "jubjub/point.hpp"
#include "jubjub/eddsa.hpp"
#include "gadgets/subadd.hpp"
#include "gadgets/poseidon.hpp"

using namespace ethsnarks;
using namespace jubjub;

namespace Loopring
{

// require(A == B)
<<<<<<< HEAD
static void requireEqual(ProtoboardT &pb, const VariableT &A, const VariableT &B, const std::string &annotation_prefix)
=======
static void requireEqual( //
  ProtoboardT &pb,
  const VariableT &A,
  const VariableT &B,
  const std::string &annotation_prefix)
>>>>>>> f14468c5
{
    pb.add_r1cs_constraint(ConstraintT(A, FieldT::one(), B), FMT(annotation_prefix, ".requireEqual"));
}

// Constants stored in a VariableT for ease of use
class Constants : public GadgetT
{
  public:
    const VariableT _0;
    const VariableT _1;
    const VariableT _2;
    const VariableT _3;
    const VariableT _4;
    const VariableT _5;
    const VariableT _6;
    const VariableT _7;
    const VariableT _8;
    const VariableT _9;
    const VariableT _10;

    const VariableT _1000;
    const VariableT _1001;
    const VariableT _10000;
    const VariableT _100000;
    const VariableT emptyStorage;
    const VariableT maxAmount;
    const VariableT numStorageSlots;
    const VariableT dummyPublicKeyX;
    const VariableT dummyPublicKeyY;
    const VariableT txTypeSpotTrade;
    const VariableT txTypeTransfer;

    const VariableArrayT zeroAccount;

    std::vector<VariableT> values;

<<<<<<< HEAD
    Constants(ProtoboardT &pb, const std::string &prefix)
=======
    Constants( //
      ProtoboardT &pb,
      const std::string &prefix)
>>>>>>> f14468c5
        : GadgetT(pb, prefix),

          _0(make_variable(pb, FieldT::zero(), FMT(prefix, ".zero"))),
          _1(make_variable(pb, FieldT::one(), FMT(prefix, ".one"))),
          _2(make_variable(pb, ethsnarks::FieldT(2), FMT(prefix, ".two"))),
          _3(make_variable(pb, ethsnarks::FieldT(3), FMT(prefix, ".three"))),
          _4(make_variable(pb, ethsnarks::FieldT(4), FMT(prefix, ".four"))),
          _5(make_variable(pb, ethsnarks::FieldT(5), FMT(prefix, ".five"))),
          _6(make_variable(pb, ethsnarks::FieldT(6), FMT(prefix, ".six"))),
          _7(make_variable(pb, ethsnarks::FieldT(7), FMT(prefix, ".seven"))),
          _8(make_variable(pb, ethsnarks::FieldT(8), FMT(prefix, ".eight"))),
          _9(make_variable(pb, ethsnarks::FieldT(9), FMT(prefix, ".nine"))),
          _10(make_variable(pb, ethsnarks::FieldT(10), FMT(prefix, ".ten"))),
          _1000(make_variable(pb, ethsnarks::FieldT(1000), FMT(prefix, "._1000"))),
          _1001(make_variable(pb, ethsnarks::FieldT(1001), FMT(prefix, "._1001"))),
          _10000(make_variable(pb, ethsnarks::FieldT(10000), FMT(prefix, "._10000"))),
          _100000(make_variable(pb, ethsnarks::FieldT(100000), FMT(prefix, "._100000"))),
          emptyStorage(make_variable(pb, ethsnarks::FieldT(EMPTY_TRADE_HISTORY), FMT(prefix, ".emptyStorage"))),
          maxAmount(make_variable(pb, ethsnarks::FieldT(MAX_AMOUNT), FMT(prefix, ".maxAmount"))),
          numStorageSlots(make_variable(pb, ethsnarks::FieldT(NUM_STORAGE_SLOTS), FMT(prefix, ".numStorageSlots"))),
          dummyPublicKeyX(make_variable(
            pb,
            ethsnarks::FieldT("132404916167441185773716937639098950030214269269"
                              "071041759116060313694190797"),
            FMT(prefix, ".dummyPublicKeyX"))),
          dummyPublicKeyY(make_variable(
            pb,
            ethsnarks::FieldT("693327432091406580567063741045308167515412704492"
                              "6882796951068647148079547843"),
            FMT(prefix, ".dummyPublicKeyY"))),
          txTypeSpotTrade(
            make_variable(pb, ethsnarks::FieldT(int(TransactionType::SpotTrade)), FMT(prefix, ".txTypeSpotTrade"))),
          txTypeTransfer(
            make_variable(pb, ethsnarks::FieldT(int(TransactionType::Transfer)), FMT(prefix, ".txTypeTransfer"))),

          zeroAccount(NUM_BITS_ACCOUNT, _0)
    {
        assert(NUM_BITS_MAX_VALUE == FieldT::size_in_bits());
        assert(NUM_BITS_FIELD_CAPACITY == FieldT::capacity());

        values.push_back(_0);
        values.push_back(_1);
        values.push_back(_2);
        values.push_back(_3);
        values.push_back(_4);
        values.push_back(_5);
        values.push_back(_6);
        values.push_back(_7);
        values.push_back(_8);
        values.push_back(_9);
        values.push_back(_10);
    }

    void generate_r1cs_witness()
    {
    }

    void generate_r1cs_constraints()
    {
        pb.add_r1cs_constraint(ConstraintT(_0, FieldT::one(), FieldT::zero()), ".zero");
        pb.add_r1cs_constraint(ConstraintT(_1, FieldT::one(), FieldT::one()), ".one");
        pb.add_r1cs_constraint(ConstraintT(_2, FieldT::one(), FieldT(2)), ".two");
        pb.add_r1cs_constraint(ConstraintT(_3, FieldT::one(), FieldT(3)), ".three");
        pb.add_r1cs_constraint(ConstraintT(_4, FieldT::one(), FieldT(4)), ".four");
        pb.add_r1cs_constraint(ConstraintT(_5, FieldT::one(), FieldT(5)), ".five");
        pb.add_r1cs_constraint(ConstraintT(_6, FieldT::one(), FieldT(6)), ".six");
        pb.add_r1cs_constraint(ConstraintT(_7, FieldT::one(), FieldT(7)), ".seven");
        pb.add_r1cs_constraint(ConstraintT(_8, FieldT::one(), FieldT(8)), ".eight");
        pb.add_r1cs_constraint(ConstraintT(_9, FieldT::one(), FieldT(9)), ".nine");
        pb.add_r1cs_constraint(ConstraintT(_10, FieldT::one(), FieldT(10)), ".ten");

        pb.add_r1cs_constraint(ConstraintT(_1000, FieldT::one(), ethsnarks::FieldT(1000)), "._1000");
        pb.add_r1cs_constraint(ConstraintT(_1001, FieldT::one(), ethsnarks::FieldT(1001)), "._1001");
        pb.add_r1cs_constraint(ConstraintT(_10000, FieldT::one(), ethsnarks::FieldT(10000)), "._10000");
        pb.add_r1cs_constraint(ConstraintT(_100000, FieldT::one(), ethsnarks::FieldT(100000)), "._100000");
        pb.add_r1cs_constraint(
          ConstraintT(emptyStorage, FieldT::one(), ethsnarks::FieldT(EMPTY_TRADE_HISTORY)), ".emptyStorage");
        pb.add_r1cs_constraint(ConstraintT(maxAmount, FieldT::one(), ethsnarks::FieldT(MAX_AMOUNT)), ".maxAmount");
        pb.add_r1cs_constraint(
          ConstraintT(numStorageSlots, FieldT::one(), ethsnarks::FieldT(NUM_STORAGE_SLOTS)), ".numStorageSlots");
        pb.add_r1cs_constraint(
          ConstraintT(
            dummyPublicKeyX,
            FieldT::one(),
            ethsnarks::FieldT("1324049161674411857737169376390989500302"
                              "14269269071041759116060313694190797")),
          ".dummyPublicKeyX");
        pb.add_r1cs_constraint(
          ConstraintT(
            dummyPublicKeyY,
            FieldT::one(),
            ethsnarks::FieldT("6933274320914065805670637410453081675154"
                              "127044926882796951068647148079547843")),
          ".dummyPublicKeyY");
        pb.add_r1cs_constraint(
          ConstraintT(txTypeSpotTrade, FieldT::one(), ethsnarks::FieldT(int(TransactionType::SpotTrade))),
          ".txTypeSpotTrade");
        pb.add_r1cs_constraint(
          ConstraintT(txTypeTransfer, FieldT::one(), ethsnarks::FieldT(int(TransactionType::Transfer))),
          ".txTypeTransfer");
    }
};

class DualVariableGadget : public libsnark::dual_variable_gadget<FieldT>
{
  public:
    bool fromPacked = false;
    bool fromBits = false;

<<<<<<< HEAD
    DualVariableGadget(ProtoboardT &pb, const size_t width, const std::string &prefix)
=======
    DualVariableGadget( //
      ProtoboardT &pb,
      const size_t width,
      const std::string &prefix)
>>>>>>> f14468c5
        : libsnark::dual_variable_gadget<FieldT>(pb, width, prefix)
    {
    }

<<<<<<< HEAD
    DualVariableGadget(ProtoboardT &pb, const VariableT &value, const size_t width, const std::string &prefix)
=======
    DualVariableGadget( //
      ProtoboardT &pb,
      const VariableT &value,
      const size_t width,
      const std::string &prefix)
>>>>>>> f14468c5
        : libsnark::dual_variable_gadget<FieldT>(pb, value, width, prefix)
    {
        fromPacked = true;
    }

<<<<<<< HEAD
    DualVariableGadget(ProtoboardT &pb, const VariableArrayT &bits, const std::string &prefix)
=======
    DualVariableGadget( //
      ProtoboardT &pb,
      const VariableArrayT &bits,
      const std::string &prefix)
>>>>>>> f14468c5
        : libsnark::dual_variable_gadget<FieldT>(pb, bits, prefix)
    {
        fromBits = true;
    }

    void generate_r1cs_witness()
    {
        if (fromPacked)
        {
            generate_r1cs_witness_from_packed();
        }
        if (fromBits)
        {
            generate_r1cs_witness_from_bits();
        }
    }

<<<<<<< HEAD
    void generate_r1cs_witness(ProtoboardT &pb, const FieldT &value)
=======
    void generate_r1cs_witness( //
      ProtoboardT &pb,
      const FieldT &value)
>>>>>>> f14468c5
    {
        assert(!fromPacked && !fromBits);
        pb.val(packed) = value;
        generate_r1cs_witness_from_packed();
    }

<<<<<<< HEAD
    void generate_r1cs_witness(ProtoboardT &pb, const LimbT &value)
=======
    void generate_r1cs_witness( //
      ProtoboardT &pb,
      const LimbT &value)
>>>>>>> f14468c5
    {
        assert(!fromPacked && !fromBits);
        assert(value.max_bits() == 256);
        for (unsigned int i = 0; i < 256; i++)
        {
            pb.val(bits[255 - i]) = value.test_bit(i);
        }
        generate_r1cs_witness_from_bits();
    }

    void generate_r1cs_constraints(bool enforce = true)
    {
        libsnark::dual_variable_gadget<FieldT>::generate_r1cs_constraints(enforce);
    }
};

// Helper function that contains the history of all the values of a variable
class DynamicVariableGadget : public GadgetT
{
  public:
    std::vector<VariableT> variables;
    bool allowGeneratingWitness;

<<<<<<< HEAD
    DynamicVariableGadget(ProtoboardT &pb, const std::string &prefix) : GadgetT(pb, prefix)
=======
    DynamicVariableGadget( //
      ProtoboardT &pb,
      const std::string &prefix)
        : GadgetT(pb, prefix)
>>>>>>> f14468c5
    {
        add(make_variable(pb, FMT(prefix, ".initialValue")));
        allowGeneratingWitness = true;
    }

<<<<<<< HEAD
    DynamicVariableGadget(ProtoboardT &pb, const VariableT &initialValue, const std::string &prefix)
=======
    DynamicVariableGadget( //
      ProtoboardT &pb,
      const VariableT &initialValue,
      const std::string &prefix)
>>>>>>> f14468c5
        : GadgetT(pb, prefix)
    {
        add(initialValue);
        allowGeneratingWitness = false;
    }

    const VariableT &front() const
    {
        return variables.front();
    }

    const VariableT &back() const
    {
        return variables.back();
    }

    void add(const VariableT &variable)
    {
        variables.push_back(variable);
    }

    void generate_r1cs_witness(ethsnarks::FieldT value)
    {
        assert(allowGeneratingWitness);
        pb.val(variables.front()) = value;
    }
};

// A - B
class UnsafeSubGadget : public GadgetT
{
  public:
    VariableT value;
    VariableT sub;
    VariableT sum;

<<<<<<< HEAD
    UnsafeSubGadget(ProtoboardT &pb, const VariableT &_value, const VariableT &_sub, const std::string &prefix)
=======
    UnsafeSubGadget( //
      ProtoboardT &pb,
      const VariableT &_value,
      const VariableT &_sub,
      const std::string &prefix)
>>>>>>> f14468c5
        : GadgetT(pb, prefix), value(_value), sub(_sub), sum(make_variable(pb, FMT(prefix, ".sum")))
    {
    }

    const VariableT &result() const
    {
        return sum;
    }

    void generate_r1cs_witness()
    {
        pb.val(sum) = pb.val(value) - pb.val(sub);
    }

    void generate_r1cs_constraints()
    {
        pb.add_r1cs_constraint(
          ConstraintT(value - sub, FieldT::one(), sum), FMT(annotation_prefix, ".value - sub = sum"));
    }
};

// A + B
class UnsafeAddGadget : public GadgetT
{
  public:
    VariableT value;
    VariableT add;
    VariableT sum;

<<<<<<< HEAD
    UnsafeAddGadget(ProtoboardT &pb, const VariableT &_value, const VariableT &_add, const std::string &prefix)
=======
    UnsafeAddGadget( //
      ProtoboardT &pb,
      const VariableT &_value,
      const VariableT &_add,
      const std::string &prefix)
>>>>>>> f14468c5
        : GadgetT(pb, prefix), value(_value), add(_add), sum(make_variable(pb, FMT(prefix, ".sum")))
    {
    }

    const VariableT &result() const
    {
        return sum;
    }

    void generate_r1cs_witness()
    {
        pb.val(sum) = pb.val(value) + pb.val(add);
    }

    void generate_r1cs_constraints()
    {
        pb.add_r1cs_constraint(
          ConstraintT(value + add, FieldT::one(), sum), FMT(annotation_prefix, ".value + add = sum"));
    }
};

// A * B
class UnsafeMulGadget : public GadgetT
{
  public:
    VariableT valueA;
    VariableT valueB;
    VariableT product;

<<<<<<< HEAD
    UnsafeMulGadget(ProtoboardT &pb, const VariableT &_valueA, const VariableT &_valueB, const std::string &prefix)
=======
    UnsafeMulGadget( //
      ProtoboardT &pb,
      const VariableT &_valueA,
      const VariableT &_valueB,
      const std::string &prefix)
>>>>>>> f14468c5
        : GadgetT(pb, prefix), valueA(_valueA), valueB(_valueB), product(make_variable(pb, FMT(prefix, ".product")))
    {
    }

    const VariableT &result() const
    {
        return product;
    }

    void generate_r1cs_witness()
    {
        pb.val(product) = pb.val(valueA) * pb.val(valueB);
    }

    void generate_r1cs_constraints()
    {
        pb.add_r1cs_constraint(ConstraintT(valueA, valueB, product), ".valueA * valueB = product");
    }
};

// A + B = sum with A, B and sum < 2^n
//
// This gadgent is not designed to handle inputs of more than a couple of
// variables. Threfore, we are have not optimized the constraints as suggested
// in https://github.com/daira/r1cs/blob/master/zkproofs.pdf.
class AddGadget : public GadgetT
{
  public:
    UnsafeAddGadget unsafeAdd;
    libsnark::dual_variable_gadget<FieldT> rangeCheck;

<<<<<<< HEAD
    AddGadget(ProtoboardT &pb, const VariableT &A, const VariableT &B, unsigned int n, const std::string &prefix)
=======
    AddGadget( //
      ProtoboardT &pb,
      const VariableT &A,
      const VariableT &B,
      unsigned int n,
      const std::string &prefix)
>>>>>>> f14468c5
        : GadgetT(pb, prefix),

          unsafeAdd(pb, A, B, FMT(prefix, ".unsafeAdd")),
          rangeCheck(pb, unsafeAdd.result(), n, FMT(prefix, ".rangeCheck"))
    {
        assert(n + 1 <= NUM_BITS_FIELD_CAPACITY);
    }

    void generate_r1cs_witness()
    {
        unsafeAdd.generate_r1cs_witness();
        rangeCheck.generate_r1cs_witness_from_packed();
    }

    void generate_r1cs_constraints()
    {
        unsafeAdd.generate_r1cs_constraints();
        rangeCheck.generate_r1cs_constraints(true);
    }

    const VariableT &result() const
    {
        return unsafeAdd.result();
    }
};

// A - B = sub with A, B and sub >= 0
class SubGadget : public GadgetT
{
  public:
    UnsafeSubGadget unsafeSub;
    libsnark::dual_variable_gadget<FieldT> rangeCheck;

<<<<<<< HEAD
    SubGadget(ProtoboardT &pb, const VariableT &A, const VariableT &B, unsigned int n, const std::string &prefix)
=======
    SubGadget( //
      ProtoboardT &pb,
      const VariableT &A,
      const VariableT &B,
      unsigned int n,
      const std::string &prefix)
>>>>>>> f14468c5
        : GadgetT(pb, prefix),

          unsafeSub(pb, A, B, FMT(prefix, ".unsafeAdd")),
          rangeCheck(pb, unsafeSub.result(), n, FMT(prefix, ".rangeCheck"))
    {
        assert(n + 1 <= NUM_BITS_FIELD_CAPACITY);
    }

    void generate_r1cs_witness()
    {
        unsafeSub.generate_r1cs_witness();
        rangeCheck.generate_r1cs_witness_from_packed();
    }

    void generate_r1cs_constraints()
    {
        unsafeSub.generate_r1cs_constraints();
        rangeCheck.generate_r1cs_constraints(true);
    }

    const VariableT &result() const
    {
        return unsafeSub.result();
    }
};

// Helper function to do transfers
class TransferGadget : public GadgetT
{
  public:
    SubGadget sub;
    AddGadget add;

    TransferGadget(
      ProtoboardT &pb,
      DynamicVariableGadget &from,
      DynamicVariableGadget &to,
      const VariableT &value,
      const std::string &prefix)
        : GadgetT(pb, prefix),

          sub(pb, from.back(), value, NUM_BITS_AMOUNT, FMT(prefix, ".sub")),
          add(pb, to.back(), value, NUM_BITS_AMOUNT, FMT(prefix, ".add"))
    {
        from.add(sub.result());
        to.add(add.result());
    }

    void generate_r1cs_witness()
    {
        sub.generate_r1cs_witness();
        add.generate_r1cs_witness();
    }

    void generate_r1cs_constraints()
    {
        sub.generate_r1cs_constraints();
        add.generate_r1cs_constraints();
    }
};

// b ? A : B
class TernaryGadget : public GadgetT
{
  public:
    VariableT b;
    VariableT x;
    VariableT y;

    VariableT selected;

    TernaryGadget(
      ProtoboardT &pb,
      const VariableT &_b,
      const VariableT &_x,
      const VariableT &_y,
      const std::string &prefix)
        : GadgetT(pb, prefix),

          b(_b),
          x(_x),
          y(_y),

          selected(make_variable(pb, FMT(prefix, ".selected")))
    {
    }

    const VariableT &result() const
    {
        return selected;
    }

    void generate_r1cs_witness()
    {
        pb.val(selected) = (pb.val(b) == FieldT::one()) ? pb.val(x) : pb.val(y);
    }

    void generate_r1cs_constraints(bool enforceBitness = true)
    {
        if (enforceBitness)
        {
            libsnark::generate_boolean_r1cs_constraint<ethsnarks::FieldT>(pb, b, FMT(annotation_prefix, ".bitness"));
        }
        pb.add_r1cs_constraint(
          ConstraintT(b, y - x, y - selected), FMT(annotation_prefix, ".b * (y - x) == (y - selected)"));
    }
};

// b ? A[] : B[]
class ArrayTernaryGadget : public GadgetT
{
  public:
    VariableT b;
    std::vector<TernaryGadget> results;
    VariableArrayT res;

    ArrayTernaryGadget(
      ProtoboardT &pb,
      const VariableT &_b,
      const VariableArrayT &x,
      const VariableArrayT &y,
      const std::string &prefix)
        : GadgetT(pb, prefix), b(_b)
    {
        assert(x.size() == y.size());
        results.reserve(x.size());
        for (unsigned int i = 0; i < x.size(); i++)
        {
            results.emplace_back(TernaryGadget(pb, b, x[i], y[i], FMT(prefix, ".results")));
            res.emplace_back(results.back().result());
        }
    }

    void generate_r1cs_witness()
    {
        for (unsigned int i = 0; i < results.size(); i++)
        {
            results[i].generate_r1cs_witness();
        }
    }

    void generate_r1cs_constraints(bool enforceBitness = true)
    {
        if (enforceBitness)
        {
            libsnark::generate_boolean_r1cs_constraint<ethsnarks::FieldT>(pb, b, FMT(annotation_prefix, ".bitness"));
        }
        for (unsigned int i = 0; i < results.size(); i++)
        {
            results[i].generate_r1cs_constraints(false);
        }
    }

    const VariableArrayT &result() const
    {
        return res;
    }
};

// (input[0] && input[1] && ...) (all inputs need to be boolean)
class AndGadget : public GadgetT
{
  public:
    std::vector<VariableT> inputs;
    std::vector<VariableT> results;

<<<<<<< HEAD
    AndGadget(ProtoboardT &pb, const std::vector<VariableT> &_inputs, const std::string &prefix)
=======
    AndGadget( //
      ProtoboardT &pb,
      const std::vector<VariableT> &_inputs,
      const std::string &prefix)
>>>>>>> f14468c5
        : GadgetT(pb, prefix), inputs(_inputs)
    {
        assert(inputs.size() > 1);
        for (unsigned int i = 1; i < inputs.size(); i++)
        {
            results.emplace_back(make_variable(pb, FMT(prefix, ".results")));
        }
    }

    const VariableT &result() const
    {
        return results.back();
    }

    void generate_r1cs_witness()
    {
        pb.val(results[0]) = pb.val(inputs[0]) * pb.val(inputs[1]);
        for (unsigned int i = 2; i < inputs.size(); i++)
        {
            pb.val(results[i - 1]) = pb.val(results[i - 2]) * pb.val(inputs[i]);
        }
    }

    void generate_r1cs_constraints()
    {
        // This can be done more efficiently but we never have any long inputs so no
        // need
<<<<<<< HEAD
        if (inputs.size() > 3)
        {
            std::cout << "[AndGadget] unexpected input length " << inputs.size() << std::endl;
        }
=======
>>>>>>> f14468c5
        pb.add_r1cs_constraint(ConstraintT(inputs[0], inputs[1], results[0]), FMT(annotation_prefix, ".A && B"));
        for (unsigned int i = 2; i < inputs.size(); i++)
        {
            pb.add_r1cs_constraint(
              ConstraintT(inputs[i], results[i - 2], results[i - 1]), FMT(annotation_prefix, ".A && B"));
        }
    }
};

// (input[0] || input[1] || ...) (all inputs need to be boolean)
//
// This gadgent is not designed to handle inputs of more than a couple of
// variables. Threfore, we are have not optimized the constraints as suggested
// in https://github.com/daira/r1cs/blob/master/zkproofs.pdf
class OrGadget : public GadgetT
{
  public:
    std::vector<VariableT> inputs;
    std::vector<VariableT> results;

<<<<<<< HEAD
    OrGadget(ProtoboardT &pb, const std::vector<VariableT> &_inputs, const std::string &prefix)
=======
    OrGadget( //
      ProtoboardT &pb,
      const std::vector<VariableT> &_inputs,
      const std::string &prefix)
>>>>>>> f14468c5
        : GadgetT(pb, prefix), inputs(_inputs)
    {
        assert(inputs.size() > 1);
        for (unsigned int i = 1; i < inputs.size(); i++)
        {
            results.emplace_back(make_variable(pb, FMT(prefix, ".results")));
        }
    }

    const VariableT &result() const
    {
        return results.back();
    }

    void generate_r1cs_witness()
    {
        pb.val(results[0]) = FieldT::one() - (FieldT::one() - pb.val(inputs[0])) * (FieldT::one() - pb.val(inputs[1]));
        for (unsigned int i = 2; i < inputs.size(); i++)
        {
            pb.val(results[i - 1]) =
              FieldT::one() - (FieldT::one() - pb.val(results[i - 2])) * (FieldT::one() - pb.val(inputs[i]));
        }
    }

    void generate_r1cs_constraints()
    {
<<<<<<< HEAD
        // This can be done more efficiently but we never have any long inputs so no
        // need
        if (inputs.size() > 3)
        {
            std::cout << "[OrGadget] unexpected input length " << inputs.size() << std::endl;
        }
=======
>>>>>>> f14468c5
        pb.add_r1cs_constraint(
          ConstraintT(FieldT::one() - inputs[0], FieldT::one() - inputs[1], FieldT::one() - results[0]),
          FMT(annotation_prefix, ".A || B == _or"));
        for (unsigned int i = 2; i < inputs.size(); i++)
        {
            pb.add_r1cs_constraint(
              ConstraintT(FieldT::one() - inputs[i], FieldT::one() - results[i - 2], FieldT::one() - results[i - 1]),
              FMT(annotation_prefix, ".A || B == _or"));
        }
    }
};

// !A (A needs to be boolean)
class NotGadget : public GadgetT
{
  public:
    VariableT A;
    VariableT _not;

<<<<<<< HEAD
    NotGadget(ProtoboardT &pb, const VariableT &_A, const std::string &prefix)
=======
    NotGadget( //
      ProtoboardT &pb,
      const VariableT &_A,
      const std::string &prefix)
>>>>>>> f14468c5
        : GadgetT(pb, prefix),

          A(_A),
          _not(make_variable(pb, FMT(prefix, "._not")))
    {
    }

    const VariableT &result() const
    {
        return _not;
    }

    void generate_r1cs_witness()
    {
        pb.val(_not) = FieldT::one() - pb.val(A);
    }

    void generate_r1cs_constraints(bool enforceBitness = true)
    {
        if (enforceBitness)
        {
            libsnark::generate_boolean_r1cs_constraint<ethsnarks::FieldT>(pb, A, FMT(annotation_prefix, ".bitness"));
        }
        pb.add_r1cs_constraint(
          ConstraintT(FieldT::one() - A, FieldT::one(), _not), FMT(annotation_prefix, ".!A == _not"));
    }
};

// A[i] ^ B[i]
class XorArrayGadget : public GadgetT
{
  public:
    VariableArrayT A;
    VariableArrayT B;
    VariableArrayT C;

<<<<<<< HEAD
    XorArrayGadget(ProtoboardT &pb, VariableArrayT _A, VariableArrayT _B, const std::string &prefix)
=======
    XorArrayGadget( //
      ProtoboardT &pb,
      VariableArrayT _A,
      VariableArrayT _B,
      const std::string &prefix)
>>>>>>> f14468c5
        : GadgetT(pb, prefix),

          A(_A),
          B(_B),

          C(make_var_array(pb, A.size(), FMT(prefix, ".C")))
    {
        assert(A.size() == B.size());
    }

    const VariableArrayT &result() const
    {
        return C;
    }

    void generate_r1cs_witness()
    {
        for (unsigned int i = 0; i < C.size(); i++)
        {
            pb.val(C[i]) =
              pb.val(A[i]) + pb.val(B[i]) - ((pb.val(A[i]) == FieldT::one() && pb.val(B[i]) == FieldT::one()) ? 2 : 0);
        }
    }

    void generate_r1cs_constraints()
    {
        for (unsigned int i = 0; i < C.size(); i++)
        {
            pb.add_r1cs_constraint(
              ConstraintT(2 * A[i], B[i], A[i] + B[i] - C[i]), FMT(annotation_prefix, ".A ^ B == C"));
        }
    }
};

// (A == B)
class EqualGadget : public GadgetT
{
  public:
    UnsafeSubGadget difference;
    IsNonZero isNonZeroDifference;
    NotGadget isZeroDifference;

<<<<<<< HEAD
    EqualGadget(ProtoboardT &pb, const VariableT &A, const VariableT &B, const std::string &prefix)
=======
    EqualGadget( //
      ProtoboardT &pb,
      const VariableT &A,
      const VariableT &B,
      const std::string &prefix)
>>>>>>> f14468c5
        : GadgetT(pb, prefix),

          difference(pb, A, B, FMT(prefix, ".difference")),
          isNonZeroDifference(pb, difference.result(), FMT(prefix, ".isNonZeroDifference")),
          isZeroDifference(pb, isNonZeroDifference.result(), FMT(prefix, ".isZeroDifference"))
    {
    }

    const VariableT &result() const
    {
        return isZeroDifference.result();
    }

    void generate_r1cs_witness()
    {
        difference.generate_r1cs_witness();
        isNonZeroDifference.generate_r1cs_witness();
        isZeroDifference.generate_r1cs_witness();
    }

    void generate_r1cs_constraints()
    {
        difference.generate_r1cs_constraints();
        isNonZeroDifference.generate_r1cs_constraints();
        isZeroDifference.generate_r1cs_constraints();
    }
};

// require(A == B)
class RequireEqualGadget : public GadgetT
{
  public:
    VariableT A;
    VariableT B;

<<<<<<< HEAD
    RequireEqualGadget(ProtoboardT &pb, const VariableT &_A, const VariableT &_B, const std::string &prefix)
=======
    RequireEqualGadget( //
      ProtoboardT &pb,
      const VariableT &_A,
      const VariableT &_B,
      const std::string &prefix)
>>>>>>> f14468c5
        : GadgetT(pb, prefix), A(_A), B(_B)
    {
    }

    void generate_r1cs_witness()
    {
    }

    void generate_r1cs_constraints()
    {
        requireEqual(pb, A, B, FMT(annotation_prefix, ".requireEqual"));
    }
};

// require(A == 0 || B == 0)
class RequireZeroAorBGadget : public GadgetT
{
  public:
    VariableT A;
    VariableT B;

<<<<<<< HEAD
    RequireZeroAorBGadget(ProtoboardT &pb, const VariableT &_A, const VariableT &_B, const std::string &prefix)
=======
    RequireZeroAorBGadget( //
      ProtoboardT &pb,
      const VariableT &_A,
      const VariableT &_B,
      const std::string &prefix)
>>>>>>> f14468c5
        : GadgetT(pb, prefix), A(_A), B(_B)
    {
    }

    void generate_r1cs_witness()
    {
    }

    void generate_r1cs_constraints()
    {
        pb.add_r1cs_constraint(ConstraintT(A, B, FieldT::zero()), FMT(annotation_prefix, ".A == 0 || B == 0"));
    }
};

// require(A != 0)
class RequireNotZeroGadget : public GadgetT
{
  public:
    VariableT A;
    VariableT A_inv;

<<<<<<< HEAD
    RequireNotZeroGadget(ProtoboardT &pb, const VariableT &_A, const std::string &prefix)
=======
    RequireNotZeroGadget( //
      ProtoboardT &pb,
      const VariableT &_A,
      const std::string &prefix)
>>>>>>> f14468c5
        : GadgetT(pb, prefix), A(_A), A_inv(make_variable(pb, FMT(prefix, ".A_inv")))
    {
    }

    void generate_r1cs_witness()
    {
        pb.val(A_inv) = pb.val(A).inverse();
    }

    void generate_r1cs_constraints()
    {
        pb.add_r1cs_constraint(ConstraintT(A, A_inv, FieldT::one()), FMT(annotation_prefix, ".A * A_inv == 1"));
    }
};

// require(A != B)
class RequireNotEqualGadget : public GadgetT
{
  public:
    VariableT A;
    VariableT B;

    VariableT difference;
    RequireNotZeroGadget notZero;

<<<<<<< HEAD
    RequireNotEqualGadget(ProtoboardT &pb, const VariableT &_A, const VariableT &_B, const std::string &prefix)
=======
    RequireNotEqualGadget( //
      ProtoboardT &pb,
      const VariableT &_A,
      const VariableT &_B,
      const std::string &prefix)
>>>>>>> f14468c5
        : GadgetT(pb, prefix),
          A(_A),
          B(_B),
          difference(make_variable(pb, FMT(prefix, ".difference"))),
          notZero(pb, difference, FMT(prefix, ".difference != 0"))
    {
    }

    void generate_r1cs_witness()
    {
        pb.val(difference) = pb.val(A) - pb.val(B);
        notZero.generate_r1cs_witness();
    }

    void generate_r1cs_constraints()
    {
        pb.add_r1cs_constraint(
          ConstraintT(A - B, FieldT::one(), difference), FMT(annotation_prefix, ".A - B == difference"));
        notZero.generate_r1cs_constraints();
    }
};

// (A <(=) B)
class LeqGadget : public GadgetT
{
  public:
    VariableT _lt;
    VariableT _leq;
    libsnark::comparison_gadget<ethsnarks::FieldT> comparison;
    NotGadget _gt;
    NotGadget _gte;
    AndGadget _eq;

<<<<<<< HEAD
    LeqGadget(ProtoboardT &pb, const VariableT &A, const VariableT &B, const size_t n, const std::string &prefix)
=======
    LeqGadget( //
      ProtoboardT &pb,
      const VariableT &A,
      const VariableT &B,
      const size_t n,
      const std::string &prefix)
>>>>>>> f14468c5
        : GadgetT(pb, prefix),

          _lt(make_variable(pb, 1, FMT(prefix, ".lt"))),
          _leq(make_variable(pb, 1, FMT(prefix, ".leq"))),
          comparison(pb, n, A, B, _lt, _leq, FMT(prefix, ".A <(=) B")),
          _gt(pb, _leq, FMT(prefix, ".gt")),
          _gte(pb, _lt, FMT(prefix, ".gte")),
          _eq(pb, {_leq, _gte.result()}, FMT(prefix, ".eq"))
    {
        // The comparison gadget is only guaranteed to work correctly on values in
        // the field capacity - 1
        assert(n <= NUM_BITS_FIELD_CAPACITY - 1);
    }

    const VariableT &lt() const
    {
        return _lt;
    }

    const VariableT &leq() const
    {
        return _leq;
    }

    const VariableT &eq() const
    {
        return _eq.result();
    }

    const VariableT &gte() const
    {
        return _gte.result();
    }

    const VariableT &gt() const
    {
        return _gt.result();
    }

    void generate_r1cs_witness()
    {
        comparison.generate_r1cs_witness();
        _gt.generate_r1cs_witness();
        _gte.generate_r1cs_witness();
        _eq.generate_r1cs_witness();
    }

    void generate_r1cs_constraints()
    {
        comparison.generate_r1cs_constraints();
        _gt.generate_r1cs_constraints();
        _gte.generate_r1cs_constraints();
        _eq.generate_r1cs_constraints();
    }
};

// (A < B)
class LtFieldGadget : public GadgetT
{
  public:
    field2bits_strict Abits;
    field2bits_strict Bbits;
    DualVariableGadget Alo;
    DualVariableGadget Ahi;
    DualVariableGadget Blo;
    DualVariableGadget Bhi;
    LeqGadget partLo;
    LeqGadget partHi;
    TernaryGadget res;

<<<<<<< HEAD
    LtFieldGadget(ProtoboardT &pb, const VariableT &A, const VariableT &B, const std::string &prefix)
=======
    LtFieldGadget( //
      ProtoboardT &pb,
      const VariableT &A,
      const VariableT &B,
      const std::string &prefix)
>>>>>>> f14468c5
        : GadgetT(pb, prefix),

          Abits(pb, A, FMT(prefix, ".Abits")),
          Bbits(pb, B, FMT(prefix, ".Bbits")),

          Alo(pb, subArray(Abits.result(), 0, 254 / 2), FMT(prefix, ".Alo")),
          Ahi(pb, subArray(Abits.result(), 254 / 2, 254 / 2), FMT(prefix, ".Ahi")),
          Blo(pb, subArray(Bbits.result(), 0, 254 / 2), FMT(prefix, ".Blo")),
          Bhi(pb, subArray(Bbits.result(), 254 / 2, 254 / 2), FMT(prefix, ".Bhi")),
          partLo(pb, Alo.packed, Blo.packed, 254 / 2, FMT(prefix, ".partLo")),
          partHi(pb, Ahi.packed, Bhi.packed, 254 / 2, FMT(prefix, ".partHi")),
          res(pb, partHi.eq(), partLo.lt(), partHi.lt(), FMT(prefix, ".res"))
    {
    }

    const VariableT &lt() const
    {
        return res.result();
    }

    void generate_r1cs_witness()
    {
        Abits.generate_r1cs_witness();
        Bbits.generate_r1cs_witness();
        Alo.generate_r1cs_witness();
        Ahi.generate_r1cs_witness();
        Blo.generate_r1cs_witness();
        Bhi.generate_r1cs_witness();
        partLo.generate_r1cs_witness();
        partHi.generate_r1cs_witness();
        res.generate_r1cs_witness();
    }

    void generate_r1cs_constraints()
    {
        Abits.generate_r1cs_constraints();
        Bbits.generate_r1cs_constraints();
        Alo.generate_r1cs_constraints(false);
        Ahi.generate_r1cs_constraints(false);
        Blo.generate_r1cs_constraints(false);
        Bhi.generate_r1cs_constraints(false);
        partLo.generate_r1cs_constraints();
        partHi.generate_r1cs_constraints();
        res.generate_r1cs_constraints();
    }
};

// min(A, B)
class MinGadget : public GadgetT
{
  public:
    LeqGadget A_lt_B;
    TernaryGadget minimum;

<<<<<<< HEAD
    MinGadget(ProtoboardT &pb, const VariableT &A, const VariableT &B, const size_t n, const std::string &prefix)
=======
    MinGadget( //
      ProtoboardT &pb,
      const VariableT &A,
      const VariableT &B,
      const size_t n,
      const std::string &prefix)
>>>>>>> f14468c5
        : GadgetT(pb, prefix),

          A_lt_B(pb, A, B, n, FMT(prefix, ".(A < B)")),
          minimum(pb, A_lt_B.lt(), A, B, FMT(prefix, ".minimum = (A < B) ? A : B"))
    {
    }

    const VariableT &result() const
    {
        return minimum.result();
    }

    void generate_r1cs_witness()
    {
        A_lt_B.generate_r1cs_witness();
        minimum.generate_r1cs_witness();
    }

    void generate_r1cs_constraints()
    {
        A_lt_B.generate_r1cs_constraints();
        minimum.generate_r1cs_constraints();
    }
};

// max(A, B)
class MaxGadget : public GadgetT
{
  public:
    LeqGadget A_lt_B;
    TernaryGadget maximum;

<<<<<<< HEAD
    MaxGadget(ProtoboardT &pb, const VariableT &A, const VariableT &B, const size_t n, const std::string &prefix)
=======
    MaxGadget( //
      ProtoboardT &pb,
      const VariableT &A,
      const VariableT &B,
      const size_t n,
      const std::string &prefix)
>>>>>>> f14468c5
        : GadgetT(pb, prefix),

          A_lt_B(pb, A, B, n, FMT(prefix, ".(A < B)")),
          maximum(pb, A_lt_B.lt(), B, A, FMT(prefix, ".maximum = (A < B) ? B : A"))
    {
    }

    const VariableT &result() const
    {
        return maximum.result();
    }

    void generate_r1cs_witness()
    {
        A_lt_B.generate_r1cs_witness();
        maximum.generate_r1cs_witness();
    }

    void generate_r1cs_constraints()
    {
        A_lt_B.generate_r1cs_constraints();
        maximum.generate_r1cs_constraints();
    }
};

// require(A <= B)
class RequireLeqGadget : public GadgetT
{
  public:
    LeqGadget leqGadget;

<<<<<<< HEAD
    RequireLeqGadget(ProtoboardT &pb, const VariableT &A, const VariableT &B, const size_t n, const std::string &prefix)
=======
    RequireLeqGadget( //
      ProtoboardT &pb,
      const VariableT &A,
      const VariableT &B,
      const size_t n,
      const std::string &prefix)
>>>>>>> f14468c5
        : GadgetT(pb, prefix),

          leqGadget(pb, A, B, n, FMT(prefix, ".leq"))
    {
    }

    void generate_r1cs_witness()
    {
        leqGadget.generate_r1cs_witness();
    }

    void generate_r1cs_constraints()
    {
        leqGadget.generate_r1cs_constraints();
        pb.add_r1cs_constraint(
          ConstraintT(leqGadget.leq(), FieldT::one(), FieldT::one()), FMT(annotation_prefix, ".leq == 1"));
    }
};

// require(A < B)
class RequireLtGadget : public GadgetT
{
  public:
    LeqGadget leqGadget;

<<<<<<< HEAD
    RequireLtGadget(ProtoboardT &pb, const VariableT &A, const VariableT &B, const size_t n, const std::string &prefix)
=======
    RequireLtGadget( //
      ProtoboardT &pb,
      const VariableT &A,
      const VariableT &B,
      const size_t n,
      const std::string &prefix)
>>>>>>> f14468c5
        : GadgetT(pb, prefix),

          leqGadget(pb, A, B, n, FMT(prefix, ".leq"))
    {
    }

    void generate_r1cs_witness()
    {
        leqGadget.generate_r1cs_witness();
    }

    void generate_r1cs_constraints()
    {
        leqGadget.generate_r1cs_constraints();
        pb.add_r1cs_constraint(
          ConstraintT(leqGadget.lt(), FieldT::one(), FieldT::one()), FMT(annotation_prefix, ".lt == 1"));
    }
};

// if (C) then require(A), i.e.,
// require(!C || A)
class IfThenRequireGadget : public GadgetT
{
  public:
    NotGadget notC;
    OrGadget res;

<<<<<<< HEAD
    IfThenRequireGadget(ProtoboardT &pb, const VariableT &C, const VariableT &A, const std::string &prefix)
=======
    IfThenRequireGadget( //
      ProtoboardT &pb,
      const VariableT &C,
      const VariableT &A,
      const std::string &prefix)
>>>>>>> f14468c5
        : GadgetT(pb, prefix),

          notC(pb, C, FMT(prefix, ".notC")),
          res(pb, {notC.result(), A}, FMT(prefix, ".res"))
    {
    }

    void generate_r1cs_witness()
    {
        notC.generate_r1cs_witness();
        res.generate_r1cs_witness();
    }

    void generate_r1cs_constraints()
    {
        notC.generate_r1cs_constraints();
        res.generate_r1cs_constraints();
        pb.add_r1cs_constraint(
          ConstraintT(res.result(), FieldT::one(), FieldT::one()), FMT(annotation_prefix, ".valid"));
    }
};

// if (C) then require(A == B), i.e.,
// require(!C || A == B)
class IfThenRequireEqualGadget : public GadgetT
{
  public:
    EqualGadget eq;
    IfThenRequireGadget res;

    IfThenRequireEqualGadget(
      ProtoboardT &pb,
      const VariableT &C,
      const VariableT &A,
      const VariableT &B,
      const std::string &prefix)
        : GadgetT(pb, prefix),

          eq(pb, A, B, FMT(prefix, ".eq")),
          res(pb, C, eq.result(), FMT(prefix, ".res"))
    {
    }

    void generate_r1cs_witness()
    {
        eq.generate_r1cs_witness();
        res.generate_r1cs_witness();
    }

    void generate_r1cs_constraints()
    {
        eq.generate_r1cs_constraints();
        res.generate_r1cs_constraints();
    }
};

// if (C) then require(A != B), i.e.,
// require(!C || A != B)
class IfThenRequireNotEqualGadget : public GadgetT
{
  public:
    EqualGadget eq;
    NotGadget notEq;
    IfThenRequireGadget res;

    IfThenRequireNotEqualGadget(
      ProtoboardT &pb,
      const VariableT &C,
      const VariableT &A,
      const VariableT &B,
      const std::string &prefix)
        : GadgetT(pb, prefix),

          eq(pb, A, B, FMT(prefix, ".eq")),
          notEq(pb, eq.result(), FMT(prefix, ".notEq")),
          res(pb, C, notEq.result(), FMT(prefix, ".res"))
    {
    }

    void generate_r1cs_witness()
    {
        eq.generate_r1cs_witness();
        notEq.generate_r1cs_witness();
        res.generate_r1cs_witness();
    }

    void generate_r1cs_constraints()
    {
        eq.generate_r1cs_constraints();
        notEq.generate_r1cs_constraints();
        res.generate_r1cs_constraints();
    }
};

// (value * numerator) = product = denominator * quotient + remainder
// product / denominator = quotient
// product % denominator = remainder
class MulDivGadget : public GadgetT
{
  public:
    const VariableT value;
    const VariableT numerator;
    const VariableT denominator;

    const VariableT quotient;

    RequireNotZeroGadget denominator_notZero;
    UnsafeMulGadget product;
    libsnark::dual_variable_gadget<FieldT> remainder;
    RequireLtGadget remainder_lt_denominator;

    MulDivGadget(
      ProtoboardT &pb,
      const Constants &constants,
      const VariableT &_value,
      const VariableT &_numerator,
      const VariableT &_denominator,
      unsigned int numBitsValue,
      unsigned int numBitsNumerator,
      unsigned int numBitsDenominator,
      const std::string &prefix)
        : GadgetT(pb, prefix),

          value(_value),
          numerator(_numerator),
          denominator(_denominator),

          quotient(make_variable(pb, FMT(prefix, ".quotient"))),

          denominator_notZero(pb, denominator, FMT(prefix, ".denominator_notZero")),
          product(pb, value, numerator, FMT(prefix, ".product")),
          // Range limit the remainder. The comparison below is not guaranteed to
          // work for very large values.
          remainder(pb, numBitsDenominator, FMT(prefix, ".remainder")),
          remainder_lt_denominator(
            pb,
            remainder.packed,
            denominator,
            numBitsDenominator,
            FMT(prefix, ".remainder < denominator"))
    {
        assert(numBitsValue + numBitsNumerator <= NUM_BITS_FIELD_CAPACITY);
    }

    void generate_r1cs_witness()
    {
        denominator_notZero.generate_r1cs_witness();
        product.generate_r1cs_witness();
        if (pb.val(denominator) != FieldT::zero())
        {
            pb.val(quotient) = ethsnarks::FieldT(
              (toBigInt(pb.val(product.result())) / toBigInt(pb.val(denominator))).to_string().c_str());
        }
        else
        {
            pb.val(quotient) = FieldT::zero();
        }
        pb.val(remainder.packed) = pb.val(product.result()) - (pb.val(denominator) * pb.val(quotient));
        remainder.generate_r1cs_witness_from_packed();
        remainder_lt_denominator.generate_r1cs_witness();
    }

    void generate_r1cs_constraints()
    {
        denominator_notZero.generate_r1cs_constraints();
        product.generate_r1cs_constraints();
        pb.add_r1cs_constraint(
          ConstraintT(denominator, quotient, product.result() - remainder.packed),
          FMT(annotation_prefix, ".quotient * denominator == product - remainder"));
        remainder.generate_r1cs_constraints(true);
        remainder_lt_denominator.generate_r1cs_constraints();
    }

    const VariableT &result() const
    {
        return quotient;
    }

    const VariableT &getRemainder() const
    {
        return remainder.packed;
    }

    const VariableT &getProduct() const
    {
        return product.result();
    }
};

// _accuracy.numerator / _accuracy.denominator <=  value / original
// original * _accuracy.numerator <= value * _accuracy.denominator
// We have to make sure there are no overflows and the value is <= the original
// value (so a user never spends more) so we also check:
// - value <= original
// - value < 2^maxNumBits
class RequireAccuracyGadget : public GadgetT
{
  public:
    libsnark::dual_variable_gadget<FieldT> value;
    VariableT original;
    Accuracy accuracy;

    RequireLeqGadget value_leq_original;

    VariableT original_mul_accuracyN;
    VariableT value_mul_accuracyD;

    RequireLeqGadget original_mul_accuracyN_LEQ_value_mul_accuracyD;

    RequireAccuracyGadget(
      ProtoboardT &pb,
      const VariableT &_value,
      const VariableT &_original,
      const Accuracy &_accuracy,
      unsigned int maxNumBits,
      const std::string &prefix)
        : GadgetT(pb, prefix),

          // Range limit the value. The comparison below is not guaranteed to work
          // for very large values.
          value(pb, _value, maxNumBits, FMT(prefix, ".value")),
          original(_original),
          accuracy(_accuracy),

          value_leq_original(pb, value.packed, original, maxNumBits, FMT(prefix, ".value_lt_original")),

          original_mul_accuracyN(make_variable(pb, FMT(prefix, ".original_mul_accuracyN"))),
          value_mul_accuracyD(make_variable(pb, FMT(prefix, ".value_mul_accuracyD"))),

          original_mul_accuracyN_LEQ_value_mul_accuracyD(
            pb,
            original_mul_accuracyN,
            value_mul_accuracyD,
            maxNumBits + 32,
            FMT(prefix, ".original_mul_accuracyN_LEQ_value_mul_accuracyD"))
    {
    }

    void generate_r1cs_witness()
    {
        value.generate_r1cs_witness_from_packed();

        value_leq_original.generate_r1cs_witness();

        pb.val(original_mul_accuracyN) = pb.val(original) * accuracy.numerator;
        pb.val(value_mul_accuracyD) = pb.val(value.packed) * accuracy.denominator;
        original_mul_accuracyN_LEQ_value_mul_accuracyD.generate_r1cs_witness();
    }

    void generate_r1cs_constraints()
    {
        value.generate_r1cs_constraints(true);

        value_leq_original.generate_r1cs_constraints();

        pb.add_r1cs_constraint(
          ConstraintT(original, accuracy.numerator, original_mul_accuracyN),
          FMT(annotation_prefix, ".original * accuracy.numerator == original_mul_accuracyN"));
        pb.add_r1cs_constraint(
          ConstraintT(value.packed, accuracy.denominator, value_mul_accuracyD),
          FMT(annotation_prefix, ".value * accuracy.denominator == value_mul_accuracyD"));
        original_mul_accuracyN_LEQ_value_mul_accuracyD.generate_r1cs_constraints();
    }
};

// Public data helper class.
// Will hash all public data with sha256 to a single public input of
// NUM_BITS_FIELD_CAPACITY bits
class PublicDataGadget : public GadgetT
{
  public:
    const VariableT publicInput;
    VariableArrayT publicDataBits;

    std::unique_ptr<sha256_many> hasher;
    std::unique_ptr<libsnark::dual_variable_gadget<FieldT>> calculatedHash;

<<<<<<< HEAD
    PublicDataGadget(ProtoboardT &pb, const std::string &prefix)
=======
    PublicDataGadget( //
      ProtoboardT &pb,
      const std::string &prefix)
>>>>>>> f14468c5
        : GadgetT(pb, prefix), publicInput(make_variable(pb, FMT(prefix, ".publicInput")))
    {
        pb.set_input_sizes(1);
    }

    void add(const VariableArrayT &bits)
    {
        publicDataBits.insert(publicDataBits.end(), bits.rbegin(), bits.rend());
    }

    void generate_r1cs_witness()
    {
        // Calculate the hash
        hasher->generate_r1cs_witness();

        // Calculate the expected public input
        calculatedHash->generate_r1cs_witness_from_bits();
        pb.val(publicInput) = pb.val(calculatedHash->packed);

        printBits("[ZKS]publicData: 0x", publicDataBits.get_bits(pb), false);
        printBits("[ZKS]publicDataHash: 0x", hasher->result().bits.get_bits(pb));
        print(pb, "[ZKS]publicInput", calculatedHash->packed);
    }

    void generate_r1cs_constraints()
    {
        // Calculate the hash
        hasher.reset(new sha256_many(pb, publicDataBits, ".hasher"));
        hasher->generate_r1cs_constraints();

        // Check that the hash matches the public input
        calculatedHash.reset(new libsnark::dual_variable_gadget<FieldT>(
          pb, reverse(subArray(hasher->result().bits, 0, NUM_BITS_FIELD_CAPACITY)), ".packCalculatedHash"));
        calculatedHash->generate_r1cs_constraints(false);
        requireEqual(pb, calculatedHash->packed, publicInput, ".publicDataCheck");
    }
};

// Decodes a float with the specified encoding
class FloatGadget : public GadgetT
{
  public:
    const Constants &constants;

    const FloatEncoding &floatEncoding;

    VariableArrayT f;

    std::vector<VariableT> values;
    std::vector<VariableT> baseMultipliers;
    std::vector<TernaryGadget> multipliers;

    FloatGadget(
      ProtoboardT &pb,
      const Constants &_constants,
      const FloatEncoding &_floatEncoding,
      const std::string &prefix)
        : GadgetT(pb, prefix),

          constants(_constants),
          floatEncoding(_floatEncoding),

          f(make_var_array(pb, floatEncoding.numBitsExponent + floatEncoding.numBitsMantissa, FMT(prefix, ".f")))
    {
        for (unsigned int i = 0; i < f.size(); i++)
        {
            values.emplace_back(make_variable(pb, FMT(prefix, ".FloatToUintGadgetVariable")));
        }

        for (unsigned int i = 0; i < floatEncoding.numBitsExponent; i++)
        {
            baseMultipliers.emplace_back(make_variable(pb, FMT(prefix, ".baseMultipliers")));
            multipliers.emplace_back(TernaryGadget(
              pb, f[floatEncoding.numBitsMantissa + i], baseMultipliers[i], constants._1, FMT(prefix, ".multipliers")));
        }
    }

    void generate_r1cs_witness(const ethsnarks::FieldT &floatValue)
    {
        f.fill_with_bits_of_field_element(pb, floatValue);

        // Decodes the mantissa
        for (unsigned int i = 0; i < floatEncoding.numBitsMantissa; i++)
        {
            unsigned j = floatEncoding.numBitsMantissa - 1 - i;
            pb.val(values[i]) = (i == 0) ? pb.val(f[j]) : (pb.val(values[i - 1]) * 2 + pb.val(f[j]));
        }

        // Decodes the exponent and shifts the mantissa
        for (unsigned int i = floatEncoding.numBitsMantissa; i < f.size(); i++)
        {
            // Decode the exponent
            unsigned int j = i - floatEncoding.numBitsMantissa;
            pb.val(baseMultipliers[j]) =
              (j == 0) ? floatEncoding.exponentBase : pb.val(baseMultipliers[j - 1]) * pb.val(baseMultipliers[j - 1]);
            multipliers[j].generate_r1cs_witness();

            // Shift the value with the partial exponent
            pb.val(values[i]) = pb.val(values[i - 1]) * pb.val(multipliers[j].result());
        }
    }

    void generate_r1cs_constraints()
    {
        // Make sure all the bits of the float or 0s and 1s
        for (unsigned int i = 0; i < f.size(); i++)
        {
            libsnark::generate_boolean_r1cs_constraint<ethsnarks::FieldT>(pb, f[i], FMT(annotation_prefix, ".bitness"));
        }

        // Decodes the mantissa
        for (unsigned int i = 0; i < floatEncoding.numBitsMantissa; i++)
        {
            unsigned j = floatEncoding.numBitsMantissa - 1 - i;
            if (i == 0)
            {
                pb.add_r1cs_constraint(
                  ConstraintT(f[j], FieldT::one(), values[i]),
                  FMT(annotation_prefix, (std::string(".value_") + std::to_string(i)).c_str()));
            }
            else
            {
                pb.add_r1cs_constraint(
                  ConstraintT(values[i - 1] * 2 + f[j], FieldT::one(), values[i]),
                  FMT(annotation_prefix, (std::string(".value_") + std::to_string(i)).c_str()));
            }
        }

        // Decodes the exponent and shifts the mantissa
        for (unsigned int i = floatEncoding.numBitsMantissa; i < f.size(); i++)
        {
            // Decode the exponent
            unsigned int j = i - floatEncoding.numBitsMantissa;
            if (j == 0)
            {
                pb.add_r1cs_constraint(
                  ConstraintT(floatEncoding.exponentBase, FieldT::one(), baseMultipliers[j]), ".baseMultipliers");
            }
            else
            {
                pb.add_r1cs_constraint(
                  ConstraintT(baseMultipliers[j - 1], baseMultipliers[j - 1], baseMultipliers[j]), ".baseMultipliers");
            }
            multipliers[j].generate_r1cs_constraints();

            // Shift the value with the partial exponent
            pb.add_r1cs_constraint(ConstraintT(values[i - 1], multipliers[j].result(), values[i]), ".valuesExp");
        }
    }

    const VariableT &value() const
    {
        return values.back();
    }

    const VariableArrayT &bits() const
    {
        return f;
    }
};

// Checks 'type' is one of Constants.values - [0 - 10]
struct SelectorGadget : public GadgetT
{
    const Constants &constants;

    std::vector<EqualGadget> bits;
    std::vector<UnsafeAddGadget> sum;

    VariableArrayT res;

    SelectorGadget(
      ProtoboardT &pb,
      const Constants &_constants,
      const VariableT &type,
      unsigned int maxBits,
      const std::string &prefix)
        : GadgetT(pb, prefix), constants(_constants)
    {
        assert(maxBits <= constants.values.size());
        for (unsigned int i = 0; i < maxBits; i++)
        {
            bits.emplace_back(pb, type, constants.values[i], FMT(annotation_prefix, ".bits"));
            sum.emplace_back(
              pb, (i == 0) ? constants._0 : sum.back().result(), bits.back().result(), FMT(annotation_prefix, ".sum"));
            res.emplace_back(bits.back().result());
        }
    }

    void generate_r1cs_witness()
    {
        for (unsigned int i = 0; i < bits.size(); i++)
        {
            bits[i].generate_r1cs_witness();
            sum[i].generate_r1cs_witness();
        }
    }

    void generate_r1cs_constraints()
    {
        for (unsigned int i = 0; i < bits.size(); i++)
        {
            bits[i].generate_r1cs_constraints();
            sum[i].generate_r1cs_constraints();
        }
        // Sum needs to equal 1
        requireEqual(pb, sum.back().result(), constants._1, FMT(annotation_prefix, ".selector_sum_one"));
    }

    const VariableArrayT &result() const
    {
        return res;
    }
};

// if selector=[1,0,0] and values = [a,b,c], return a
// if selector=[0,1,0] and values = [a,b,c], return b
// if selector=[0,0,1] and values = [a,b,c], return c
// special case,
// if selector=[0,0,0] and values = [a,b,c], return c
class SelectGadget : public GadgetT
{
  public:
    std::vector<TernaryGadget> results;

    SelectGadget(
      ProtoboardT &pb,
      const VariableArrayT &selector,
      const std::vector<VariableT> &values,
      const std::string &prefix)
        : GadgetT(pb, prefix)
    {
        assert(values.size() == selector.size());
        for (unsigned int i = 0; i < values.size(); i++)
        {
            results.emplace_back(TernaryGadget(
              pb, selector[i], values[i], (i == 0) ? values[0] : results.back().result(), FMT(prefix, ".results")));
        }
    }

    void generate_r1cs_witness()
    {
        for (unsigned int i = 0; i < results.size(); i++)
        {
            results[i].generate_r1cs_witness();
        }
    }

    void generate_r1cs_constraints()
    {
        for (unsigned int i = 0; i < results.size(); i++)
        {
            results[i].generate_r1cs_constraints(false);
        }
    }

    const VariableT &result() const
    {
        return results.back().result();
    }
};

// Select one out of many arrays based on mutiple boolean selector values.
// If all the selector values are false, then the last array is selected.
class ArraySelectGadget : public GadgetT
{
  public:
    std::vector<ArrayTernaryGadget> results;

    ArraySelectGadget(
      ProtoboardT &pb,
      const VariableArrayT &selector,
      const std::vector<VariableArrayT> &values,
      const std::string &prefix)
        : GadgetT(pb, prefix)
    {
        assert(values.size() == selector.size());
        for (unsigned int i = 0; i < values.size(); i++)
        {
            results.emplace_back(ArrayTernaryGadget(
              pb, selector[i], values[i], (i == 0) ? values[0] : results.back().result(), FMT(prefix, ".results")));
        }
    }

    void generate_r1cs_witness()
    {
        for (unsigned int i = 0; i < results.size(); i++)
        {
            results[i].generate_r1cs_witness();
        }
    }

    void generate_r1cs_constraints()
    {
        for (unsigned int i = 0; i < results.size(); i++)
        {
            results[i].generate_r1cs_constraints();
        }
    }

    const VariableArrayT &result() const
    {
        return results.back().result();
    }
};

// Checks that the new ower equals the current onwer or the current ower is 0.
class OwnerValidGadget : public GadgetT
{
  public:
    EqualGadget newOwner_equal_oldOwner;
    EqualGadget no_oldOwner;
    OrGadget equal_owner_or_no_owner;
    RequireEqualGadget equal_owner_or_no_owner_eq_true;

    OwnerValidGadget(
      ProtoboardT &pb,
      const Constants &constants,
      const VariableT &oldOwner,
      const VariableT &newOwner,
      const std::string &prefix)
        : GadgetT(pb, prefix),

          newOwner_equal_oldOwner(pb, newOwner, oldOwner, FMT(prefix, ".newOwner_equal_oldOwner")),
          no_oldOwner(pb, oldOwner, constants._0, FMT(prefix, ".no_oldOwner")),
          equal_owner_or_no_owner(
            pb,
            {newOwner_equal_oldOwner.result(), no_oldOwner.result()},
            FMT(prefix, ".equal_owner_or_no_owner")),
          equal_owner_or_no_owner_eq_true(
            pb,
            equal_owner_or_no_owner.result(),
            constants._1,
            FMT(prefix, ".equal_owner_or_no_owner_eq_true"))
    {
    }

    void generate_r1cs_witness()
    {
        newOwner_equal_oldOwner.generate_r1cs_witness();
        no_oldOwner.generate_r1cs_witness();
        equal_owner_or_no_owner.generate_r1cs_witness();
        equal_owner_or_no_owner_eq_true.generate_r1cs_witness();
    }

    void generate_r1cs_constraints()
    {
        newOwner_equal_oldOwner.generate_r1cs_constraints();
        no_oldOwner.generate_r1cs_constraints();
        equal_owner_or_no_owner.generate_r1cs_constraints();
        equal_owner_or_no_owner_eq_true.generate_r1cs_constraints();
    }

    const VariableT &isNewAccount() const
    {
        return no_oldOwner.result();
    }
};

} // namespace Loopring

#endif<|MERGE_RESOLUTION|>--- conflicted
+++ resolved
@@ -20,15 +20,7 @@
 {
 
 // require(A == B)
-<<<<<<< HEAD
 static void requireEqual(ProtoboardT &pb, const VariableT &A, const VariableT &B, const std::string &annotation_prefix)
-=======
-static void requireEqual( //
-  ProtoboardT &pb,
-  const VariableT &A,
-  const VariableT &B,
-  const std::string &annotation_prefix)
->>>>>>> f14468c5
 {
     pb.add_r1cs_constraint(ConstraintT(A, FieldT::one(), B), FMT(annotation_prefix, ".requireEqual"));
 }
@@ -65,13 +57,7 @@
 
     std::vector<VariableT> values;
 
-<<<<<<< HEAD
     Constants(ProtoboardT &pb, const std::string &prefix)
-=======
-    Constants( //
-      ProtoboardT &pb,
-      const std::string &prefix)
->>>>>>> f14468c5
         : GadgetT(pb, prefix),
 
           _0(make_variable(pb, FieldT::zero(), FMT(prefix, ".zero"))),
@@ -181,40 +167,18 @@
     bool fromPacked = false;
     bool fromBits = false;
 
-<<<<<<< HEAD
     DualVariableGadget(ProtoboardT &pb, const size_t width, const std::string &prefix)
-=======
-    DualVariableGadget( //
-      ProtoboardT &pb,
-      const size_t width,
-      const std::string &prefix)
->>>>>>> f14468c5
         : libsnark::dual_variable_gadget<FieldT>(pb, width, prefix)
     {
     }
 
-<<<<<<< HEAD
     DualVariableGadget(ProtoboardT &pb, const VariableT &value, const size_t width, const std::string &prefix)
-=======
-    DualVariableGadget( //
-      ProtoboardT &pb,
-      const VariableT &value,
-      const size_t width,
-      const std::string &prefix)
->>>>>>> f14468c5
         : libsnark::dual_variable_gadget<FieldT>(pb, value, width, prefix)
     {
         fromPacked = true;
     }
 
-<<<<<<< HEAD
     DualVariableGadget(ProtoboardT &pb, const VariableArrayT &bits, const std::string &prefix)
-=======
-    DualVariableGadget( //
-      ProtoboardT &pb,
-      const VariableArrayT &bits,
-      const std::string &prefix)
->>>>>>> f14468c5
         : libsnark::dual_variable_gadget<FieldT>(pb, bits, prefix)
     {
         fromBits = true;
@@ -232,26 +196,14 @@
         }
     }
 
-<<<<<<< HEAD
     void generate_r1cs_witness(ProtoboardT &pb, const FieldT &value)
-=======
-    void generate_r1cs_witness( //
-      ProtoboardT &pb,
-      const FieldT &value)
->>>>>>> f14468c5
     {
         assert(!fromPacked && !fromBits);
         pb.val(packed) = value;
         generate_r1cs_witness_from_packed();
     }
 
-<<<<<<< HEAD
     void generate_r1cs_witness(ProtoboardT &pb, const LimbT &value)
-=======
-    void generate_r1cs_witness( //
-      ProtoboardT &pb,
-      const LimbT &value)
->>>>>>> f14468c5
     {
         assert(!fromPacked && !fromBits);
         assert(value.max_bits() == 256);
@@ -275,27 +227,13 @@
     std::vector<VariableT> variables;
     bool allowGeneratingWitness;
 
-<<<<<<< HEAD
     DynamicVariableGadget(ProtoboardT &pb, const std::string &prefix) : GadgetT(pb, prefix)
-=======
-    DynamicVariableGadget( //
-      ProtoboardT &pb,
-      const std::string &prefix)
-        : GadgetT(pb, prefix)
->>>>>>> f14468c5
     {
         add(make_variable(pb, FMT(prefix, ".initialValue")));
         allowGeneratingWitness = true;
     }
 
-<<<<<<< HEAD
     DynamicVariableGadget(ProtoboardT &pb, const VariableT &initialValue, const std::string &prefix)
-=======
-    DynamicVariableGadget( //
-      ProtoboardT &pb,
-      const VariableT &initialValue,
-      const std::string &prefix)
->>>>>>> f14468c5
         : GadgetT(pb, prefix)
     {
         add(initialValue);
@@ -332,15 +270,7 @@
     VariableT sub;
     VariableT sum;
 
-<<<<<<< HEAD
     UnsafeSubGadget(ProtoboardT &pb, const VariableT &_value, const VariableT &_sub, const std::string &prefix)
-=======
-    UnsafeSubGadget( //
-      ProtoboardT &pb,
-      const VariableT &_value,
-      const VariableT &_sub,
-      const std::string &prefix)
->>>>>>> f14468c5
         : GadgetT(pb, prefix), value(_value), sub(_sub), sum(make_variable(pb, FMT(prefix, ".sum")))
     {
     }
@@ -370,15 +300,7 @@
     VariableT add;
     VariableT sum;
 
-<<<<<<< HEAD
     UnsafeAddGadget(ProtoboardT &pb, const VariableT &_value, const VariableT &_add, const std::string &prefix)
-=======
-    UnsafeAddGadget( //
-      ProtoboardT &pb,
-      const VariableT &_value,
-      const VariableT &_add,
-      const std::string &prefix)
->>>>>>> f14468c5
         : GadgetT(pb, prefix), value(_value), add(_add), sum(make_variable(pb, FMT(prefix, ".sum")))
     {
     }
@@ -408,15 +330,7 @@
     VariableT valueB;
     VariableT product;
 
-<<<<<<< HEAD
     UnsafeMulGadget(ProtoboardT &pb, const VariableT &_valueA, const VariableT &_valueB, const std::string &prefix)
-=======
-    UnsafeMulGadget( //
-      ProtoboardT &pb,
-      const VariableT &_valueA,
-      const VariableT &_valueB,
-      const std::string &prefix)
->>>>>>> f14468c5
         : GadgetT(pb, prefix), valueA(_valueA), valueB(_valueB), product(make_variable(pb, FMT(prefix, ".product")))
     {
     }
@@ -448,16 +362,7 @@
     UnsafeAddGadget unsafeAdd;
     libsnark::dual_variable_gadget<FieldT> rangeCheck;
 
-<<<<<<< HEAD
     AddGadget(ProtoboardT &pb, const VariableT &A, const VariableT &B, unsigned int n, const std::string &prefix)
-=======
-    AddGadget( //
-      ProtoboardT &pb,
-      const VariableT &A,
-      const VariableT &B,
-      unsigned int n,
-      const std::string &prefix)
->>>>>>> f14468c5
         : GadgetT(pb, prefix),
 
           unsafeAdd(pb, A, B, FMT(prefix, ".unsafeAdd")),
@@ -491,16 +396,7 @@
     UnsafeSubGadget unsafeSub;
     libsnark::dual_variable_gadget<FieldT> rangeCheck;
 
-<<<<<<< HEAD
     SubGadget(ProtoboardT &pb, const VariableT &A, const VariableT &B, unsigned int n, const std::string &prefix)
-=======
-    SubGadget( //
-      ProtoboardT &pb,
-      const VariableT &A,
-      const VariableT &B,
-      unsigned int n,
-      const std::string &prefix)
->>>>>>> f14468c5
         : GadgetT(pb, prefix),
 
           unsafeSub(pb, A, B, FMT(prefix, ".unsafeAdd")),
@@ -667,14 +563,7 @@
     std::vector<VariableT> inputs;
     std::vector<VariableT> results;
 
-<<<<<<< HEAD
     AndGadget(ProtoboardT &pb, const std::vector<VariableT> &_inputs, const std::string &prefix)
-=======
-    AndGadget( //
-      ProtoboardT &pb,
-      const std::vector<VariableT> &_inputs,
-      const std::string &prefix)
->>>>>>> f14468c5
         : GadgetT(pb, prefix), inputs(_inputs)
     {
         assert(inputs.size() > 1);
@@ -702,13 +591,10 @@
     {
         // This can be done more efficiently but we never have any long inputs so no
         // need
-<<<<<<< HEAD
         if (inputs.size() > 3)
         {
             std::cout << "[AndGadget] unexpected input length " << inputs.size() << std::endl;
         }
-=======
->>>>>>> f14468c5
         pb.add_r1cs_constraint(ConstraintT(inputs[0], inputs[1], results[0]), FMT(annotation_prefix, ".A && B"));
         for (unsigned int i = 2; i < inputs.size(); i++)
         {
@@ -729,14 +615,7 @@
     std::vector<VariableT> inputs;
     std::vector<VariableT> results;
 
-<<<<<<< HEAD
     OrGadget(ProtoboardT &pb, const std::vector<VariableT> &_inputs, const std::string &prefix)
-=======
-    OrGadget( //
-      ProtoboardT &pb,
-      const std::vector<VariableT> &_inputs,
-      const std::string &prefix)
->>>>>>> f14468c5
         : GadgetT(pb, prefix), inputs(_inputs)
     {
         assert(inputs.size() > 1);
@@ -763,15 +642,12 @@
 
     void generate_r1cs_constraints()
     {
-<<<<<<< HEAD
         // This can be done more efficiently but we never have any long inputs so no
         // need
         if (inputs.size() > 3)
         {
             std::cout << "[OrGadget] unexpected input length " << inputs.size() << std::endl;
         }
-=======
->>>>>>> f14468c5
         pb.add_r1cs_constraint(
           ConstraintT(FieldT::one() - inputs[0], FieldT::one() - inputs[1], FieldT::one() - results[0]),
           FMT(annotation_prefix, ".A || B == _or"));
@@ -791,14 +667,7 @@
     VariableT A;
     VariableT _not;
 
-<<<<<<< HEAD
     NotGadget(ProtoboardT &pb, const VariableT &_A, const std::string &prefix)
-=======
-    NotGadget( //
-      ProtoboardT &pb,
-      const VariableT &_A,
-      const std::string &prefix)
->>>>>>> f14468c5
         : GadgetT(pb, prefix),
 
           A(_A),
@@ -835,15 +704,7 @@
     VariableArrayT B;
     VariableArrayT C;
 
-<<<<<<< HEAD
     XorArrayGadget(ProtoboardT &pb, VariableArrayT _A, VariableArrayT _B, const std::string &prefix)
-=======
-    XorArrayGadget( //
-      ProtoboardT &pb,
-      VariableArrayT _A,
-      VariableArrayT _B,
-      const std::string &prefix)
->>>>>>> f14468c5
         : GadgetT(pb, prefix),
 
           A(_A),
@@ -886,15 +747,7 @@
     IsNonZero isNonZeroDifference;
     NotGadget isZeroDifference;
 
-<<<<<<< HEAD
     EqualGadget(ProtoboardT &pb, const VariableT &A, const VariableT &B, const std::string &prefix)
-=======
-    EqualGadget( //
-      ProtoboardT &pb,
-      const VariableT &A,
-      const VariableT &B,
-      const std::string &prefix)
->>>>>>> f14468c5
         : GadgetT(pb, prefix),
 
           difference(pb, A, B, FMT(prefix, ".difference")),
@@ -930,15 +783,7 @@
     VariableT A;
     VariableT B;
 
-<<<<<<< HEAD
     RequireEqualGadget(ProtoboardT &pb, const VariableT &_A, const VariableT &_B, const std::string &prefix)
-=======
-    RequireEqualGadget( //
-      ProtoboardT &pb,
-      const VariableT &_A,
-      const VariableT &_B,
-      const std::string &prefix)
->>>>>>> f14468c5
         : GadgetT(pb, prefix), A(_A), B(_B)
     {
     }
@@ -960,15 +805,7 @@
     VariableT A;
     VariableT B;
 
-<<<<<<< HEAD
     RequireZeroAorBGadget(ProtoboardT &pb, const VariableT &_A, const VariableT &_B, const std::string &prefix)
-=======
-    RequireZeroAorBGadget( //
-      ProtoboardT &pb,
-      const VariableT &_A,
-      const VariableT &_B,
-      const std::string &prefix)
->>>>>>> f14468c5
         : GadgetT(pb, prefix), A(_A), B(_B)
     {
     }
@@ -990,14 +827,7 @@
     VariableT A;
     VariableT A_inv;
 
-<<<<<<< HEAD
     RequireNotZeroGadget(ProtoboardT &pb, const VariableT &_A, const std::string &prefix)
-=======
-    RequireNotZeroGadget( //
-      ProtoboardT &pb,
-      const VariableT &_A,
-      const std::string &prefix)
->>>>>>> f14468c5
         : GadgetT(pb, prefix), A(_A), A_inv(make_variable(pb, FMT(prefix, ".A_inv")))
     {
     }
@@ -1023,15 +853,7 @@
     VariableT difference;
     RequireNotZeroGadget notZero;
 
-<<<<<<< HEAD
     RequireNotEqualGadget(ProtoboardT &pb, const VariableT &_A, const VariableT &_B, const std::string &prefix)
-=======
-    RequireNotEqualGadget( //
-      ProtoboardT &pb,
-      const VariableT &_A,
-      const VariableT &_B,
-      const std::string &prefix)
->>>>>>> f14468c5
         : GadgetT(pb, prefix),
           A(_A),
           B(_B),
@@ -1065,16 +887,7 @@
     NotGadget _gte;
     AndGadget _eq;
 
-<<<<<<< HEAD
     LeqGadget(ProtoboardT &pb, const VariableT &A, const VariableT &B, const size_t n, const std::string &prefix)
-=======
-    LeqGadget( //
-      ProtoboardT &pb,
-      const VariableT &A,
-      const VariableT &B,
-      const size_t n,
-      const std::string &prefix)
->>>>>>> f14468c5
         : GadgetT(pb, prefix),
 
           _lt(make_variable(pb, 1, FMT(prefix, ".lt"))),
@@ -1145,15 +958,7 @@
     LeqGadget partHi;
     TernaryGadget res;
 
-<<<<<<< HEAD
     LtFieldGadget(ProtoboardT &pb, const VariableT &A, const VariableT &B, const std::string &prefix)
-=======
-    LtFieldGadget( //
-      ProtoboardT &pb,
-      const VariableT &A,
-      const VariableT &B,
-      const std::string &prefix)
->>>>>>> f14468c5
         : GadgetT(pb, prefix),
 
           Abits(pb, A, FMT(prefix, ".Abits")),
@@ -1208,16 +1013,7 @@
     LeqGadget A_lt_B;
     TernaryGadget minimum;
 
-<<<<<<< HEAD
     MinGadget(ProtoboardT &pb, const VariableT &A, const VariableT &B, const size_t n, const std::string &prefix)
-=======
-    MinGadget( //
-      ProtoboardT &pb,
-      const VariableT &A,
-      const VariableT &B,
-      const size_t n,
-      const std::string &prefix)
->>>>>>> f14468c5
         : GadgetT(pb, prefix),
 
           A_lt_B(pb, A, B, n, FMT(prefix, ".(A < B)")),
@@ -1250,16 +1046,7 @@
     LeqGadget A_lt_B;
     TernaryGadget maximum;
 
-<<<<<<< HEAD
     MaxGadget(ProtoboardT &pb, const VariableT &A, const VariableT &B, const size_t n, const std::string &prefix)
-=======
-    MaxGadget( //
-      ProtoboardT &pb,
-      const VariableT &A,
-      const VariableT &B,
-      const size_t n,
-      const std::string &prefix)
->>>>>>> f14468c5
         : GadgetT(pb, prefix),
 
           A_lt_B(pb, A, B, n, FMT(prefix, ".(A < B)")),
@@ -1291,16 +1078,7 @@
   public:
     LeqGadget leqGadget;
 
-<<<<<<< HEAD
     RequireLeqGadget(ProtoboardT &pb, const VariableT &A, const VariableT &B, const size_t n, const std::string &prefix)
-=======
-    RequireLeqGadget( //
-      ProtoboardT &pb,
-      const VariableT &A,
-      const VariableT &B,
-      const size_t n,
-      const std::string &prefix)
->>>>>>> f14468c5
         : GadgetT(pb, prefix),
 
           leqGadget(pb, A, B, n, FMT(prefix, ".leq"))
@@ -1326,16 +1104,7 @@
   public:
     LeqGadget leqGadget;
 
-<<<<<<< HEAD
     RequireLtGadget(ProtoboardT &pb, const VariableT &A, const VariableT &B, const size_t n, const std::string &prefix)
-=======
-    RequireLtGadget( //
-      ProtoboardT &pb,
-      const VariableT &A,
-      const VariableT &B,
-      const size_t n,
-      const std::string &prefix)
->>>>>>> f14468c5
         : GadgetT(pb, prefix),
 
           leqGadget(pb, A, B, n, FMT(prefix, ".leq"))
@@ -1363,15 +1132,7 @@
     NotGadget notC;
     OrGadget res;
 
-<<<<<<< HEAD
     IfThenRequireGadget(ProtoboardT &pb, const VariableT &C, const VariableT &A, const std::string &prefix)
-=======
-    IfThenRequireGadget( //
-      ProtoboardT &pb,
-      const VariableT &C,
-      const VariableT &A,
-      const std::string &prefix)
->>>>>>> f14468c5
         : GadgetT(pb, prefix),
 
           notC(pb, C, FMT(prefix, ".notC")),
@@ -1649,13 +1410,7 @@
     std::unique_ptr<sha256_many> hasher;
     std::unique_ptr<libsnark::dual_variable_gadget<FieldT>> calculatedHash;
 
-<<<<<<< HEAD
     PublicDataGadget(ProtoboardT &pb, const std::string &prefix)
-=======
-    PublicDataGadget( //
-      ProtoboardT &pb,
-      const std::string &prefix)
->>>>>>> f14468c5
         : GadgetT(pb, prefix), publicInput(make_variable(pb, FMT(prefix, ".publicInput")))
     {
         pb.set_input_sizes(1);
