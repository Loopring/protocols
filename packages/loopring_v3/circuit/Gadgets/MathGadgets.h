--- conflicted
+++ resolved
@@ -326,13 +326,10 @@
 };
 
 // A + B = sum with A, B and sum < 2^n
-<<<<<<< HEAD
 //
 // This gadgent is not designed to handle inputs of more than a couple of
 // variables. Threfore, we are have not optimized the constraints as suggested
 // in https://github.com/daira/r1cs/blob/master/zkproofs.pdf.
-=======
->>>>>>> 5c5ee339
 class AddGadget : public GadgetT {
 public:
   UnsafeAddGadget unsafeAdd;
@@ -401,13 +398,8 @@
 
         sub(pb, from.back(), value, NUM_BITS_AMOUNT, FMT(prefix, ".sub")),
         add(pb, to.back(), value, NUM_BITS_AMOUNT, FMT(prefix, ".add")) {
-<<<<<<< HEAD
     from.add(sub.result()); // X = from - value
     to.add(add.result());   // Y = to + value
-=======
-    from.add(sub.result());
-    to.add(add.result());
->>>>>>> 5c5ee339
   }
 
   void generate_r1cs_witness() {
@@ -504,10 +496,7 @@
             const std::string &prefix)
       : GadgetT(pb, prefix), inputs(_inputs) {
     assert(inputs.size() > 1);
-<<<<<<< HEAD
     results.reserve(inputs.size());
-=======
->>>>>>> 5c5ee339
     for (unsigned int i = 1; i < inputs.size(); i++) {
       results.emplace_back(make_variable(pb, FMT(prefix, ".results")));
     }
@@ -525,13 +514,10 @@
   void generate_r1cs_constraints() {
     // This can be done more efficiently but we never have any long inputs so no
     // need
-<<<<<<< HEAD
     if (inputs.size() > 3) {
       std::cout << "[AndGadget] unexpected input length " << inputs.size()
                 << endl;
     }
-=======
->>>>>>> 5c5ee339
     pb.add_r1cs_constraint(ConstraintT(inputs[0], inputs[1], results[0]),
                            FMT(annotation_prefix, ".A && B"));
     for (unsigned int i = 2; i < inputs.size(); i++) {
@@ -543,13 +529,10 @@
 };
 
 // (input[0] || input[1] || ...) (all inputs need to be boolean)
-<<<<<<< HEAD
 //
 // This gadgent is not designed to handle inputs of more than a couple of
 // variables. Threfore, we are have not optimized the constraints as suggested
 // in https://github.com/daira/r1cs/blob/master/zkproofs.pdf.
-=======
->>>>>>> 5c5ee339
 class OrGadget : public GadgetT {
 public:
   std::vector<VariableT> inputs;
@@ -559,10 +542,7 @@
            const std::string &prefix)
       : GadgetT(pb, prefix), inputs(_inputs) {
     assert(inputs.size() > 1);
-<<<<<<< HEAD
     results.reserve(inputs.size());
-=======
->>>>>>> 5c5ee339
     for (unsigned int i = 1; i < inputs.size(); i++) {
       results.emplace_back(make_variable(pb, FMT(prefix, ".results")));
     }
@@ -582,15 +562,12 @@
   }
 
   void generate_r1cs_constraints() {
-<<<<<<< HEAD
     // This can be done more efficiently but we never have any long inputs so no
     // need
     if (inputs.size() > 3) {
       std::cout << "[AndGadget] unexpected input length " << inputs.size()
                 << endl;
     }
-=======
->>>>>>> 5c5ee339
     pb.add_r1cs_constraint(ConstraintT(FieldT::one() - inputs[0],
                                        FieldT::one() - inputs[1],
                                        FieldT::one() - results[0]),
@@ -977,12 +954,8 @@
   }
 };
 
-<<<<<<< HEAD
 // if (C) then require(A), i.e.,
 // require(!C || A)
-=======
-// if (C) then require(A)
->>>>>>> 5c5ee339
 class IfThenRequireGadget : public GadgetT {
 public:
   NotGadget notC;
@@ -1009,12 +982,8 @@
   }
 };
 
-<<<<<<< HEAD
 // if (C) then require(A == B), i.e.,
 // require(!C || A == B)
-=======
-// if (C) then require(A == B)
->>>>>>> 5c5ee339
 class IfThenRequireEqualGadget : public GadgetT {
 public:
   EqualGadget eq;
@@ -1039,12 +1008,8 @@
   }
 };
 
-<<<<<<< HEAD
 // if (C) then require(A != B), i.e.,
 // require(!C || A != B)
-=======
-// if (C) then require(A != B)
->>>>>>> 5c5ee339
 class IfThenRequireNotEqualGadget : public GadgetT {
 public:
   EqualGadget eq;
@@ -1286,13 +1251,10 @@
         f(make_var_array(
             pb, floatEncoding.numBitsExponent + floatEncoding.numBitsMantissa,
             FMT(prefix, ".f"))) {
-<<<<<<< HEAD
     values.reserve(f.size());
     baseMultipliers.reserve(floatEncoding.numBitsExponent);
     multipliers.reserve(floatEncoding.numBitsExponent);
 
-=======
->>>>>>> 5c5ee339
     for (unsigned int i = 0; i < f.size(); i++) {
       values.emplace_back(
           make_variable(pb, FMT(prefix, ".FloatToUintGadgetVariable")));
@@ -1383,7 +1345,6 @@
 
   const VariableArrayT &bits() const { return f; }
 };
-<<<<<<< HEAD
 
 // check 'type' is one of Constants.values - [0 - 10]
 struct SelectorGadget : public GadgetT {
@@ -1401,23 +1362,6 @@
     assert(maxBits <= constants.values.size());
     bits.reserve(maxBits);
     sum.reserve(maxBits);
-
-=======
-
-struct SelectorGadget : public GadgetT {
-  const Constants &constants;
-
-  std::vector<EqualGadget> bits;
-  std::vector<UnsafeAddGadget> sum;
-
-  VariableArrayT res;
-
-  SelectorGadget(ProtoboardT &pb, const Constants &_constants,
-                 const VariableT &type, unsigned int maxBits,
-                 const std::string &prefix)
-      : GadgetT(pb, prefix), constants(_constants) {
-    assert(maxBits <= constants.values.size());
->>>>>>> 5c5ee339
     for (unsigned int i = 0; i < maxBits; i++) {
       bits.emplace_back(pb, type, constants.values[i],
                         FMT(annotation_prefix, ".bits"));
@@ -1447,14 +1391,11 @@
   const VariableArrayT &result() const { return res; }
 };
 
-<<<<<<< HEAD
 // if selector=[1,0,0] and values = [a,b,c], return a
 // if selector=[0,1,0] and values = [a,b,c], return b
 // if selector=[0,0,1] and values = [a,b,c], return c
 // special case,
 // if selector=[0,0,0] and values = [a,b,c], return a
-=======
->>>>>>> 5c5ee339
 class SelectGadget : public GadgetT {
 public:
   std::vector<TernaryGadget> results;
@@ -1462,10 +1403,7 @@
   SelectGadget(ProtoboardT &pb, const VariableArrayT &selector,
                const std::vector<VariableT> &values, const std::string &prefix)
       : GadgetT(pb, prefix) {
-<<<<<<< HEAD
     results.reserve(values.size());
-=======
->>>>>>> 5c5ee339
     assert(values.size() == selector.size());
     for (unsigned int i = 0; i < values.size(); i++) {
       results.emplace_back(
@@ -1499,9 +1437,7 @@
                     const std::string &prefix)
       : GadgetT(pb, prefix) {
     assert(values.size() == selector.size());
-<<<<<<< HEAD
     results.reserve(values.size());
-
     for (unsigned int i = 0; i < values.size(); i++) {
       results.emplace_back(
           ArrayTernaryGadget(pb, selector[i], values[i],
@@ -1521,29 +1457,6 @@
       results[i].generate_r1cs_constraints();
     }
   }
-
-=======
-    for (unsigned int i = 0; i < values.size(); i++) {
-      results.emplace_back(
-          ArrayTernaryGadget(pb, selector[i], values[i],
-                             (i == 0) ? values[0] : results.back().result(),
-                             FMT(prefix, ".results")));
-    }
-  }
-
-  void generate_r1cs_witness() {
-    for (unsigned int i = 0; i < results.size(); i++) {
-      results[i].generate_r1cs_witness();
-    }
-  }
-
-  void generate_r1cs_constraints() {
-    for (unsigned int i = 0; i < results.size(); i++) {
-      results[i].generate_r1cs_constraints();
-    }
-  }
-
->>>>>>> 5c5ee339
   const VariableArrayT &result() const { return results.back().result(); }
 };
 
