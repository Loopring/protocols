--- conflicted
+++ resolved
@@ -78,7 +78,6 @@
           // Reconstruct x
           // Pick the smallest root (the "positive" one) to make sqrt
           // deterministic
-<<<<<<< HEAD
           negRootX( //
             pb,
             _constants._0,
@@ -106,7 +105,12 @@
             negAbsX.result(),
             _x,
             FMT(prefix, ".isNegativeX")),
-          reconstructedX(pb, isNegativeX.result(), negAbsX.result(), absX.result(), FMT(prefix, ".reconstructedX")),
+          reconstructedX( //
+            pb,
+            isNegativeX.result(),
+            negAbsX.result(),
+            absX.result(),
+            FMT(prefix, ".reconstructedX")),
 
           // Special case 0
           isZeroY( //
@@ -120,19 +124,6 @@
             constants._0,
             reconstructedX.result(),
             FMT(prefix, ".x")),
-=======
-          negRootX(pb, _constants._0, rootX, FMT(prefix, ".negRootX")),
-          isSmallestRoot(pb, rootX, negRootX.result(), FMT(prefix, ".isSmallestRoot")),
-          absX(pb, isSmallestRoot.lt(), rootX, negRootX.result(), FMT(prefix, ".absX")),
-          // Check if x is the negative root or the positive root
-          negAbsX(pb, _constants._0, absX.result(), FMT(prefix, ".negAbsX")),
-          isNegativeX(pb, negAbsX.result(), _x, FMT(prefix, ".isNegativeX")),
-          reconstructedX(pb, isNegativeX.result(), negAbsX.result(), absX.result(), FMT(prefix, ".reconstructedX")),
-
-          // Special case 0
-          isZeroY(pb, y, constants._0, FMT(prefix, ".isZeroY")),
-          x(pb, isZeroY.result(), constants._0, reconstructedX.result(), FMT(prefix, ".x")),
->>>>>>> f14468c5
 
           // Make sure the reconstructed x matches the original x
           valid(pb, _x, x.result(), FMT(prefix, ".valid")),
@@ -213,11 +204,7 @@
     Poseidon_gadget_T<6, 1, 6, 52, 5, 1> m_hash_RAM; // hash_RAM = H(R, A, M)
     libsnark::dual_variable_gadget<FieldT> hash;
 
-<<<<<<< HEAD
     EdDSAHashRAMPoseidon(
-=======
-    EdDSA_HashRAM_Poseidon_gadget(
->>>>>>> f14468c5
       ProtoboardT &in_pb,
       const Params &in_params,
       const VariablePointT &in_R,
@@ -227,15 +214,11 @@
         : GadgetT(in_pb, annotation_prefix),
           // Prefix the message with R and A.
           m_hash_RAM(in_pb, var_array({in_R.x, in_R.y, in_A.x, in_A.y, in_M}), FMT(annotation_prefix, ".hash_RAM")),
-<<<<<<< HEAD
           hash(
             pb, //
             m_hash_RAM.result(),
             NUM_BITS_MAX_VALUE,
             FMT(annotation_prefix, ".hash"))
-=======
-          hash(pb, m_hash_RAM.result(), NUM_BITS_MAX_VALUE, FMT(annotation_prefix, ".hash"))
->>>>>>> f14468c5
     {
     }
 
@@ -260,29 +243,17 @@
 class EdDSAPoseidon : public GadgetT
 {
   public:
-<<<<<<< HEAD
     PointValidator m_validator_R;    // IsValid(R)
     fixed_base_mul m_lhs;            // lhs = B*s
     EdDSAHashRAMPoseidon m_hash_RAM; // hash_RAM = H(R,A,M)
     ScalarMult m_At;                 // A*hash_RAM
     PointAdder m_rhs;                // rhs = R + (A*hash_RAM)
-=======
-    PointValidator m_validator_R;             // IsValid(R)
-    fixed_base_mul m_lhs;                     // lhs = B*s
-    EdDSA_HashRAM_Poseidon_gadget m_hash_RAM; // hash_RAM = H(R,A,M)
-    ScalarMult m_At;                          // A*hash_RAM
-    PointAdder m_rhs;                         // rhs = R + (A*hash_RAM)
->>>>>>> f14468c5
 
     EqualGadget equalX;
     EqualGadget equalY;
     AndGadget valid;
 
-<<<<<<< HEAD
     EdDSAPoseidon(
-=======
-    EdDSA_Poseidon(
->>>>>>> f14468c5
       ProtoboardT &in_pb,
       const Params &in_params,
       const EdwardsPoint &in_base, // B
@@ -296,7 +267,6 @@
           m_validator_R(in_pb, in_params, in_R.x, in_R.y, FMT(this->annotation_prefix, ".validator_R")),
 
           // lhs = ScalarMult(B, s)
-<<<<<<< HEAD
           m_lhs( //
             in_pb,
             in_params,
@@ -313,12 +283,6 @@
             in_A,
             in_msg,
             FMT(this->annotation_prefix, ".hash_RAM")),
-=======
-          m_lhs(in_pb, in_params, in_base.x, in_base.y, in_s, FMT(this->annotation_prefix, ".lhs")),
-
-          // hash_RAM = H(R, A, M)
-          m_hash_RAM(in_pb, in_params, in_R, in_A, in_msg, FMT(this->annotation_prefix, ".hash_RAM")),
->>>>>>> f14468c5
 
           // At = ScalarMult(A,hash_RAM)
           m_At(
@@ -387,11 +351,7 @@
     const Constants &constants;
     const jubjub::VariablePointT sig_R;
     const VariableArrayT sig_s;
-<<<<<<< HEAD
     EdDSAPoseidon signatureVerifier;
-=======
-    EdDSA_Poseidon signatureVerifier;
->>>>>>> f14468c5
 
     IfThenRequireGadget valid;
 
@@ -417,15 +377,11 @@
             sig_s,
             message,
             FMT(prefix, ".signatureVerifier")),
-<<<<<<< HEAD
           valid( //
             pb,
             required,
             signatureVerifier.result(),
             FMT(prefix, ".valid"))
-=======
-          valid(pb, required, signatureVerifier.result(), FMT(prefix, ".valid"))
->>>>>>> f14468c5
     {
     }
 
