--- conflicted
+++ resolved
@@ -23,7 +23,6 @@
     TernaryGadget child2;
     TernaryGadget child3;
 
-<<<<<<< HEAD
     //[bit1][bit0] [child0] [child1] [child2] [child3]
     // 0 0         x         y0          y1      y2
     // 0 1         y0        x           y1      y2
@@ -33,16 +32,6 @@
       ProtoboardT &pb,
       const VariableT &x,
       std::vector<VariableT> y,
-=======
-    // 00   x  y0  y1 y2
-    // 01   y0 x   y1 y2
-    // 10   y0 y1   x y2
-    // 11   y0 y1  y2  x
-    merkle_path_selector_4(
-      ProtoboardT &pb,
-      const VariableT &input,
-      std::vector<VariableT> sideNodes,
->>>>>>> f14468c5
       const VariableT &bit0,
       const VariableT &bit1,
       const std::string &prefix)
@@ -51,7 +40,6 @@
           bit0_or_bit1(pb, {bit0, bit1}, FMT(prefix, ".bit0_or_bit1")),
           bit0_and_bit1(pb, {bit0, bit1}, FMT(prefix, ".bit0_and_bit1")),
 
-<<<<<<< HEAD
           child0(pb, bit0_or_bit1.result(), y[0], x, FMT(prefix, ".child0")),
           child1p(pb, bit0, x, y[0], FMT(prefix, ".child1p")),
           child1(pb, bit1, y[1], child1p.result(), FMT(prefix, ".child1")),
@@ -60,16 +48,6 @@
           child3(pb, bit0_and_bit1.result(), x, y[2], FMT(prefix, ".child3"))
     {
         assert(y.size() == 3);
-=======
-          child0(pb, bit0_or_bit1.result(), sideNodes[0], input, FMT(prefix, ".child0")),
-          child1p(pb, bit0, input, sideNodes[0], FMT(prefix, ".child1p")),
-          child1(pb, bit1, sideNodes[1], child1p.result(), FMT(prefix, ".child1")),
-          child2p(pb, bit0, sideNodes[2], input, FMT(prefix, ".child2p")),
-          child2(pb, bit1, child2p.result(), sideNodes[1], FMT(prefix, ".child2")),
-          child3(pb, bit0_and_bit1.result(), input, sideNodes[2], FMT(prefix, ".child3"))
-    {
-        assert(sideNodes.size() == 3);
->>>>>>> f14468c5
     }
 
     void generate_r1cs_constraints()
@@ -107,7 +85,6 @@
 template <typename HashT> class ComputeMerklePathT : public GadgetT
 {
   public:
-<<<<<<< HEAD
     std::vector<SelectMerklePath> m_selectors;
     std::vector<HashT> m_hashers;
 
@@ -137,37 +114,6 @@
 
             m_hashers.emplace_back(
               pb, var_array(m_selectors[i].getChildren()), FMT(this->annotation_prefix, ".hasher[%zu]", i));
-=======
-    std::vector<merkle_path_selector_4> m_selectors;
-    std::vector<HashT> m_hashers;
-
-    merkle_path_compute_4(
-      ProtoboardT &in_pb,
-      const size_t in_depth,
-      const VariableArrayT &in_address_bits,
-      const VariableT in_leaf,
-      const VariableArrayT &in_path,
-      const std::string &in_annotation_prefix)
-        : GadgetT(in_pb, in_annotation_prefix)
-    {
-        assert(in_depth > 0);
-        assert(in_address_bits.size() == in_depth * 2);
-
-        m_selectors.reserve(in_depth);
-        m_hashers.reserve(in_depth);
-        for (size_t i = 0; i < in_depth; i++)
-        {
-            m_selectors.push_back(merkle_path_selector_4(
-              in_pb,
-              (i == 0) ? in_leaf : m_hashers[i - 1].result(),
-              {in_path[i * 3 + 0], in_path[i * 3 + 1], in_path[i * 3 + 2]},
-              in_address_bits[i * 2 + 0],
-              in_address_bits[i * 2 + 1],
-              FMT(this->annotation_prefix, ".selector[%zu]", i)));
-
-            m_hashers.emplace_back(
-              in_pb, var_array(m_selectors[i].getChildren()), FMT(this->annotation_prefix, ".hasher[%zu]", i));
->>>>>>> f14468c5
         }
     }
 
@@ -202,7 +148,6 @@
 template <typename HashT> class VerifyMerklePathT : public ComputeMerklePathT<HashT>
 {
   public:
-<<<<<<< HEAD
     const VariableT expectedRoot;
 
     VerifyMerklePathT(
@@ -215,54 +160,21 @@
       const std::string &prefix)
         : ComputeMerklePathT<HashT>::ComputeMerklePathT(pb, depth, slotID, leaf, path, prefix),
           expectedRoot(_expectedRoot)
-=======
-    const VariableT m_expected_root;
-
-    merkle_path_authenticator_4(
-      ProtoboardT &in_pb,
-      const size_t in_depth,
-      const VariableArrayT in_address_bits,
-      const VariableT in_leaf,
-      const VariableT in_expected_root,
-      const VariableArrayT in_path,
-      const std::string &in_annotation_prefix)
-        : merkle_path_compute_4<HashT>::merkle_path_compute_4(
-            in_pb,
-            in_depth,
-            in_address_bits,
-            in_leaf,
-            in_path,
-            in_annotation_prefix),
-          m_expected_root(in_expected_root)
->>>>>>> f14468c5
     {
     }
 
     bool is_valid() const
     {
-<<<<<<< HEAD
         return this->pb.val(this->result()) == this->pb.val(expectedRoot);
-=======
-        return this->pb.val(this->result()) == this->pb.val(m_expected_root);
->>>>>>> f14468c5
     }
 
     void generate_r1cs_constraints()
     {
-<<<<<<< HEAD
         ComputeMerklePathT<HashT>::generate_r1cs_constraints();
 
         // Ensure root matches calculated path hash
         this->pb.add_r1cs_constraint(
           ConstraintT(this->result(), 1, expectedRoot), FMT(this->annotation_prefix, ".expectedRoot verifier"));
-=======
-        merkle_path_compute_4<HashT>::generate_r1cs_constraints();
-
-        // Ensure root matches calculated path hash
-        this->pb.add_r1cs_constraint(
-          ConstraintT(this->result(), 1, m_expected_root),
-          FMT(this->annotation_prefix, ".expected_root authenticator"));
->>>>>>> f14468c5
     }
 };
 
