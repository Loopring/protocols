--- conflicted
+++ resolved
@@ -72,13 +72,8 @@
         hash(pb,
              var_array({blockExchange, storageID.packed, accountID.packed,
                         tokenS.packed, tokenB.packed, amountS.packed,
-<<<<<<< HEAD
-                        amountB.packed, validUntil.packed, maxFeeBips.packed,
-                        fillAmountBorS.packed, taker}),
-=======
-                        amountB.packed, validUntil.packed, maxFeeBips.packed, buy.packed,
+                        amountB.packed, validUntil.packed, maxFeeBips.packed, fillAmountBorS.packed,
                         taker}),
->>>>>>> 7c7a1826
              FMT(this->annotation_prefix, ".hash")) {}
 
   void generate_r1cs_witness(const Order &order) {
