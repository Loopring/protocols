--- conflicted
+++ resolved
@@ -25,13 +25,8 @@
         : BaseTransactionCircuit(pb, state, prefix)
     {
         // No signatures needed
-<<<<<<< HEAD
         setOutput(SIGNATURE_REQUIRED_A, state.constants._0);
         setOutput(SIGNATURE_REQUIRED_B, state.constants._0);
-=======
-        setOutput(signatureRequired_A, state.constants._0);
-        setOutput(signatureRequired_B, state.constants._0);
->>>>>>> f14468c5
     }
 
     void generate_r1cs_witness()
