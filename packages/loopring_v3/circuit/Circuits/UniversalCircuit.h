// SPDX-License-Identifier: Apache-2.0
// Copyright 2017 Loopring Technology Limited.
#ifndef _UNIVERSALCIRCUIT_H_
#define _UNIVERSALCIRCUIT_H_

#include "Circuit.h"
#include "../Utils/Constants.h"
#include "../Utils/Data.h"
#include "../Utils/Utils.h"
#include "../Gadgets/MatchingGadgets.h"
#include "../Gadgets/AccountGadgets.h"
#include "../Gadgets/StorageGadgets.h"
#include "../Gadgets/MathGadgets.h"
#include "./BaseTransactionCircuit.h"
#include "./DepositCircuit.h"
#include "./TransferCircuit.h"
#include "./SpotTradeCircuit.h"
#include "./AccountUpdateCircuit.h"
#include "./WithdrawCircuit.h"
#include "./NoopCircuit.h"

#include "ethsnarks.hpp"
#include "utils.hpp"
#include "gadgets/subadd.hpp"

using namespace ethsnarks;

// Naming conventions:
// - O: operator
// - P: prrotocol fee
// - S：sell (send)
// - B: buy (receive)
// - A/B: tokens/accounts that are not equal
namespace Loopring
{

class SelectTransactionGadget : public BaseTransactionCircuit
{
  public:
    std::vector<SelectGadget> uSelects;
    std::vector<ArraySelectGadget> aSelects;
    std::vector<ArraySelectGadget> publicDataSelects;

    SelectTransactionGadget(
      ProtoboardT &pb,
      const TransactionState &state,
      const VariableArrayT &selector,
      const std::vector<BaseTransactionCircuit *> &transactions,
      const std::string &prefix)
        : BaseTransactionCircuit(pb, state, prefix)
    {
        assert(selector.size() == transactions.size());

        // Unsigned outputs
        uSelects.reserve(uOutputs.size());
        for (const auto &uPair : uOutputs)
<<<<<<< HEAD
        {
            std::vector<VariableT> variables;
            for (unsigned int i = 0; i < transactions.size(); i++)
            {
                variables.push_back(transactions[i]->getOutput(uPair.first));
            }
            uSelects.emplace_back( //
              pb,
              selector,
              variables,
              FMT(annotation_prefix, ".uSelects"));

            // Set the output variable
            setOutput(uPair.first, uSelects.back().result());
        }

        // Array outputs
        aSelects.reserve(aOutputs.size());
        for (const auto &aPair : aOutputs)
        {
            std::vector<VariableArrayT> variables;
            for (unsigned int i = 0; i < transactions.size(); i++)
            {
                variables.push_back(transactions[i]->getArrayOutput(aPair.first));
            }
            aSelects.emplace_back( //
              pb,
              selector,
              variables,
              FMT(annotation_prefix, ".aSelects"));

            // Set the output variable
            setArrayOutput(aPair.first, aSelects.back().result());
        }

        // Public data
        {
            std::vector<VariableArrayT> variables;
            for (unsigned int i = 0; i < transactions.size(); i++)
            {
                VariableArrayT da = transactions[i]->getPublicData();
                assert(da.size() <= (TX_DATA_AVAILABILITY_SIZE - 1) * 8);
                // Pad with zeros if needed
                for (unsigned int j = da.size(); j < (TX_DATA_AVAILABILITY_SIZE - 1) * 8; j++)
                {
                    da.emplace_back(state.constants._0);
                }
                variables.push_back(da);
                // std::cout << "da size: " << variables.back().size() << std::endl;
            }
=======
        {
            std::vector<VariableT> variables;
            for (unsigned int i = 0; i < transactions.size(); i++)
            {
                variables.push_back(transactions[i]->getOutput(uPair.first));
            }
            uSelects.emplace_back(pb, selector, variables, FMT(annotation_prefix, ".uSelects"));

            // Set the output variable
            setOutput(uPair.first, uSelects.back().result());
        }

        // Array outputs
        aSelects.reserve(aOutputs.size());
        for (const auto &aPair : aOutputs)
        {
            std::vector<VariableArrayT> variables;
            for (unsigned int i = 0; i < transactions.size(); i++)
            {
                variables.push_back(transactions[i]->getArrayOutput(aPair.first));
            }
            aSelects.emplace_back(pb, selector, variables, FMT(annotation_prefix, ".aSelects"));

            // Set the output variable
            setArrayOutput(aPair.first, aSelects.back().result());
        }

        // Public data
        {
            std::vector<VariableArrayT> variables;
            for (unsigned int i = 0; i < transactions.size(); i++)
            {
                VariableArrayT da = transactions[i]->getPublicData();
                assert(da.size() <= (TX_DATA_AVAILABILITY_SIZE - 1) * 8);
                // Pad with zeros if needed
                for (unsigned int j = da.size(); j < (TX_DATA_AVAILABILITY_SIZE - 1) * 8; j++)
                {
                    da.emplace_back(state.constants._0);
                }
                variables.push_back(da);
                // std::cout << "da size: " << variables.back().size() << std::endl;
            }
>>>>>>> f14468c5
            publicDataSelects.emplace_back(pb, selector, variables, FMT(annotation_prefix, ".publicDataSelects"));
        }
    }

    void generate_r1cs_witness()
    {
        for (unsigned int i = 0; i < uSelects.size(); i++)
        {
            uSelects[i].generate_r1cs_witness();
        }
        for (unsigned int i = 0; i < aSelects.size(); i++)
        {
            aSelects[i].generate_r1cs_witness();
        }
        for (unsigned int i = 0; i < publicDataSelects.size(); i++)
        {
            publicDataSelects[i].generate_r1cs_witness();
        }
    }

    void generate_r1cs_constraints()
    {
        for (unsigned int i = 0; i < uSelects.size(); i++)
        {
            uSelects[i].generate_r1cs_constraints();
        }
        for (unsigned int i = 0; i < aSelects.size(); i++)
        {
            aSelects[i].generate_r1cs_constraints();
        }
        for (unsigned int i = 0; i < publicDataSelects.size(); i++)
        {
            publicDataSelects[i].generate_r1cs_constraints();
        }
    }

    const VariableArrayT getPublicData() const
    {
        return publicDataSelects.back().result();
    }
};

class TransactionGadget : public GadgetT
{
  public:
    const Constants &constants;

    DualVariableGadget type;
    SelectorGadget selector;

    TransactionState state;

    // Process transaction
    NoopCircuit noop;
    SpotTradeCircuit spotTrade;
    DepositCircuit deposit;
    WithdrawCircuit withdraw;
    AccountUpdateCircuit accountUpdate;
    TransferCircuit transfer;
    SelectTransactionGadget tx;

    // General validation
    DualVariableGadget accountA;
    DualVariableGadget accountB;
    RequireNotZeroGadget validateAccountA;
    RequireNotZeroGadget validateAccountB;

    // Check signatures
    SignatureVerifier signatureVerifierA;
    SignatureVerifier signatureVerifierB;

    // Update UserA
    UpdateStorageGadget updateStorage_A;
    UpdateBalanceGadget updateBalanceS_A;
    UpdateBalanceGadget updateBalanceB_A;
    UpdateAccountGadget updateAccount_A;

    // Update UserB
    UpdateStorageGadget updateStorage_B;
    UpdateBalanceGadget updateBalanceS_B;
    UpdateBalanceGadget updateBalanceB_B;
    UpdateAccountGadget updateAccount_B;

    // Update Operator
    UpdateBalanceGadget updateBalanceB_O;
    UpdateBalanceGadget updateBalanceA_O;
    UpdateAccountGadget updateAccount_O;

    // Update Protocol pool
    UpdateBalanceGadget updateBalanceB_P;
    UpdateBalanceGadget updateBalanceA_P;

    TransactionGadget(
      ProtoboardT &pb,
      const jubjub::Params &params,
      const Constants &_constants,
      const VariableT &exchange,
      const VariableT &accountsRoot,
      const VariableT &timestamp,
      const VariableT &protocolTakerFeeBips,
      const VariableT &protocolMakerFeeBips,
      const VariableArrayT &operatorAccountID,
      const VariableT &protocolBalancesRoot,
      const VariableT &numConditionalTransactionsBefore,
      const std::string &prefix)
        : GadgetT(pb, prefix),

          constants(_constants),

<<<<<<< HEAD
          type( //
            pb,
            NUM_BITS_TX_TYPE,
            FMT(prefix, ".type")),

=======
          type(pb, NUM_BITS_TX_TYPE, FMT(prefix, ".type")),
>>>>>>> f14468c5
          selector(pb, constants, type.packed, (unsigned int)TransactionType::COUNT, FMT(prefix, ".selector")),

          state(
            pb,
            params,
            constants,
            exchange,
            timestamp,
            protocolTakerFeeBips,
            protocolMakerFeeBips,
            numConditionalTransactionsBefore,
            type.packed,
            FMT(prefix, ".transactionState")),

          // Process transaction
<<<<<<< HEAD
          noop( //
            pb,
            state,
            FMT(prefix, ".noop")),
          spotTrade( //
            pb,
            state,
            FMT(prefix, ".spotTrade")),
          deposit( //
            pb,
            state,
            FMT(prefix, ".deposit")),
          withdraw( //
            pb,
            state,
            FMT(prefix, ".withdraw")),
          accountUpdate( //
            pb,
            state,
            FMT(prefix, ".accountUpdate")),
          transfer( //
            pb,
            state,
            FMT(prefix, ".transfer")),
=======
          noop(pb, state, FMT(prefix, ".noop")),
          spotTrade(pb, state, FMT(prefix, ".spotTrade")),
          deposit(pb, state, FMT(prefix, ".deposit")),
          withdraw(pb, state, FMT(prefix, ".withdraw")),
          accountUpdate(pb, state, FMT(prefix, ".accountUpdate")),
          transfer(pb, state, FMT(prefix, ".transfer")),
>>>>>>> f14468c5
          tx(
            pb,
            state,
            selector.result(),
            {&noop, &deposit, &withdraw, &transfer, &spotTrade, &accountUpdate},
            FMT(prefix, ".tx")),

          // General validation
<<<<<<< HEAD
          accountA( //
            pb,
            tx.getArrayOutput(ACCOUNT_A_ADDRESS),
            FMT(prefix, ".packAccountA")),
          accountB( //
            pb,
            tx.getArrayOutput(ACCOUNT_B_ADDRESS),
            FMT(prefix, ".packAccountA")),
          validateAccountA( //
            pb,
            accountA.packed,
            FMT(prefix, ".validateAccountA")),
          validateAccountB( //
            pb,
            accountB.packed,
            FMT(prefix, ".validateAccountB")),
=======
          accountA(pb, tx.getArrayOutput(accountA_Address), FMT(prefix, ".packAccountA")),
          accountB(pb, tx.getArrayOutput(accountB_Address), FMT(prefix, ".packAccountA")),
          validateAccountA(pb, accountA.packed, FMT(prefix, ".validateAccountA")),
          validateAccountB(pb, accountB.packed, FMT(prefix, ".validateAccountB")),
>>>>>>> f14468c5

          // Check signatures
          signatureVerifierA(
            pb,
            params,
            state.constants,
<<<<<<< HEAD
            jubjub::VariablePointT(tx.getOutput(PUBKEY_X_A), tx.getOutput(PUBKEY_Y_A)),
            tx.getOutput(HASH_A),
            tx.getOutput(SIGNATURE_REQUIRED_A),
            FMT(prefix, ".signatureVerifierA")),

=======
            jubjub::VariablePointT(tx.getOutput(publicKeyX_A), tx.getOutput(publicKeyY_A)),
            tx.getOutput(hash_A),
            tx.getOutput(signatureRequired_A),
            FMT(prefix, ".signatureVerifierA")),
>>>>>>> f14468c5
          signatureVerifierB(
            pb,
            params,
            state.constants,
<<<<<<< HEAD
            jubjub::VariablePointT(tx.getOutput(PUBKEY_X_B), tx.getOutput(PUBKEY_Y_B)),
            tx.getOutput(HASH_B),
            tx.getOutput(SIGNATURE_REQUIRED_B),
=======
            jubjub::VariablePointT(tx.getOutput(publicKeyX_B), tx.getOutput(publicKeyY_B)),
            tx.getOutput(hash_B),
            tx.getOutput(signatureRequired_B),
>>>>>>> f14468c5
            FMT(prefix, ".signatureVerifierB")),

          // Update UserA
          updateStorage_A(
            pb,
            state.accountA.balanceS.storageRoot,
<<<<<<< HEAD
            tx.getArrayOutput(STORAGE_A_ADDRESS),
            {state.accountA.storage.data, state.accountA.storage.storageID},
            {tx.getOutput(STORAGE_A_DATA), tx.getOutput(STORAGE_A_STORAGEID)},
            FMT(prefix, ".updateStorage_A")),

          updateBalanceS_A(
            pb,
            state.accountA.account.balancesRoot,
            tx.getArrayOutput(BALANCE_A_S_ADDRESS),
            {state.accountA.balanceS.balance, state.accountA.balanceS.storageRoot},
            {tx.getOutput(BALANCE_A_S_BALANCE), updateStorage_A.result()},
            FMT(prefix, ".updateBalanceS_A")),

          updateBalanceB_A(
            pb,
            updateBalanceS_A.result(),
            tx.getArrayOutput(BALANCE_B_S_ADDRESS),
            {state.accountA.balanceB.balance, state.accountA.balanceB.storageRoot},
            {tx.getOutput(BALANCE_A_B_BALANCE), state.accountA.balanceB.storageRoot},
            FMT(prefix, ".updateBalanceB_A")),

          updateAccount_A(
            pb,
            accountsRoot,
            tx.getArrayOutput(ACCOUNT_A_ADDRESS),
=======
            tx.getArrayOutput(storageA_Address),
            {state.accountA.storage.data, state.accountA.storage.storageID},
            {tx.getOutput(storageA_Data), tx.getOutput(storageA_StorageId)},
            FMT(prefix, ".updateStorage_A")),
          updateBalanceS_A(
            pb,
            state.accountA.account.balancesRoot,
            tx.getArrayOutput(balanceA_S_Address),
            {state.accountA.balanceS.balance, state.accountA.balanceS.storageRoot},
            {tx.getOutput(balanceA_S_Balance), updateStorage_A.result()},
            FMT(prefix, ".updateBalanceS_A")),
          updateBalanceB_A(
            pb,
            updateBalanceS_A.result(),
            tx.getArrayOutput(balanceB_S_Address),
            {state.accountA.balanceB.balance, state.accountA.balanceB.storageRoot},
            {tx.getOutput(balanceA_B_Balance), state.accountA.balanceB.storageRoot},
            FMT(prefix, ".updateBalanceB_A")),
          updateAccount_A(
            pb,
            accountsRoot,
            tx.getArrayOutput(accountA_Address),
>>>>>>> f14468c5
            {state.accountA.account.owner,
             state.accountA.account.publicKey.x,
             state.accountA.account.publicKey.y,
             state.accountA.account.nonce,
             state.accountA.account.balancesRoot},
<<<<<<< HEAD
            {tx.getOutput(ACCOUNT_A_OWNER),
             tx.getOutput(ACCOUNT_A_PUBKEY_X),
             tx.getOutput(ACCOUNT_A_PUBKEY_Y),
             tx.getOutput(ACCOUNT_A_NONCE),
=======
            {tx.getOutput(accountA_Owner),
             tx.getOutput(accountA_PublicKeyX),
             tx.getOutput(accountA_PublicKeyY),
             tx.getOutput(accountA_Nonce),
>>>>>>> f14468c5
             updateBalanceB_A.result()},
            FMT(prefix, ".updateAccount_A")),

          // Update UserB
          updateStorage_B(
            pb,
            state.accountB.balanceS.storageRoot,
<<<<<<< HEAD
            tx.getArrayOutput(STORAGE_B_ADDRESS),
            {state.accountB.storage.data, state.accountB.storage.storageID},
            {tx.getOutput(STORAGE_B_DATA), tx.getOutput(STORAGE_B_STORAGEID)},
            FMT(prefix, ".updateStorage_B")),

          updateBalanceS_B(
            pb,
            state.accountB.account.balancesRoot,
            tx.getArrayOutput(BALANCE_B_S_ADDRESS),
            {state.accountB.balanceS.balance, state.accountB.balanceS.storageRoot},
            {tx.getOutput(BALANCE_B_S_BALANCE), updateStorage_B.result()},
            FMT(prefix, ".updateBalanceS_B")),

          updateBalanceB_B(
            pb,
            updateBalanceS_B.result(),
            tx.getArrayOutput(BALANCE_A_S_ADDRESS),
            {state.accountB.balanceB.balance, state.accountB.balanceB.storageRoot},
            {tx.getOutput(BALANCE_B_B_BALANCE), state.accountB.balanceB.storageRoot},
            FMT(prefix, ".updateBalanceB_B")),

          updateAccount_B(
            pb,
            updateAccount_A.result(),
            tx.getArrayOutput(ACCOUNT_B_ADDRESS),
=======
            tx.getArrayOutput(storageB_Address),
            {state.accountB.storage.data, state.accountB.storage.storageID},
            {tx.getOutput(storageB_Data), tx.getOutput(storageB_StorageId)},
            FMT(prefix, ".updateStorage_B")),
          updateBalanceS_B(
            pb,
            state.accountB.account.balancesRoot,
            tx.getArrayOutput(balanceB_S_Address),
            {state.accountB.balanceS.balance, state.accountB.balanceS.storageRoot},
            {tx.getOutput(balanceB_S_Balance), updateStorage_B.result()},
            FMT(prefix, ".updateBalanceS_B")),
          updateBalanceB_B(
            pb,
            updateBalanceS_B.result(),
            tx.getArrayOutput(balanceA_S_Address),
            {state.accountB.balanceB.balance, state.accountB.balanceB.storageRoot},
            {tx.getOutput(balanceB_B_Balance), state.accountB.balanceB.storageRoot},
            FMT(prefix, ".updateBalanceB_B")),
          updateAccount_B(
            pb,
            updateAccount_A.result(),
            tx.getArrayOutput(accountB_Address),
>>>>>>> f14468c5
            {state.accountB.account.owner,
             state.accountB.account.publicKey.x,
             state.accountB.account.publicKey.y,
             state.accountB.account.nonce,
             state.accountB.account.balancesRoot},
<<<<<<< HEAD
            {tx.getOutput(ACCOUNT_B_OWNER),
             tx.getOutput(ACCOUNT_B_PUBKEY_X),
             tx.getOutput(ACCOUNT_B_PUBKEY_Y),
             tx.getOutput(ACCOUNT_B_NONCE),
=======
            {tx.getOutput(accountB_Owner),
             tx.getOutput(accountB_PublicKeyX),
             tx.getOutput(accountB_PublicKeyY),
             tx.getOutput(accountB_Nonce),
>>>>>>> f14468c5
             updateBalanceB_B.result()},
            FMT(prefix, ".updateAccount_B")),

          // Update Operator
          updateBalanceB_O(
            pb,
<<<<<<< HEAD
            state.operatorAccount.account.balancesRoot,
            tx.getArrayOutput(BALANCE_A_S_ADDRESS),
            {state.operatorAccount.balanceB.balance, state.operatorAccount.balanceB.storageRoot},
            {tx.getOutput(BALANCE_O_B_BALANCE), state.operatorAccount.balanceB.storageRoot},
            FMT(prefix, ".updateBalanceB_O")),

          updateBalanceA_O(
            pb,
            updateBalanceB_O.result(),
            tx.getArrayOutput(BALANCE_B_S_ADDRESS),
            {state.operatorAccount.balanceA.balance, state.operatorAccount.balanceA.storageRoot},
            {tx.getOutput(BALANCE_O_A_BALANCE), state.operatorAccount.balanceA.storageRoot},
            FMT(prefix, ".updateBalanceA_O")),

=======
            state.oper.account.balancesRoot,
            tx.getArrayOutput(balanceA_S_Address),
            {state.oper.balanceB.balance, state.oper.balanceB.storageRoot},
            {tx.getOutput(balanceO_B_Balance), state.oper.balanceB.storageRoot},
            FMT(prefix, ".updateBalanceB_O")),
          updateBalanceA_O(
            pb,
            updateBalanceB_O.result(),
            tx.getArrayOutput(balanceB_S_Address),
            {state.oper.balanceA.balance, state.oper.balanceA.storageRoot},
            {tx.getOutput(balanceO_A_Balance), state.oper.balanceA.storageRoot},
            FMT(prefix, ".updateBalanceA_O")),
>>>>>>> f14468c5
          updateAccount_O(
            pb,
            updateAccount_B.result(),
            operatorAccountID,
<<<<<<< HEAD
            {state.operatorAccount.account.owner,
             state.operatorAccount.account.publicKey.x,
             state.operatorAccount.account.publicKey.y,
             state.operatorAccount.account.nonce,
             state.operatorAccount.account.balancesRoot},
            {state.operatorAccount.account.owner,
             state.operatorAccount.account.publicKey.x,
             state.operatorAccount.account.publicKey.y,
             state.operatorAccount.account.nonce,
=======
            {state.oper.account.owner,
             state.oper.account.publicKey.x,
             state.oper.account.publicKey.y,
             state.oper.account.nonce,
             state.oper.account.balancesRoot},
            {state.oper.account.owner,
             state.oper.account.publicKey.x,
             state.oper.account.publicKey.y,
             state.oper.account.nonce,
>>>>>>> f14468c5
             updateBalanceA_O.result()},
            FMT(prefix, ".updateAccount_O")),

          // Update Protocol pool
          updateBalanceB_P(
            pb,
            protocolBalancesRoot,
<<<<<<< HEAD
            tx.getArrayOutput(BALANCE_A_S_ADDRESS),
            {state.protocolFeeAccount.balanceB.balance, constants.emptyStorage},
            {tx.getOutput(BALANCE_P_B_BALANCE), constants.emptyStorage},
=======
            tx.getArrayOutput(balanceA_S_Address),
            {state.pool.balanceB.balance, constants.emptyStorage},
            {tx.getOutput(balanceP_B_Balance), constants.emptyStorage},
>>>>>>> f14468c5
            FMT(prefix, ".updateBalanceB_P")),
          updateBalanceA_P(
            pb,
            updateBalanceB_P.result(),
<<<<<<< HEAD
            tx.getArrayOutput(BALANCE_B_S_ADDRESS),
            {state.protocolFeeAccount.balanceA.balance, constants.emptyStorage},
            {tx.getOutput(BALANCE_P_A_BALANCE), constants.emptyStorage},
=======
            tx.getArrayOutput(balanceB_S_Address),
            {state.pool.balanceA.balance, constants.emptyStorage},
            {tx.getOutput(balanceP_A_Balance), constants.emptyStorage},
>>>>>>> f14468c5
            FMT(prefix, ".updateBalanceA_P"))

    {
    }

    void generate_r1cs_witness(const UniversalTransaction &uTx)
    {
        type.generate_r1cs_witness(pb, uTx.type);
        selector.generate_r1cs_witness();

        state.generate_r1cs_witness(
          uTx.witness.accountUpdate_A.before,
          uTx.witness.balanceUpdateS_A.before,
          uTx.witness.balanceUpdateB_A.before,
          uTx.witness.storageUpdate_A.before,
          uTx.witness.accountUpdate_B.before,
          uTx.witness.balanceUpdateS_B.before,
          uTx.witness.balanceUpdateB_B.before,
          uTx.witness.storageUpdate_B.before,
          uTx.witness.accountUpdate_O.before,
          uTx.witness.balanceUpdateA_O.before,
          uTx.witness.balanceUpdateB_O.before,
          uTx.witness.balanceUpdateA_P.before,
          uTx.witness.balanceUpdateB_P.before);

        noop.generate_r1cs_witness();
        spotTrade.generate_r1cs_witness(uTx.spotTrade);
        deposit.generate_r1cs_witness(uTx.deposit);
        withdraw.generate_r1cs_witness(uTx.withdraw);
        accountUpdate.generate_r1cs_witness(uTx.accountUpdate);
        transfer.generate_r1cs_witness(uTx.transfer);
        tx.generate_r1cs_witness();

        // General validation
        accountA.generate_r1cs_witness();
        accountB.generate_r1cs_witness();
        validateAccountA.generate_r1cs_witness();
        validateAccountB.generate_r1cs_witness();

        // Check signatures
        signatureVerifierA.generate_r1cs_witness(uTx.witness.signatureA);
        signatureVerifierB.generate_r1cs_witness(uTx.witness.signatureB);

        // Update UserA
        updateStorage_A.generate_r1cs_witness(uTx.witness.storageUpdate_A);
        updateBalanceS_A.generate_r1cs_witness(uTx.witness.balanceUpdateS_A);
        updateBalanceB_A.generate_r1cs_witness(uTx.witness.balanceUpdateB_A);
        updateAccount_A.generate_r1cs_witness(uTx.witness.accountUpdate_A);

        // Update UserB
        updateStorage_B.generate_r1cs_witness(uTx.witness.storageUpdate_B);
        updateBalanceS_B.generate_r1cs_witness(uTx.witness.balanceUpdateS_B);
        updateBalanceB_B.generate_r1cs_witness(uTx.witness.balanceUpdateB_B);
        updateAccount_B.generate_r1cs_witness(uTx.witness.accountUpdate_B);

        // Update Operator
        updateBalanceB_O.generate_r1cs_witness(uTx.witness.balanceUpdateB_O);
        updateBalanceA_O.generate_r1cs_witness(uTx.witness.balanceUpdateA_O);
        updateAccount_O.generate_r1cs_witness(uTx.witness.accountUpdate_O);

        // Update Protocol pool
        updateBalanceB_P.generate_r1cs_witness(uTx.witness.balanceUpdateB_P);
        updateBalanceA_P.generate_r1cs_witness(uTx.witness.balanceUpdateA_P);
    }

    void generate_r1cs_constraints()
    {
        type.generate_r1cs_constraints(true);
        selector.generate_r1cs_constraints();

        noop.generate_r1cs_constraints();
        spotTrade.generate_r1cs_constraints();
        deposit.generate_r1cs_constraints();
        withdraw.generate_r1cs_constraints();
        accountUpdate.generate_r1cs_constraints();
        transfer.generate_r1cs_constraints();
        tx.generate_r1cs_constraints();

        // General validation
        accountA.generate_r1cs_constraints();
        accountB.generate_r1cs_constraints();
        validateAccountA.generate_r1cs_constraints();
        validateAccountB.generate_r1cs_constraints();

        // Check signatures
        signatureVerifierA.generate_r1cs_constraints();
        signatureVerifierB.generate_r1cs_constraints();

        // Update UserA
        updateStorage_A.generate_r1cs_constraints();
        updateBalanceS_A.generate_r1cs_constraints();
        updateBalanceB_A.generate_r1cs_constraints();
        updateAccount_A.generate_r1cs_constraints();

        // Update UserB
        updateStorage_B.generate_r1cs_constraints();
        updateBalanceS_B.generate_r1cs_constraints();
        updateBalanceB_B.generate_r1cs_constraints();
        updateAccount_B.generate_r1cs_constraints();

        // Update Operator
        updateBalanceB_O.generate_r1cs_constraints();
        updateBalanceA_O.generate_r1cs_constraints();
        updateAccount_O.generate_r1cs_constraints();

        // Update Protocol fee pool
        updateBalanceB_P.generate_r1cs_constraints();
        updateBalanceA_P.generate_r1cs_constraints();
    }

    const VariableArrayT getPublicData() const
    {
        return flatten({reverse(type.bits), tx.getPublicData()});
    }

    const VariableT &getNewAccountsRoot() const
    {
        return updateAccount_O.result();
    }

    const VariableT &getNewProtocolBalancesRoot() const
    {
        return updateBalanceA_P.result();
    }
};

class UniversalCircuit : public Circuit
{
  public:
    PublicDataGadget publicData;
    Constants constants;
    jubjub::Params params;

    // State
    AccountGadget accountBefore_P;
    AccountGadget accountBefore_O;

    // Inputs
    DualVariableGadget exchange;
    DualVariableGadget merkleRootBefore;
    DualVariableGadget merkleRootAfter;
    DualVariableGadget timestamp;
    DualVariableGadget protocolTakerFeeBips;
    DualVariableGadget protocolMakerFeeBips;
    std::unique_ptr<libsnark::dual_variable_gadget<FieldT>> numConditionalTransactions;
    DualVariableGadget operatorAccountID;

    // Increment the nonce of the Operator
<<<<<<< HEAD
    AddGadget nonceAfter;
=======
    AddGadget nonce_after;
>>>>>>> f14468c5

    // Signature
    Poseidon_gadget_T<3, 1, 6, 51, 2, 1> hash;
    SignatureVerifier signatureVerifier;

    // Transactions
    unsigned int numTransactions;
    std::vector<TransactionGadget> transactions;

    // Update Protocol pool
    std::unique_ptr<UpdateAccountGadget> updateAccount_P;

    // Update Operator
    std::unique_ptr<UpdateAccountGadget> updateAccount_O;

<<<<<<< HEAD
    UniversalCircuit(ProtoboardT &pb, const std::string &prefix)
        : Circuit(pb, prefix),

          publicData(pb, FMT(prefix, ".publicData")), //
=======
    UniversalCircuit( //
      ProtoboardT &pb,
      const std::string &prefix)
        : Circuit(pb, prefix),

          publicData(pb, FMT(prefix, ".publicData")),
>>>>>>> f14468c5
          constants(pb, FMT(prefix, ".constants")),

          // State
          accountBefore_P(pb, FMT(prefix, ".accountBefore_P")),
          accountBefore_O(pb, FMT(prefix, ".accountBefore_O")),

          // Inputs
<<<<<<< HEAD
          exchange( //
            pb,
            NUM_BITS_ADDRESS,
            FMT(prefix, ".exchange")),
          merkleRootBefore( //
            pb,
            256,
            FMT(prefix, ".merkleRootBefore")),
          merkleRootAfter( //
            pb,
            256,
            FMT(prefix, ".merkleRootAfter")),
          timestamp( //
            pb,
            NUM_BITS_TIMESTAMP,
            FMT(prefix, ".timestamp")),
          protocolTakerFeeBips( //
            pb,
            NUM_BITS_PROTOCOL_FEE_BIPS,
            FMT(prefix, ".protocolTakerFeeBips")),
          protocolMakerFeeBips( //
            pb,
            NUM_BITS_PROTOCOL_FEE_BIPS,
            FMT(prefix, ".protocolMakerFeeBips")),
          operatorAccountID( //
            pb,
            NUM_BITS_ACCOUNT,
            FMT(prefix, ".operatorAccountID")),

          // Increment the nonce of the Operator
          nonceAfter(pb, accountBefore_O.nonce, constants._1, NUM_BITS_NONCE, FMT(prefix, ".nonceAfter")),
=======
          exchange(pb, NUM_BITS_ADDRESS, FMT(prefix, ".exchange")),
          merkleRootBefore(pb, 256, FMT(prefix, ".merkleRootBefore")),
          merkleRootAfter(pb, 256, FMT(prefix, ".merkleRootAfter")),
          timestamp(pb, NUM_BITS_TIMESTAMP, FMT(prefix, ".timestamp")),
          protocolTakerFeeBips(pb, NUM_BITS_PROTOCOL_FEE_BIPS, FMT(prefix, ".protocolTakerFeeBips")),
          protocolMakerFeeBips(pb, NUM_BITS_PROTOCOL_FEE_BIPS, FMT(prefix, ".protocolMakerFeeBips")),
          operatorAccountID(pb, NUM_BITS_ACCOUNT, FMT(prefix, ".operatorAccountID")),

          // Increment the nonce of the Operator
          nonce_after(pb, accountBefore_O.nonce, constants._1, NUM_BITS_NONCE, FMT(prefix, ".nonce_after")),
>>>>>>> f14468c5

          // Signature
          hash(pb, var_array({publicData.publicInput, accountBefore_O.nonce}), FMT(this->annotation_prefix, ".hash")),
          signatureVerifier(
            pb,
            params,
            constants,
            accountBefore_O.publicKey,
            hash.result(),
            constants._1,
            FMT(prefix, ".signatureVerifier"))
    {
    }

    void generateConstraints(unsigned int blockSize) override
    {
        this->numTransactions = blockSize;

        constants.generate_r1cs_constraints();

        // Inputs
        exchange.generate_r1cs_constraints(true);
        merkleRootBefore.generate_r1cs_constraints(true);
        merkleRootAfter.generate_r1cs_constraints(true);
        timestamp.generate_r1cs_constraints(true);
        protocolTakerFeeBips.generate_r1cs_constraints(true);
        protocolMakerFeeBips.generate_r1cs_constraints(true);
        operatorAccountID.generate_r1cs_constraints(true);

        // Increment the nonce of the Operator
<<<<<<< HEAD
        nonceAfter.generate_r1cs_constraints();
=======
        nonce_after.generate_r1cs_constraints();
>>>>>>> f14468c5

        // Transactions
        transactions.reserve(numTransactions);
        for (size_t j = 0; j < numTransactions; j++)
        {
            std::cout << "------------------- tx: " << j << std::endl;
            const VariableT txAccountsRoot =
              (j == 0) ? merkleRootBefore.packed : transactions.back().getNewAccountsRoot();
            const VariableT &txProtocolBalancesRoot =
              (j == 0) ? accountBefore_P.balancesRoot : transactions.back().getNewProtocolBalancesRoot();
            transactions.emplace_back(
              pb,
              params,
              constants,
              exchange.packed,
              txAccountsRoot,
              timestamp.packed,
              protocolTakerFeeBips.packed,
              protocolMakerFeeBips.packed,
              operatorAccountID.bits,
              txProtocolBalancesRoot,
<<<<<<< HEAD
              (j == 0) ? constants._0 : transactions.back().tx.getOutput(NUM_CONDITIONAL_TXS),
=======
              (j == 0) ? constants._0 : transactions.back().tx.getOutput(misc_NumConditionalTransactions),
>>>>>>> f14468c5
              std::string("tx_") + std::to_string(j));
            transactions.back().generate_r1cs_constraints();
        }

        // Update Protocol pool
        updateAccount_P.reset(new UpdateAccountGadget(
          pb,
          transactions.back().getNewAccountsRoot(),
          constants.zeroAccount,
          {accountBefore_P.owner,
           accountBefore_P.publicKey.x,
           accountBefore_P.publicKey.y,
           accountBefore_P.nonce,
           accountBefore_P.balancesRoot},
          {accountBefore_P.owner,
           accountBefore_P.publicKey.x,
           accountBefore_P.publicKey.y,
           accountBefore_P.nonce,
           transactions.back().getNewProtocolBalancesRoot()},
          FMT(annotation_prefix, ".updateAccount_P")));
        updateAccount_P->generate_r1cs_constraints();

        // Update Operator
        updateAccount_O.reset(new UpdateAccountGadget(
          pb,
          updateAccount_P->result(),
          operatorAccountID.bits,
          {accountBefore_O.owner,
           accountBefore_O.publicKey.x,
           accountBefore_O.publicKey.y,
           accountBefore_O.nonce,
           accountBefore_O.balancesRoot},
          {accountBefore_O.owner,
           accountBefore_O.publicKey.x,
           accountBefore_O.publicKey.y,
<<<<<<< HEAD
           nonceAfter.result(),
=======
           nonce_after.result(),
>>>>>>> f14468c5
           accountBefore_O.balancesRoot},
          FMT(annotation_prefix, ".updateAccount_O")));
        updateAccount_O->generate_r1cs_constraints();

        // Num conditional transactions
        numConditionalTransactions.reset(new libsnark::dual_variable_gadget<FieldT>(
<<<<<<< HEAD
          pb, transactions.back().tx.getOutput(NUM_CONDITIONAL_TXS), 32, ".numConditionalTransactions"));
=======
          pb, transactions.back().tx.getOutput(misc_NumConditionalTransactions), 32, ".numConditionalTransactions"));
>>>>>>> f14468c5
        numConditionalTransactions->generate_r1cs_constraints(true);

        // Public data
        publicData.add(exchange.bits);
        publicData.add(merkleRootBefore.bits);
        publicData.add(merkleRootAfter.bits);
        publicData.add(timestamp.bits);
        publicData.add(protocolTakerFeeBips.bits);
        publicData.add(protocolMakerFeeBips.bits);
        publicData.add(numConditionalTransactions->bits);
        publicData.add(operatorAccountID.bits);
        for (size_t j = 0; j < numTransactions; j++)
        {
            publicData.add(reverse(transactions[j].getPublicData()));
        }
        publicData.generate_r1cs_constraints();

        // Signature
        hash.generate_r1cs_constraints();
        signatureVerifier.generate_r1cs_constraints();

        // Check the new merkle root
        requireEqual(pb, updateAccount_O->result(), merkleRootAfter.packed, "newMerkleRoot");
    }

    bool generateWitness(const Block &block)
    {
        if (block.transactions.size() != numTransactions)
        {
            std::cout << "Invalid number of transactions: " << block.transactions.size() << std::endl;
            return false;
        }

        constants.generate_r1cs_witness();

        // State
        accountBefore_P.generate_r1cs_witness(block.accountUpdate_P.before);
        accountBefore_O.generate_r1cs_witness(block.accountUpdate_O.before);

        // Inputs
        exchange.generate_r1cs_witness(pb, block.exchange);
        merkleRootBefore.generate_r1cs_witness(pb, block.merkleRootBefore);
        merkleRootAfter.generate_r1cs_witness(pb, block.merkleRootAfter);
        timestamp.generate_r1cs_witness(pb, block.timestamp);
        protocolTakerFeeBips.generate_r1cs_witness(pb, block.protocolTakerFeeBips);
        protocolMakerFeeBips.generate_r1cs_witness(pb, block.protocolMakerFeeBips);
        operatorAccountID.generate_r1cs_witness(pb, block.operatorAccountID);

        // Increment the nonce of the Operator
<<<<<<< HEAD
        nonceAfter.generate_r1cs_witness();
=======
        nonce_after.generate_r1cs_witness();
>>>>>>> f14468c5

        // Transactions
        // First set numConditionalTransactionsAfter which is a dependency between
        // transactions. Once this is set the transactions can be processed in
        // parallel.
        for (unsigned int i = 0; i < block.transactions.size(); i++)
        {
<<<<<<< HEAD
            pb.val(transactions[i].tx.getOutput(NUM_CONDITIONAL_TXS)) =
=======
            pb.val(transactions[i].tx.getOutput(misc_NumConditionalTransactions)) =
>>>>>>> f14468c5
              block.transactions[i].witness.numConditionalTransactionsAfter;
        }
#ifdef MULTICORE
#pragma omp parallel for
#endif
        for (unsigned int i = 0; i < block.transactions.size(); i++)
        {
            // std::cout << "--------------- tx: " << i << " ( " <<
            // block.transactions[i].type << " ) " << std::endl;
            transactions[i].generate_r1cs_witness(block.transactions[i]);
        }

        // Update Protocol pool
        updateAccount_P->generate_r1cs_witness(block.accountUpdate_P);

        // Update Operator
        updateAccount_O->generate_r1cs_witness(block.accountUpdate_O);

        // Num conditional transactions
        numConditionalTransactions->generate_r1cs_witness_from_packed();

        // Public data
        publicData.generate_r1cs_witness();

        // Signature
        hash.generate_r1cs_witness();
        signatureVerifier.generate_r1cs_witness(block.signature);

        return true;
    }

    bool generateWitness(const json &input) override
    {
        return generateWitness(input.get<Block>());
    }

    unsigned int getBlockType() override
    {
        return 0;
    }

    unsigned int getBlockSize() override
    {
        return numTransactions;
    }

    void printInfo() override
    {
        std::cout << pb.num_constraints() << " constraints (" << (pb.num_constraints() / numTransactions) << "/tx)"
                  << std::endl;
    }
};

} // namespace Loopring

#endif<|MERGE_RESOLUTION|>--- conflicted
+++ resolved
@@ -54,7 +54,6 @@
         // Unsigned outputs
         uSelects.reserve(uOutputs.size());
         for (const auto &uPair : uOutputs)
-<<<<<<< HEAD
         {
             std::vector<VariableT> variables;
             for (unsigned int i = 0; i < transactions.size(); i++)
@@ -105,50 +104,6 @@
                 variables.push_back(da);
                 // std::cout << "da size: " << variables.back().size() << std::endl;
             }
-=======
-        {
-            std::vector<VariableT> variables;
-            for (unsigned int i = 0; i < transactions.size(); i++)
-            {
-                variables.push_back(transactions[i]->getOutput(uPair.first));
-            }
-            uSelects.emplace_back(pb, selector, variables, FMT(annotation_prefix, ".uSelects"));
-
-            // Set the output variable
-            setOutput(uPair.first, uSelects.back().result());
-        }
-
-        // Array outputs
-        aSelects.reserve(aOutputs.size());
-        for (const auto &aPair : aOutputs)
-        {
-            std::vector<VariableArrayT> variables;
-            for (unsigned int i = 0; i < transactions.size(); i++)
-            {
-                variables.push_back(transactions[i]->getArrayOutput(aPair.first));
-            }
-            aSelects.emplace_back(pb, selector, variables, FMT(annotation_prefix, ".aSelects"));
-
-            // Set the output variable
-            setArrayOutput(aPair.first, aSelects.back().result());
-        }
-
-        // Public data
-        {
-            std::vector<VariableArrayT> variables;
-            for (unsigned int i = 0; i < transactions.size(); i++)
-            {
-                VariableArrayT da = transactions[i]->getPublicData();
-                assert(da.size() <= (TX_DATA_AVAILABILITY_SIZE - 1) * 8);
-                // Pad with zeros if needed
-                for (unsigned int j = da.size(); j < (TX_DATA_AVAILABILITY_SIZE - 1) * 8; j++)
-                {
-                    da.emplace_back(state.constants._0);
-                }
-                variables.push_back(da);
-                // std::cout << "da size: " << variables.back().size() << std::endl;
-            }
->>>>>>> f14468c5
             publicDataSelects.emplace_back(pb, selector, variables, FMT(annotation_prefix, ".publicDataSelects"));
         }
     }
@@ -258,15 +213,11 @@
 
           constants(_constants),
 
-<<<<<<< HEAD
           type( //
             pb,
             NUM_BITS_TX_TYPE,
             FMT(prefix, ".type")),
 
-=======
-          type(pb, NUM_BITS_TX_TYPE, FMT(prefix, ".type")),
->>>>>>> f14468c5
           selector(pb, constants, type.packed, (unsigned int)TransactionType::COUNT, FMT(prefix, ".selector")),
 
           state(
@@ -282,7 +233,6 @@
             FMT(prefix, ".transactionState")),
 
           // Process transaction
-<<<<<<< HEAD
           noop( //
             pb,
             state,
@@ -307,14 +257,6 @@
             pb,
             state,
             FMT(prefix, ".transfer")),
-=======
-          noop(pb, state, FMT(prefix, ".noop")),
-          spotTrade(pb, state, FMT(prefix, ".spotTrade")),
-          deposit(pb, state, FMT(prefix, ".deposit")),
-          withdraw(pb, state, FMT(prefix, ".withdraw")),
-          accountUpdate(pb, state, FMT(prefix, ".accountUpdate")),
-          transfer(pb, state, FMT(prefix, ".transfer")),
->>>>>>> f14468c5
           tx(
             pb,
             state,
@@ -323,7 +265,6 @@
             FMT(prefix, ".tx")),
 
           // General validation
-<<<<<<< HEAD
           accountA( //
             pb,
             tx.getArrayOutput(ACCOUNT_A_ADDRESS),
@@ -340,50 +281,30 @@
             pb,
             accountB.packed,
             FMT(prefix, ".validateAccountB")),
-=======
-          accountA(pb, tx.getArrayOutput(accountA_Address), FMT(prefix, ".packAccountA")),
-          accountB(pb, tx.getArrayOutput(accountB_Address), FMT(prefix, ".packAccountA")),
-          validateAccountA(pb, accountA.packed, FMT(prefix, ".validateAccountA")),
-          validateAccountB(pb, accountB.packed, FMT(prefix, ".validateAccountB")),
->>>>>>> f14468c5
 
           // Check signatures
           signatureVerifierA(
             pb,
             params,
             state.constants,
-<<<<<<< HEAD
             jubjub::VariablePointT(tx.getOutput(PUBKEY_X_A), tx.getOutput(PUBKEY_Y_A)),
             tx.getOutput(HASH_A),
             tx.getOutput(SIGNATURE_REQUIRED_A),
             FMT(prefix, ".signatureVerifierA")),
 
-=======
-            jubjub::VariablePointT(tx.getOutput(publicKeyX_A), tx.getOutput(publicKeyY_A)),
-            tx.getOutput(hash_A),
-            tx.getOutput(signatureRequired_A),
-            FMT(prefix, ".signatureVerifierA")),
->>>>>>> f14468c5
           signatureVerifierB(
             pb,
             params,
             state.constants,
-<<<<<<< HEAD
             jubjub::VariablePointT(tx.getOutput(PUBKEY_X_B), tx.getOutput(PUBKEY_Y_B)),
             tx.getOutput(HASH_B),
             tx.getOutput(SIGNATURE_REQUIRED_B),
-=======
-            jubjub::VariablePointT(tx.getOutput(publicKeyX_B), tx.getOutput(publicKeyY_B)),
-            tx.getOutput(hash_B),
-            tx.getOutput(signatureRequired_B),
->>>>>>> f14468c5
             FMT(prefix, ".signatureVerifierB")),
 
           // Update UserA
           updateStorage_A(
             pb,
             state.accountA.balanceS.storageRoot,
-<<<<<<< HEAD
             tx.getArrayOutput(STORAGE_A_ADDRESS),
             {state.accountA.storage.data, state.accountA.storage.storageID},
             {tx.getOutput(STORAGE_A_DATA), tx.getOutput(STORAGE_A_STORAGEID)},
@@ -409,46 +330,15 @@
             pb,
             accountsRoot,
             tx.getArrayOutput(ACCOUNT_A_ADDRESS),
-=======
-            tx.getArrayOutput(storageA_Address),
-            {state.accountA.storage.data, state.accountA.storage.storageID},
-            {tx.getOutput(storageA_Data), tx.getOutput(storageA_StorageId)},
-            FMT(prefix, ".updateStorage_A")),
-          updateBalanceS_A(
-            pb,
-            state.accountA.account.balancesRoot,
-            tx.getArrayOutput(balanceA_S_Address),
-            {state.accountA.balanceS.balance, state.accountA.balanceS.storageRoot},
-            {tx.getOutput(balanceA_S_Balance), updateStorage_A.result()},
-            FMT(prefix, ".updateBalanceS_A")),
-          updateBalanceB_A(
-            pb,
-            updateBalanceS_A.result(),
-            tx.getArrayOutput(balanceB_S_Address),
-            {state.accountA.balanceB.balance, state.accountA.balanceB.storageRoot},
-            {tx.getOutput(balanceA_B_Balance), state.accountA.balanceB.storageRoot},
-            FMT(prefix, ".updateBalanceB_A")),
-          updateAccount_A(
-            pb,
-            accountsRoot,
-            tx.getArrayOutput(accountA_Address),
->>>>>>> f14468c5
             {state.accountA.account.owner,
              state.accountA.account.publicKey.x,
              state.accountA.account.publicKey.y,
              state.accountA.account.nonce,
              state.accountA.account.balancesRoot},
-<<<<<<< HEAD
             {tx.getOutput(ACCOUNT_A_OWNER),
              tx.getOutput(ACCOUNT_A_PUBKEY_X),
              tx.getOutput(ACCOUNT_A_PUBKEY_Y),
              tx.getOutput(ACCOUNT_A_NONCE),
-=======
-            {tx.getOutput(accountA_Owner),
-             tx.getOutput(accountA_PublicKeyX),
-             tx.getOutput(accountA_PublicKeyY),
-             tx.getOutput(accountA_Nonce),
->>>>>>> f14468c5
              updateBalanceB_A.result()},
             FMT(prefix, ".updateAccount_A")),
 
@@ -456,7 +346,6 @@
           updateStorage_B(
             pb,
             state.accountB.balanceS.storageRoot,
-<<<<<<< HEAD
             tx.getArrayOutput(STORAGE_B_ADDRESS),
             {state.accountB.storage.data, state.accountB.storage.storageID},
             {tx.getOutput(STORAGE_B_DATA), tx.getOutput(STORAGE_B_STORAGEID)},
@@ -482,53 +371,21 @@
             pb,
             updateAccount_A.result(),
             tx.getArrayOutput(ACCOUNT_B_ADDRESS),
-=======
-            tx.getArrayOutput(storageB_Address),
-            {state.accountB.storage.data, state.accountB.storage.storageID},
-            {tx.getOutput(storageB_Data), tx.getOutput(storageB_StorageId)},
-            FMT(prefix, ".updateStorage_B")),
-          updateBalanceS_B(
-            pb,
-            state.accountB.account.balancesRoot,
-            tx.getArrayOutput(balanceB_S_Address),
-            {state.accountB.balanceS.balance, state.accountB.balanceS.storageRoot},
-            {tx.getOutput(balanceB_S_Balance), updateStorage_B.result()},
-            FMT(prefix, ".updateBalanceS_B")),
-          updateBalanceB_B(
-            pb,
-            updateBalanceS_B.result(),
-            tx.getArrayOutput(balanceA_S_Address),
-            {state.accountB.balanceB.balance, state.accountB.balanceB.storageRoot},
-            {tx.getOutput(balanceB_B_Balance), state.accountB.balanceB.storageRoot},
-            FMT(prefix, ".updateBalanceB_B")),
-          updateAccount_B(
-            pb,
-            updateAccount_A.result(),
-            tx.getArrayOutput(accountB_Address),
->>>>>>> f14468c5
             {state.accountB.account.owner,
              state.accountB.account.publicKey.x,
              state.accountB.account.publicKey.y,
              state.accountB.account.nonce,
              state.accountB.account.balancesRoot},
-<<<<<<< HEAD
             {tx.getOutput(ACCOUNT_B_OWNER),
              tx.getOutput(ACCOUNT_B_PUBKEY_X),
              tx.getOutput(ACCOUNT_B_PUBKEY_Y),
              tx.getOutput(ACCOUNT_B_NONCE),
-=======
-            {tx.getOutput(accountB_Owner),
-             tx.getOutput(accountB_PublicKeyX),
-             tx.getOutput(accountB_PublicKeyY),
-             tx.getOutput(accountB_Nonce),
->>>>>>> f14468c5
              updateBalanceB_B.result()},
             FMT(prefix, ".updateAccount_B")),
 
           // Update Operator
           updateBalanceB_O(
             pb,
-<<<<<<< HEAD
             state.operatorAccount.account.balancesRoot,
             tx.getArrayOutput(BALANCE_A_S_ADDRESS),
             {state.operatorAccount.balanceB.balance, state.operatorAccount.balanceB.storageRoot},
@@ -543,25 +400,10 @@
             {tx.getOutput(BALANCE_O_A_BALANCE), state.operatorAccount.balanceA.storageRoot},
             FMT(prefix, ".updateBalanceA_O")),
 
-=======
-            state.oper.account.balancesRoot,
-            tx.getArrayOutput(balanceA_S_Address),
-            {state.oper.balanceB.balance, state.oper.balanceB.storageRoot},
-            {tx.getOutput(balanceO_B_Balance), state.oper.balanceB.storageRoot},
-            FMT(prefix, ".updateBalanceB_O")),
-          updateBalanceA_O(
-            pb,
-            updateBalanceB_O.result(),
-            tx.getArrayOutput(balanceB_S_Address),
-            {state.oper.balanceA.balance, state.oper.balanceA.storageRoot},
-            {tx.getOutput(balanceO_A_Balance), state.oper.balanceA.storageRoot},
-            FMT(prefix, ".updateBalanceA_O")),
->>>>>>> f14468c5
           updateAccount_O(
             pb,
             updateAccount_B.result(),
             operatorAccountID,
-<<<<<<< HEAD
             {state.operatorAccount.account.owner,
              state.operatorAccount.account.publicKey.x,
              state.operatorAccount.account.publicKey.y,
@@ -571,17 +413,6 @@
              state.operatorAccount.account.publicKey.x,
              state.operatorAccount.account.publicKey.y,
              state.operatorAccount.account.nonce,
-=======
-            {state.oper.account.owner,
-             state.oper.account.publicKey.x,
-             state.oper.account.publicKey.y,
-             state.oper.account.nonce,
-             state.oper.account.balancesRoot},
-            {state.oper.account.owner,
-             state.oper.account.publicKey.x,
-             state.oper.account.publicKey.y,
-             state.oper.account.nonce,
->>>>>>> f14468c5
              updateBalanceA_O.result()},
             FMT(prefix, ".updateAccount_O")),
 
@@ -589,28 +420,16 @@
           updateBalanceB_P(
             pb,
             protocolBalancesRoot,
-<<<<<<< HEAD
             tx.getArrayOutput(BALANCE_A_S_ADDRESS),
             {state.protocolFeeAccount.balanceB.balance, constants.emptyStorage},
             {tx.getOutput(BALANCE_P_B_BALANCE), constants.emptyStorage},
-=======
-            tx.getArrayOutput(balanceA_S_Address),
-            {state.pool.balanceB.balance, constants.emptyStorage},
-            {tx.getOutput(balanceP_B_Balance), constants.emptyStorage},
->>>>>>> f14468c5
             FMT(prefix, ".updateBalanceB_P")),
           updateBalanceA_P(
             pb,
             updateBalanceB_P.result(),
-<<<<<<< HEAD
             tx.getArrayOutput(BALANCE_B_S_ADDRESS),
             {state.protocolFeeAccount.balanceA.balance, constants.emptyStorage},
             {tx.getOutput(BALANCE_P_A_BALANCE), constants.emptyStorage},
-=======
-            tx.getArrayOutput(balanceB_S_Address),
-            {state.pool.balanceA.balance, constants.emptyStorage},
-            {tx.getOutput(balanceP_A_Balance), constants.emptyStorage},
->>>>>>> f14468c5
             FMT(prefix, ".updateBalanceA_P"))
 
     {
@@ -759,11 +578,7 @@
     DualVariableGadget operatorAccountID;
 
     // Increment the nonce of the Operator
-<<<<<<< HEAD
     AddGadget nonceAfter;
-=======
-    AddGadget nonce_after;
->>>>>>> f14468c5
 
     // Signature
     Poseidon_gadget_T<3, 1, 6, 51, 2, 1> hash;
@@ -779,19 +594,10 @@
     // Update Operator
     std::unique_ptr<UpdateAccountGadget> updateAccount_O;
 
-<<<<<<< HEAD
     UniversalCircuit(ProtoboardT &pb, const std::string &prefix)
         : Circuit(pb, prefix),
 
           publicData(pb, FMT(prefix, ".publicData")), //
-=======
-    UniversalCircuit( //
-      ProtoboardT &pb,
-      const std::string &prefix)
-        : Circuit(pb, prefix),
-
-          publicData(pb, FMT(prefix, ".publicData")),
->>>>>>> f14468c5
           constants(pb, FMT(prefix, ".constants")),
 
           // State
@@ -799,7 +605,6 @@
           accountBefore_O(pb, FMT(prefix, ".accountBefore_O")),
 
           // Inputs
-<<<<<<< HEAD
           exchange( //
             pb,
             NUM_BITS_ADDRESS,
@@ -831,18 +636,6 @@
 
           // Increment the nonce of the Operator
           nonceAfter(pb, accountBefore_O.nonce, constants._1, NUM_BITS_NONCE, FMT(prefix, ".nonceAfter")),
-=======
-          exchange(pb, NUM_BITS_ADDRESS, FMT(prefix, ".exchange")),
-          merkleRootBefore(pb, 256, FMT(prefix, ".merkleRootBefore")),
-          merkleRootAfter(pb, 256, FMT(prefix, ".merkleRootAfter")),
-          timestamp(pb, NUM_BITS_TIMESTAMP, FMT(prefix, ".timestamp")),
-          protocolTakerFeeBips(pb, NUM_BITS_PROTOCOL_FEE_BIPS, FMT(prefix, ".protocolTakerFeeBips")),
-          protocolMakerFeeBips(pb, NUM_BITS_PROTOCOL_FEE_BIPS, FMT(prefix, ".protocolMakerFeeBips")),
-          operatorAccountID(pb, NUM_BITS_ACCOUNT, FMT(prefix, ".operatorAccountID")),
-
-          // Increment the nonce of the Operator
-          nonce_after(pb, accountBefore_O.nonce, constants._1, NUM_BITS_NONCE, FMT(prefix, ".nonce_after")),
->>>>>>> f14468c5
 
           // Signature
           hash(pb, var_array({publicData.publicInput, accountBefore_O.nonce}), FMT(this->annotation_prefix, ".hash")),
@@ -873,11 +666,7 @@
         operatorAccountID.generate_r1cs_constraints(true);
 
         // Increment the nonce of the Operator
-<<<<<<< HEAD
         nonceAfter.generate_r1cs_constraints();
-=======
-        nonce_after.generate_r1cs_constraints();
->>>>>>> f14468c5
 
         // Transactions
         transactions.reserve(numTransactions);
@@ -899,11 +688,7 @@
               protocolMakerFeeBips.packed,
               operatorAccountID.bits,
               txProtocolBalancesRoot,
-<<<<<<< HEAD
               (j == 0) ? constants._0 : transactions.back().tx.getOutput(NUM_CONDITIONAL_TXS),
-=======
-              (j == 0) ? constants._0 : transactions.back().tx.getOutput(misc_NumConditionalTransactions),
->>>>>>> f14468c5
               std::string("tx_") + std::to_string(j));
             transactions.back().generate_r1cs_constraints();
         }
@@ -939,22 +724,14 @@
           {accountBefore_O.owner,
            accountBefore_O.publicKey.x,
            accountBefore_O.publicKey.y,
-<<<<<<< HEAD
            nonceAfter.result(),
-=======
-           nonce_after.result(),
->>>>>>> f14468c5
            accountBefore_O.balancesRoot},
           FMT(annotation_prefix, ".updateAccount_O")));
         updateAccount_O->generate_r1cs_constraints();
 
         // Num conditional transactions
         numConditionalTransactions.reset(new libsnark::dual_variable_gadget<FieldT>(
-<<<<<<< HEAD
           pb, transactions.back().tx.getOutput(NUM_CONDITIONAL_TXS), 32, ".numConditionalTransactions"));
-=======
-          pb, transactions.back().tx.getOutput(misc_NumConditionalTransactions), 32, ".numConditionalTransactions"));
->>>>>>> f14468c5
         numConditionalTransactions->generate_r1cs_constraints(true);
 
         // Public data
@@ -1004,11 +781,7 @@
         operatorAccountID.generate_r1cs_witness(pb, block.operatorAccountID);
 
         // Increment the nonce of the Operator
-<<<<<<< HEAD
         nonceAfter.generate_r1cs_witness();
-=======
-        nonce_after.generate_r1cs_witness();
->>>>>>> f14468c5
 
         // Transactions
         // First set numConditionalTransactionsAfter which is a dependency between
@@ -1016,11 +789,7 @@
         // parallel.
         for (unsigned int i = 0; i < block.transactions.size(); i++)
         {
-<<<<<<< HEAD
             pb.val(transactions[i].tx.getOutput(NUM_CONDITIONAL_TXS)) =
-=======
-            pb.val(transactions[i].tx.getOutput(misc_NumConditionalTransactions)) =
->>>>>>> f14468c5
               block.transactions[i].witness.numConditionalTransactionsAfter;
         }
 #ifdef MULTICORE
