// SPDX-License-Identifier: Apache-2.0
// Copyright 2017 Loopring Technology Limited.
#ifndef _SPOTTRADECIRCUIT_H_
#define _SPOTTRADECIRCUIT_H_

#include "Circuit.h"
#include "../Utils/Constants.h"
#include "../Utils/Data.h"

#include "ethsnarks.hpp"
#include "utils.hpp"

using namespace ethsnarks;

namespace Loopring
{

class SpotTradeCircuit : public BaseTransactionCircuit
{
  public:
    // Orders
    OrderGadget orderA;
    OrderGadget orderB;

    // Balances
    DynamicBalanceGadget balanceS_A;
    DynamicBalanceGadget balanceB_A;
    DynamicBalanceGadget balanceS_B;
    DynamicBalanceGadget balanceB_B;
    DynamicBalanceGadget balanceA_P;
    DynamicBalanceGadget balanceB_P;
    DynamicBalanceGadget balanceA_O;
    DynamicBalanceGadget balanceB_O;

    // Order fills
    FloatGadget fillS_A;
    FloatGadget fillS_B;

    // Trade history
    EqualGadget isSpotTradeTx;
<<<<<<< HEAD
    ReadStorageGadget tradeHistory_A;
    ReadStorageGadget tradeHistory_B;
=======
    StorageReaderGadget tradeHistory_A;
    StorageReaderGadget tradeHistory_B;
>>>>>>> f14468c5

    // Match orders
    OrderMatchingGadget orderMatching;

    // Calculate fees
<<<<<<< HEAD
    CalculateOrderFeesGadget feeCalculatorA;
    CalculateOrderFeesGadget feeCalculatorB;
=======
    FeeCalculatorGadget feeCalculatorA;
    FeeCalculatorGadget feeCalculatorB;
>>>>>>> f14468c5

    /* Token Transfers */
    // Actual trade
    TransferGadget fillSA_from_balanceSA_to_balanceBB;
    TransferGadget fillSB_from_balanceSB_to_balanceBA;
    // Fees
    TransferGadget feeA_from_balanceBA_to_balanceAO;
    TransferGadget feeB_from_balanceBB_to_balanceBO;
    // Protocol fees
    TransferGadget protocolFeeA_from_balanceAO_to_balanceAP;
    TransferGadget protocolFeeB_from_balanceBO_to_balanceBP;

    SpotTradeCircuit( //
      ProtoboardT &pb,
      const TransactionState &state,
      const std::string &prefix)
        : BaseTransactionCircuit(pb, state, prefix),

          // Orders
          orderA(pb, state.constants, state.exchange, FMT(prefix, ".orderA")),
          orderB(pb, state.constants, state.exchange, FMT(prefix, ".orderB")),

          // Balances
          balanceS_A(pb, state.accountA.balanceS, FMT(prefix, ".balanceS_A")),
          balanceB_A(pb, state.accountA.balanceB, FMT(prefix, ".balanceB_A")),
          balanceS_B(pb, state.accountB.balanceS, FMT(prefix, ".balanceS_B")),
          balanceB_B(pb, state.accountB.balanceB, FMT(prefix, ".balanceB_B")),
<<<<<<< HEAD
          balanceA_P(pb, state.protocolFeeAccount.balanceA, FMT(prefix, ".balanceA_P")),
          balanceB_P(pb, state.protocolFeeAccount.balanceB, FMT(prefix, ".balanceB_P")),
          balanceA_O(pb, state.operatorAccount.balanceA, FMT(prefix, ".balanceA_O")),
          balanceB_O(pb, state.operatorAccount.balanceB, FMT(prefix, ".balanceB_O")),
=======
          balanceA_P(pb, state.pool.balanceA, FMT(prefix, ".balanceA_P")),
          balanceB_P(pb, state.pool.balanceB, FMT(prefix, ".balanceB_P")),
          balanceA_O(pb, state.oper.balanceA, FMT(prefix, ".balanceA_O")),
          balanceB_O(pb, state.oper.balanceB, FMT(prefix, ".balanceB_O")),
>>>>>>> f14468c5

          // Order fills
          fillS_A(pb, state.constants, Float24Encoding, FMT(prefix, ".fillS_A")),
          fillS_B(pb, state.constants, Float24Encoding, FMT(prefix, ".fillS_B")),

          // Trade history
          isSpotTradeTx(pb, state.type, state.constants.txTypeSpotTrade, FMT(prefix, ".isSpotTradeTx")),
          tradeHistory_A(
            pb,
            state.constants,
            state.accountA.storage,
            orderA.storageID,
            isSpotTradeTx.result(),
            FMT(prefix, ".tradeHistoryA")),
          tradeHistory_B(
            pb,
            state.constants,
            state.accountB.storage,
            orderB.storageID,
            isSpotTradeTx.result(),
            FMT(prefix, ".tradeHistoryB")),

          // Match orders
          orderMatching(
            pb,
            state.constants,
            state.timestamp,
            orderA,
            orderB,
            state.accountA.account.owner,
            state.accountB.account.owner,
            tradeHistory_A.getData(),
            tradeHistory_B.getData(),
            fillS_A.value(),
            fillS_B.value(),
            FMT(prefix, ".orderMatching")),

          // Calculate fees
          feeCalculatorA(
            pb,
            state.constants,
            fillS_B.value(),
            state.protocolTakerFeeBips,
            orderA.feeBips.packed,
            FMT(prefix, ".feeCalculatorA")),
          feeCalculatorB(
            pb,
            state.constants,
            fillS_A.value(),
            state.protocolMakerFeeBips,
            orderB.feeBips.packed,
            FMT(prefix, ".feeCalculatorB")),

          /* Token Transfers */
          // Actual trade
          fillSA_from_balanceSA_to_balanceBB(
            pb,
            balanceS_A,
            balanceB_B,
            fillS_A.value(),
            FMT(prefix, ".fillSA_from_balanceSA_to_balanceBB")),
          fillSB_from_balanceSB_to_balanceBA(
            pb,
            balanceS_B,
            balanceB_A,
            fillS_B.value(),
            FMT(prefix, ".fillSB_from_balanceSB_to_balanceBA")),
          // Fees
          feeA_from_balanceBA_to_balanceAO(
            pb,
            balanceB_A,
            balanceA_O,
            feeCalculatorA.getFee(),
            FMT(prefix, ".feeA_from_balanceBA_to_balanceAO")),
          feeB_from_balanceBB_to_balanceBO(
            pb,
            balanceB_B,
            balanceB_O,
            feeCalculatorB.getFee(),
            FMT(prefix, ".feeB_from_balanceBB_to_balanceBO")),
          // Protocol fees
          protocolFeeA_from_balanceAO_to_balanceAP(
            pb,
            balanceA_O,
            balanceA_P,
            feeCalculatorA.getProtocolFee(),
            FMT(prefix, ".protocolFeeA_from_balanceAO_to_balanceAP")),
          protocolFeeB_from_balanceBO_to_balanceBP(
            pb,
            balanceB_O,
            balanceB_P,
            feeCalculatorB.getProtocolFee(),
            FMT(prefix, ".protocolFeeB_from_balanceBO_to_balanceBP"))
    {
        // Set tokens
<<<<<<< HEAD
        setArrayOutput(BALANCE_A_S_ADDRESS, orderA.tokenS.bits);
        setArrayOutput(BALANCE_B_S_ADDRESS, orderB.tokenS.bits);

        // Update account A
        setArrayOutput(STORAGE_A_ADDRESS, subArray(orderA.storageID.bits, 0, NUM_BITS_STORAGE_ADDRESS));
        setOutput(STORAGE_A_DATA, orderMatching.getFilledAfter_A());
        setOutput(STORAGE_A_STORAGEID, orderA.storageID.packed);
        setOutput(BALANCE_A_S_BALANCE, balanceS_A.balance());
        setOutput(BALANCE_A_B_BALANCE, balanceB_A.balance());
        setArrayOutput(ACCOUNT_A_ADDRESS, orderA.accountID.bits);

        // Update account B
        setArrayOutput(STORAGE_B_ADDRESS, subArray(orderB.storageID.bits, 0, NUM_BITS_STORAGE_ADDRESS));
        setOutput(STORAGE_B_DATA, orderMatching.getFilledAfter_B());
        setOutput(STORAGE_B_STORAGEID, orderB.storageID.packed);
        setOutput(BALANCE_B_S_BALANCE, balanceS_B.balance());
        setOutput(BALANCE_B_B_BALANCE, balanceB_B.balance());
        setArrayOutput(ACCOUNT_B_ADDRESS, orderB.accountID.bits);

        // Update balances of the protocol fee pool
        setOutput(BALANCE_P_A_BALANCE, balanceA_P.balance());
        setOutput(BALANCE_P_B_BALANCE, balanceB_P.balance());

        // Update the balance of the operator
        setOutput(BALANCE_O_A_BALANCE, balanceA_O.balance());
        setOutput(BALANCE_O_B_BALANCE, balanceB_O.balance());

        // A signature is required for each order
        setOutput(HASH_A, orderA.hash.result());
        setOutput(HASH_B, orderB.hash.result());
=======
        setArrayOutput(balanceA_S_Address, orderA.tokenS.bits);
        setArrayOutput(balanceB_S_Address, orderB.tokenS.bits);

        // Update account A
        setArrayOutput(storageA_Address, subArray(orderA.storageID.bits, 0, NUM_BITS_STORAGE_ADDRESS));
        setOutput(storageA_Data, orderMatching.getFilledAfter_A());
        setOutput(storageA_StorageId, orderA.storageID.packed);
        setOutput(balanceA_S_Balance, balanceS_A.balance());
        setOutput(balanceA_B_Balance, balanceB_A.balance());
        setArrayOutput(accountA_Address, orderA.accountID.bits);

        // Update account B
        setArrayOutput(storageB_Address, subArray(orderB.storageID.bits, 0, NUM_BITS_STORAGE_ADDRESS));
        setOutput(storageB_Data, orderMatching.getFilledAfter_B());
        setOutput(storageB_StorageId, orderB.storageID.packed);
        setOutput(balanceB_S_Balance, balanceS_B.balance());
        setOutput(balanceB_B_Balance, balanceB_B.balance());
        setArrayOutput(accountB_Address, orderB.accountID.bits);

        // Update balances of the protocol fee pool
        setOutput(balanceP_A_Balance, balanceA_P.balance());
        setOutput(balanceP_B_Balance, balanceB_P.balance());

        // Update the balance of the operator
        setOutput(balanceO_A_Balance, balanceA_O.balance());
        setOutput(balanceO_B_Balance, balanceB_O.balance());

        // A signature is required for each order
        setOutput(hash_A, orderA.hash.result());
        setOutput(hash_B, orderB.hash.result());
>>>>>>> f14468c5
    }

    void generate_r1cs_witness(const SpotTrade &spotTrade)
    {
        // Orders
        orderA.generate_r1cs_witness(spotTrade.orderA);
        orderB.generate_r1cs_witness(spotTrade.orderB);

        // Balances
        balanceS_A.generate_r1cs_witness();
        balanceB_A.generate_r1cs_witness();
        balanceS_B.generate_r1cs_witness();
        balanceB_B.generate_r1cs_witness();
        balanceA_P.generate_r1cs_witness();
        balanceB_P.generate_r1cs_witness();
        balanceA_O.generate_r1cs_witness();
        balanceB_O.generate_r1cs_witness();

        // Order fills
        fillS_A.generate_r1cs_witness(spotTrade.fillS_A);
        fillS_B.generate_r1cs_witness(spotTrade.fillS_B);

        // Trade history
        isSpotTradeTx.generate_r1cs_witness();
        tradeHistory_A.generate_r1cs_witness();
        tradeHistory_B.generate_r1cs_witness();

        // Match orders
        orderMatching.generate_r1cs_witness();

        // Calculate fees
        feeCalculatorA.generate_r1cs_witness();
        feeCalculatorB.generate_r1cs_witness();

        /* Token Transfers */
        // Actual trade
        fillSA_from_balanceSA_to_balanceBB.generate_r1cs_witness();
        fillSB_from_balanceSB_to_balanceBA.generate_r1cs_witness();
        // Fees
        feeA_from_balanceBA_to_balanceAO.generate_r1cs_witness();
        feeB_from_balanceBB_to_balanceBO.generate_r1cs_witness();
        // Protocol fees
        protocolFeeA_from_balanceAO_to_balanceAP.generate_r1cs_witness();
        protocolFeeB_from_balanceBO_to_balanceBP.generate_r1cs_witness();
    }

    void generate_r1cs_constraints()
    {
        // Orders
        orderA.generate_r1cs_constraints();
        orderB.generate_r1cs_constraints();

        // Balances
        balanceS_A.generate_r1cs_constraints();
        balanceB_A.generate_r1cs_constraints();
        balanceS_B.generate_r1cs_constraints();
        balanceB_B.generate_r1cs_constraints();
        balanceA_P.generate_r1cs_constraints();
        balanceB_P.generate_r1cs_constraints();
        balanceA_O.generate_r1cs_constraints();
        balanceB_O.generate_r1cs_constraints();

        // Order fills
        fillS_A.generate_r1cs_constraints();
        fillS_B.generate_r1cs_constraints();

        // Trade history
        isSpotTradeTx.generate_r1cs_constraints();
        tradeHistory_A.generate_r1cs_constraints();
        tradeHistory_B.generate_r1cs_constraints();

        // Match orders
        orderMatching.generate_r1cs_constraints();

        // Calculate fees
        feeCalculatorA.generate_r1cs_constraints();
        feeCalculatorB.generate_r1cs_constraints();

        /* Token Transfers */
        // Actual trade
        fillSA_from_balanceSA_to_balanceBB.generate_r1cs_constraints();
        fillSB_from_balanceSB_to_balanceBA.generate_r1cs_constraints();
        // Fees
        feeA_from_balanceBA_to_balanceAO.generate_r1cs_constraints();
        feeB_from_balanceBB_to_balanceBO.generate_r1cs_constraints();
        // Protocol fees
        protocolFeeA_from_balanceAO_to_balanceAP.generate_r1cs_constraints();
        protocolFeeB_from_balanceBO_to_balanceBP.generate_r1cs_constraints();
    }

    const VariableArrayT getPublicData() const
    {
        return flattenReverse({
          VariableArrayT(1, state.constants._0),
          VariableArrayT(1, tradeHistory_A.getOverwrite()),
          subArray(orderA.storageID.bits, 0, NUM_BITS_STORAGE_ADDRESS),
          VariableArrayT(1, state.constants._0),
          VariableArrayT(1, tradeHistory_B.getOverwrite()),
          subArray(orderB.storageID.bits, 0, NUM_BITS_STORAGE_ADDRESS),

          orderA.accountID.bits,
          orderB.accountID.bits,

          orderA.tokenS.bits,
          orderB.tokenS.bits,

          fillS_A.bits(),
          fillS_B.bits(),

          orderA.fillAmountBorS.bits,
          VariableArrayT(1, state.constants._0),
          orderA.feeBips.bits,
          orderB.fillAmountBorS.bits,
          VariableArrayT(1, state.constants._0),
          orderB.feeBips.bits,
        });
    }
};

} // namespace Loopring

#endif<|MERGE_RESOLUTION|>--- conflicted
+++ resolved
@@ -38,25 +38,15 @@
 
     // Trade history
     EqualGadget isSpotTradeTx;
-<<<<<<< HEAD
     ReadStorageGadget tradeHistory_A;
     ReadStorageGadget tradeHistory_B;
-=======
-    StorageReaderGadget tradeHistory_A;
-    StorageReaderGadget tradeHistory_B;
->>>>>>> f14468c5
 
     // Match orders
     OrderMatchingGadget orderMatching;
 
     // Calculate fees
-<<<<<<< HEAD
     CalculateOrderFeesGadget feeCalculatorA;
     CalculateOrderFeesGadget feeCalculatorB;
-=======
-    FeeCalculatorGadget feeCalculatorA;
-    FeeCalculatorGadget feeCalculatorB;
->>>>>>> f14468c5
 
     /* Token Transfers */
     // Actual trade
@@ -84,17 +74,10 @@
           balanceB_A(pb, state.accountA.balanceB, FMT(prefix, ".balanceB_A")),
           balanceS_B(pb, state.accountB.balanceS, FMT(prefix, ".balanceS_B")),
           balanceB_B(pb, state.accountB.balanceB, FMT(prefix, ".balanceB_B")),
-<<<<<<< HEAD
           balanceA_P(pb, state.protocolFeeAccount.balanceA, FMT(prefix, ".balanceA_P")),
           balanceB_P(pb, state.protocolFeeAccount.balanceB, FMT(prefix, ".balanceB_P")),
           balanceA_O(pb, state.operatorAccount.balanceA, FMT(prefix, ".balanceA_O")),
           balanceB_O(pb, state.operatorAccount.balanceB, FMT(prefix, ".balanceB_O")),
-=======
-          balanceA_P(pb, state.pool.balanceA, FMT(prefix, ".balanceA_P")),
-          balanceB_P(pb, state.pool.balanceB, FMT(prefix, ".balanceB_P")),
-          balanceA_O(pb, state.oper.balanceA, FMT(prefix, ".balanceA_O")),
-          balanceB_O(pb, state.oper.balanceB, FMT(prefix, ".balanceB_O")),
->>>>>>> f14468c5
 
           // Order fills
           fillS_A(pb, state.constants, Float24Encoding, FMT(prefix, ".fillS_A")),
@@ -190,7 +173,6 @@
             FMT(prefix, ".protocolFeeB_from_balanceBO_to_balanceBP"))
     {
         // Set tokens
-<<<<<<< HEAD
         setArrayOutput(BALANCE_A_S_ADDRESS, orderA.tokenS.bits);
         setArrayOutput(BALANCE_B_S_ADDRESS, orderB.tokenS.bits);
 
@@ -221,38 +203,6 @@
         // A signature is required for each order
         setOutput(HASH_A, orderA.hash.result());
         setOutput(HASH_B, orderB.hash.result());
-=======
-        setArrayOutput(balanceA_S_Address, orderA.tokenS.bits);
-        setArrayOutput(balanceB_S_Address, orderB.tokenS.bits);
-
-        // Update account A
-        setArrayOutput(storageA_Address, subArray(orderA.storageID.bits, 0, NUM_BITS_STORAGE_ADDRESS));
-        setOutput(storageA_Data, orderMatching.getFilledAfter_A());
-        setOutput(storageA_StorageId, orderA.storageID.packed);
-        setOutput(balanceA_S_Balance, balanceS_A.balance());
-        setOutput(balanceA_B_Balance, balanceB_A.balance());
-        setArrayOutput(accountA_Address, orderA.accountID.bits);
-
-        // Update account B
-        setArrayOutput(storageB_Address, subArray(orderB.storageID.bits, 0, NUM_BITS_STORAGE_ADDRESS));
-        setOutput(storageB_Data, orderMatching.getFilledAfter_B());
-        setOutput(storageB_StorageId, orderB.storageID.packed);
-        setOutput(balanceB_S_Balance, balanceS_B.balance());
-        setOutput(balanceB_B_Balance, balanceB_B.balance());
-        setArrayOutput(accountB_Address, orderB.accountID.bits);
-
-        // Update balances of the protocol fee pool
-        setOutput(balanceP_A_Balance, balanceA_P.balance());
-        setOutput(balanceP_B_Balance, balanceB_P.balance());
-
-        // Update the balance of the operator
-        setOutput(balanceO_A_Balance, balanceA_O.balance());
-        setOutput(balanceO_B_Balance, balanceB_O.balance());
-
-        // A signature is required for each order
-        setOutput(hash_A, orderA.hash.result());
-        setOutput(hash_B, orderB.hash.result());
->>>>>>> f14468c5
     }
 
     void generate_r1cs_witness(const SpotTrade &spotTrade)
