// SPDX-License-Identifier: Apache-2.0
// Copyright 2017 Loopring Technology Limited.
#ifndef _INTERNAL_TRANSFER_CIRCUIT_H_
#define _INTERNAL_TRANSFER_CIRCUIT_H_

#include "Circuit.h"
#include "../Utils/Constants.h"
#include "../Utils/Data.h"
#include "../Utils/Utils.h"

#include "ethsnarks.hpp"
#include "utils.hpp"

using namespace ethsnarks;
namespace Loopring
{

/*
    Default: to != 0 and toAccountID != 0
    New account: to != 0 and toAccountID == 0
    Open: to == 0 and toAccountID == 0
    Invalid: to == 0 and toAccountID != 0

    // Allow the payer to use dual authoring
    if (payer_to != 0) {
        require(payer_to == to);
        require(payer_toAccountID == payee_toAccountID);
    }
    // Allow sending to an address instead of a specific accountID.
    if (payee_toAccountID != 0) {
        require(payee_toAccountID == toAccountID);
    }
    require (to != 0);
    require (toAccountID > 1);
*/
class TransferCircuit : public BaseTransactionCircuit
{
  public:
    // Inputs
    DualVariableGadget fromAccountID;
    DualVariableGadget toAccountID;
    DualVariableGadget tokenID;
    DualVariableGadget amount;
    DualVariableGadget feeTokenID;
    DualVariableGadget fee;
    DualVariableGadget validUntil;
    DualVariableGadget type;
    DualVariableGadget from;
    DualVariableGadget to;
    DualVariableGadget storageID;
    VariableT dualAuthorX;
    VariableT dualAuthorY;
    DualVariableGadget payer_toAccountID;
    DualVariableGadget payer_to;
    DualVariableGadget payee_toAccountID;

<<<<<<< HEAD
        // Inputs
        fromAccountID(pb, NUM_BITS_ACCOUNT, FMT(prefix, ".fromAccountID")),
        toAccountID(pb, NUM_BITS_ACCOUNT, FMT(prefix, ".toAccountID")),
        tokenID(pb, NUM_BITS_TOKEN, FMT(prefix, ".tokenID")),
        amount(pb, NUM_BITS_AMOUNT, FMT(prefix, ".amount")),
        feeTokenID(pb, NUM_BITS_TOKEN, FMT(prefix, ".feeTokenID")),
        fee(pb, NUM_BITS_AMOUNT, FMT(prefix, ".fee")),
        validUntil(pb, NUM_BITS_TIMESTAMP, FMT(prefix, ".validUntil")),
        type(pb, NUM_BITS_TYPE, FMT(prefix, ".type")),
        from(pb, state.accountA.account.owner, NUM_BITS_ADDRESS,
             FMT(prefix, ".from")),
        to(pb, NUM_BITS_ADDRESS, FMT(prefix, ".to")),
        storageID(pb, NUM_BITS_STORAGEID, FMT(prefix, ".storageID")),
        dualAuthorX(make_variable(pb, FMT(prefix, ".dualAuthorX"))),
        dualAuthorY(make_variable(pb, FMT(prefix, ".dualAuthorY"))),
        payer_toAccountID(pb, NUM_BITS_ACCOUNT,
                          FMT(prefix, ".payer_toAccountID")),
        payer_to(pb, NUM_BITS_ADDRESS, FMT(prefix, ".payer_to")),
        payee_toAccountID(pb, NUM_BITS_ACCOUNT,
                          FMT(prefix, ".payee_toAccountID")),
=======
    // Check if the inputs are valid
    EqualGadget isTransferTx;
    IsNonZero isNonZero_payer_to;
    IfThenRequireEqualGadget ifrequire_payer_to_eq_to;
    IfThenRequireEqualGadget ifrequire_payer_toAccountID_eq_payee_toAccountID;
    IsNonZero isNonZero_payee_toAccountID;
    IfThenRequireEqualGadget ifrequire_payee_toAccountID_eq_toAccountID;
    IfThenRequireNotEqualGadget ifrequire_NotZero_to;
    RequireLtGadget requireValidUntil;
>>>>>>> dc3b7862

    // Fill in standard dual author key if none is given
    IsNonZero isNonZero_dualAuthorX;
    IsNonZero isNonZero_dualAuthorY;
    OrGadget isNonZero_dualAuthor;
    TernaryGadget resolvedDualAuthorX;
    TernaryGadget resolvedDualAuthorY;

    // Signature
    Poseidon_gadget_T<13, 1, 6, 53, 12, 1> hashPayer;
    Poseidon_gadget_T<13, 1, 6, 53, 12, 1> hashDual;

    // Balances
    DynamicBalanceGadget balanceS_A;
    DynamicBalanceGadget balanceB_A;
    DynamicBalanceGadget balanceB_B;
    DynamicBalanceGadget balanceA_O;

    // Validation
    OwnerValidGadget toAccountValid;

    // Type
    IsNonZero isConditional;
    NotGadget needsSignature;

    // DA optimization
    OrGadget da_NeedsToAddress;
    ArrayTernaryGadget da_To;
    ArrayTernaryGadget da_From;
    ArrayTernaryGadget da_StorageID;

    // Fee as float
    FloatGadget fFee;
    RequireAccuracyGadget requireAccuracyFee;
    // Amount as float
    FloatGadget fAmount;
    RequireAccuracyGadget requireAccuracyAmount;
    // Fee payment from From to the operator
    TransferGadget feePayment;
    // Transfer from From to To
    TransferGadget transferPayment;

    // Nonce
    NonceGadget nonce;
    // Increase the number of conditional transactions (if conditional)
    UnsafeAddGadget numConditionalTransactionsAfter;

    TransferCircuit( //
      ProtoboardT &pb,
      const TransactionState &state,
      const std::string &prefix)
        : BaseTransactionCircuit(pb, state, prefix),

          // Inputs
          fromAccountID(pb, NUM_BITS_ACCOUNT, FMT(prefix, ".fromAccountID")),
          toAccountID(pb, NUM_BITS_ACCOUNT, FMT(prefix, ".toAccountID")),
          tokenID(pb, NUM_BITS_TOKEN, FMT(prefix, ".tokenID")),
          amount(pb, NUM_BITS_AMOUNT, FMT(prefix, ".amount")),
          feeTokenID(pb, NUM_BITS_TOKEN, FMT(prefix, ".feeTokenID")),
          fee(pb, NUM_BITS_AMOUNT, FMT(prefix, ".fee")),
          validUntil(pb, NUM_BITS_TIMESTAMP, FMT(prefix, ".validUntil")),
          type(pb, NUM_BITS_TYPE, FMT(prefix, ".type")),
          from(pb, state.accountA.account.owner, NUM_BITS_ADDRESS, FMT(prefix, ".from")),
          to(pb, NUM_BITS_ADDRESS, FMT(prefix, ".to")),
          storageID(pb, NUM_BITS_STORAGEID, FMT(prefix, ".storageID")),
          dualAuthorX(make_variable(pb, FMT(prefix, ".dualAuthorX"))),
          dualAuthorY(make_variable(pb, FMT(prefix, ".dualAuthorY"))),
          payer_toAccountID(pb, NUM_BITS_ADDRESS, FMT(prefix, ".payer_toAccountID")),
          payer_to(pb, NUM_BITS_ADDRESS, FMT(prefix, ".payer_to")),
          payee_toAccountID(pb, NUM_BITS_ADDRESS, FMT(prefix, ".payee_toAccountID")),

          // Check if the inputs are valid
          isTransferTx(pb, state.type, state.constants.txTypeTransfer, FMT(prefix, ".isTransferTx")),
          isNonZero_payer_to(pb, payer_to.packed, FMT(prefix, ".isNonZero_payer_to")),
          ifrequire_payer_to_eq_to(
            pb,
            isNonZero_payer_to.result(),
            payer_to.packed,
            to.packed,
            FMT(prefix, ".ifrequire_payer_to_eq_to")),
          ifrequire_payer_toAccountID_eq_payee_toAccountID(
            pb,
            isNonZero_payer_to.result(),
            payer_toAccountID.packed,
            payee_toAccountID.packed,
            FMT(prefix, ".ifrequire_payer_toAccountID_eq_payee_toAccountID")),
          isNonZero_payee_toAccountID(pb, payee_toAccountID.packed, FMT(prefix, ".isNonZero_payee_toAccountID")),
          ifrequire_payee_toAccountID_eq_toAccountID(
            pb,
            isNonZero_payee_toAccountID.result(),
            payee_toAccountID.packed,
            toAccountID.packed,
            FMT(prefix, ".ifrequire_payee_toAccountID_eq_toAccountID")),
          ifrequire_NotZero_to(
            pb,
            isTransferTx.result(),
            to.packed,
            state.constants._0,
            FMT(prefix, ".ifrequire_NotZero_to")),
          requireValidUntil(
            pb,
            state.timestamp,
            validUntil.packed,
            NUM_BITS_TIMESTAMP,
            FMT(prefix, ".requireValidUntil")),

          // Fill in standard dual author key if none is given
          isNonZero_dualAuthorX(pb, dualAuthorX, FMT(prefix, ".isNonZero_dualAuthorX")),
          isNonZero_dualAuthorY(pb, dualAuthorY, FMT(prefix, ".isNonZero_dualAuthorY")),
          isNonZero_dualAuthor(
            pb,
            {isNonZero_dualAuthorX.result(), isNonZero_dualAuthorY.result()},
            FMT(prefix, ".isNonZero_dualAuthor")),
          resolvedDualAuthorX(
            pb,
            isNonZero_dualAuthor.result(),
            dualAuthorX,
            state.accountA.account.publicKey.x,
            FMT(prefix, ".resolvedDualAuthorX")),
          resolvedDualAuthorY(
            pb,
            isNonZero_dualAuthor.result(),
            dualAuthorY,
            state.accountA.account.publicKey.y,
            FMT(prefix, ".resolvedDualAuthorY")),

          // Signature
          hashPayer(
            pb,
            var_array(
              {state.exchange,
               fromAccountID.packed,
               payer_toAccountID.packed,
               tokenID.packed,
               amount.packed,
               feeTokenID.packed,
               fee.packed,
               payer_to.packed,
               dualAuthorX,
               dualAuthorY,
               validUntil.packed,
               storageID.packed}),
            FMT(this->annotation_prefix, ".hashPayer")),
          hashDual(
            pb,
            var_array(
              {state.exchange,
               fromAccountID.packed,
               payee_toAccountID.packed,
               tokenID.packed,
               amount.packed,
               feeTokenID.packed,
               fee.packed,
               to.packed,
               dualAuthorX,
               dualAuthorY,
               validUntil.packed,
               storageID.packed}),
            FMT(this->annotation_prefix, ".hashDual")),

          // Balances
          balanceS_A(pb, state.accountA.balanceS, FMT(prefix, ".balanceS_A")),
          balanceB_A(pb, state.accountA.balanceB, FMT(prefix, ".balanceB_A")),
          balanceB_B(pb, state.accountB.balanceB, FMT(prefix, ".balanceB_B")),
          balanceA_O(pb, state.oper.balanceA, FMT(prefix, ".balanceA_O")),

          // Validation
          toAccountValid(pb, state.constants, state.accountB.account.owner, to.packed, FMT(prefix, ".ownerValid")),

          // Type
          isConditional(pb, type.packed, ".isConditional"),
          needsSignature(pb, isConditional.result(), ".needsSignature"),

          // DA optimization
          da_NeedsToAddress(
            pb,
            {toAccountValid.isNewAccount(), isConditional.result()},
            FMT(prefix, ".da_NeedsToAddress")),
          da_To(
            pb,
            da_NeedsToAddress.result(),
            to.bits,
            VariableArrayT(NUM_BITS_ADDRESS, state.constants._0),
            FMT(prefix, ".da_To")),
          da_From(
            pb,
            isConditional.result(),
            from.bits,
            VariableArrayT(NUM_BITS_ADDRESS, state.constants._0),
            FMT(prefix, ".da_From")),
          da_StorageID(
            pb,
            isConditional.result(),
            storageID.bits,
            VariableArrayT(NUM_BITS_STORAGEID, state.constants._0),
            FMT(prefix, ".da_StorageID")),

          // Fee as float
          fFee(pb, state.constants, Float16Encoding, FMT(prefix, ".fFee")),
          requireAccuracyFee(
            pb,
            fFee.value(),
            fee.packed,
            Float16Accuracy,
            NUM_BITS_AMOUNT,
            FMT(prefix, ".requireAccuracyFee")),
          // Amount as float
          fAmount(pb, state.constants, Float24Encoding, FMT(prefix, ".fAmount")),
          requireAccuracyAmount(
            pb,
            fAmount.value(),
            amount.packed,
            Float24Accuracy,
            NUM_BITS_AMOUNT,
            FMT(prefix, ".requireAccuracyAmount")),
          // Fee payment from From to the operator
          feePayment(pb, balanceB_A, balanceA_O, fFee.value(), FMT(prefix, ".feePayment")),
          // Transfer from From to To
          transferPayment(pb, balanceS_A, balanceB_B, fAmount.value(), FMT(prefix, ".transferPayment")),

          // Nonce
          nonce(pb, state.constants, state.accountA.storage, storageID, isTransferTx.result(), FMT(prefix, ".nonce")),
          // Increase the number of conditional transactions (if conditional)
          numConditionalTransactionsAfter(
            pb,
            state.numConditionalTransactions,
            isConditional.result(),
            FMT(prefix, ".numConditionalTransactionsAfter"))
    {
        // Update the From account
        setArrayOutput(accountA_Address, fromAccountID.bits);

        // Set the 2 tokens used
        setArrayOutput(balanceA_S_Address, tokenID.bits);
        setArrayOutput(balanceB_S_Address, feeTokenID.bits);

        // Update the From balances (transfer + fee payment)
        setOutput(balanceA_S_Balance, balanceS_A.balance());
        setOutput(balanceA_B_Balance, balanceB_A.balance());

        // Update the To account
        setArrayOutput(accountB_Address, toAccountID.bits);
        setOutput(accountB_Owner, to.packed);

        // Update the To balance (transfer)
        setOutput(balanceB_B_Balance, balanceB_B.balance());

        // Update the operator balance for the fee payment
        setOutput(balanceO_A_Balance, balanceA_O.balance());

        // Verify 2 signatures (one of the payer, one of the dual author)
        setOutput(hash_A, hashPayer.result());
        setOutput(hash_B, hashDual.result());
        setOutput(publicKeyX_B, resolvedDualAuthorX.result());
        setOutput(publicKeyY_B, resolvedDualAuthorY.result());
        setOutput(signatureRequired_A, needsSignature.result());
        setOutput(signatureRequired_B, needsSignature.result());

        // Increase the number of conditional transactions (if conditional)
        setOutput(misc_NumConditionalTransactions, numConditionalTransactionsAfter.result());

        // Nonce
        setArrayOutput(storageA_Address, subArray(storageID.bits, 0, NUM_BITS_STORAGE_ADDRESS));
        setOutput(storageA_Data, nonce.getData());
        setOutput(storageA_StorageId, storageID.packed);
    }

    void generate_r1cs_witness(const Transfer &transfer)
    {
        // Inputs
        fromAccountID.generate_r1cs_witness(pb, transfer.fromAccountID);
        toAccountID.generate_r1cs_witness(pb, transfer.toAccountID);
        tokenID.generate_r1cs_witness(pb, transfer.tokenID);
        amount.generate_r1cs_witness(pb, transfer.amount);
        feeTokenID.generate_r1cs_witness(pb, transfer.feeTokenID);
        fee.generate_r1cs_witness(pb, transfer.fee);
        validUntil.generate_r1cs_witness(pb, transfer.validUntil);
        type.generate_r1cs_witness(pb, transfer.type);
        from.generate_r1cs_witness();
        to.generate_r1cs_witness(pb, transfer.to);
        storageID.generate_r1cs_witness(pb, transfer.storageID);
        pb.val(dualAuthorX) = transfer.dualAuthorX;
        pb.val(dualAuthorY) = transfer.dualAuthorY;
        payer_toAccountID.generate_r1cs_witness(pb, transfer.payerToAccountID);
        payer_to.generate_r1cs_witness(pb, transfer.payerTo);
        payee_toAccountID.generate_r1cs_witness(pb, transfer.payeeToAccountID);

        // Check if the inputs are valid
        isTransferTx.generate_r1cs_witness();
        isNonZero_payer_to.generate_r1cs_witness();
        ifrequire_payer_to_eq_to.generate_r1cs_witness();
        ifrequire_payer_toAccountID_eq_payee_toAccountID.generate_r1cs_witness();
        isNonZero_payee_toAccountID.generate_r1cs_witness();
        ifrequire_payee_toAccountID_eq_toAccountID.generate_r1cs_witness();
        ifrequire_NotZero_to.generate_r1cs_witness();
        requireValidUntil.generate_r1cs_witness();

        // Fill in standard dual author key if none is given
        isNonZero_dualAuthorX.generate_r1cs_witness();
        isNonZero_dualAuthorY.generate_r1cs_witness();
        isNonZero_dualAuthor.generate_r1cs_witness();
        resolvedDualAuthorX.generate_r1cs_witness();
        resolvedDualAuthorY.generate_r1cs_witness();

        // Signatures
        hashPayer.generate_r1cs_witness();
        hashDual.generate_r1cs_witness();

        // Balances
        balanceS_A.generate_r1cs_witness();
        balanceB_A.generate_r1cs_witness();
        balanceB_B.generate_r1cs_witness();
        balanceA_O.generate_r1cs_witness();

        // Validation
        toAccountValid.generate_r1cs_witness();

        // Type
        isConditional.generate_r1cs_witness();
        needsSignature.generate_r1cs_witness();

        // DA optimization
        da_NeedsToAddress.generate_r1cs_witness();
        da_To.generate_r1cs_witness();
        da_From.generate_r1cs_witness();
        da_StorageID.generate_r1cs_witness();

        // Fee as float
        fFee.generate_r1cs_witness(toFloat(transfer.fee, Float16Encoding));
        requireAccuracyFee.generate_r1cs_witness();
        // Amount as float
        fAmount.generate_r1cs_witness(toFloat(transfer.amount, Float24Encoding));
        requireAccuracyAmount.generate_r1cs_witness();
        // Fee payment from From to the operator
        feePayment.generate_r1cs_witness();
        // Transfer from From to To
        transferPayment.generate_r1cs_witness();

        // Nonce
        nonce.generate_r1cs_witness();
        // Increase the number of conditional transactions (if conditional)
        numConditionalTransactionsAfter.generate_r1cs_witness();
    }

    void generate_r1cs_constraints()
    {
        // Inputs
        fromAccountID.generate_r1cs_constraints(true);
        toAccountID.generate_r1cs_constraints(true);
        tokenID.generate_r1cs_constraints(true);
        amount.generate_r1cs_constraints(true);
        feeTokenID.generate_r1cs_constraints(true);
        fee.generate_r1cs_constraints(true);
        validUntil.generate_r1cs_constraints(true);
        type.generate_r1cs_constraints(true);
        from.generate_r1cs_constraints(true);
        to.generate_r1cs_constraints(true);
        storageID.generate_r1cs_constraints(true);
        payer_toAccountID.generate_r1cs_constraints(true);
        payer_to.generate_r1cs_constraints(true);
        payee_toAccountID.generate_r1cs_constraints(true);

        // Check if the inputs are valid
        isTransferTx.generate_r1cs_constraints();
        isNonZero_payer_to.generate_r1cs_constraints();
        ifrequire_payer_to_eq_to.generate_r1cs_constraints();
        ifrequire_payer_toAccountID_eq_payee_toAccountID.generate_r1cs_constraints();
        isNonZero_payee_toAccountID.generate_r1cs_constraints();
        ifrequire_payee_toAccountID_eq_toAccountID.generate_r1cs_constraints();
        ifrequire_NotZero_to.generate_r1cs_constraints();
        requireValidUntil.generate_r1cs_constraints();

        // Fill in standard dual author key if none is given
        isNonZero_dualAuthorX.generate_r1cs_constraints();
        isNonZero_dualAuthorY.generate_r1cs_constraints();
        isNonZero_dualAuthor.generate_r1cs_constraints();
        resolvedDualAuthorX.generate_r1cs_constraints();
        resolvedDualAuthorY.generate_r1cs_constraints();

        // Signatures
        hashPayer.generate_r1cs_constraints();
        hashDual.generate_r1cs_constraints();

        // Balances
        balanceS_A.generate_r1cs_constraints();
        balanceB_A.generate_r1cs_constraints();
        balanceB_B.generate_r1cs_constraints();
        balanceA_O.generate_r1cs_constraints();

        // Validation
        toAccountValid.generate_r1cs_constraints();

        // Type
        isConditional.generate_r1cs_constraints();
        needsSignature.generate_r1cs_constraints();

        // DA optimization
        da_NeedsToAddress.generate_r1cs_constraints();
        da_To.generate_r1cs_constraints();
        da_From.generate_r1cs_constraints();
        da_StorageID.generate_r1cs_constraints();

        // Fee as float
        fFee.generate_r1cs_constraints();
        requireAccuracyFee.generate_r1cs_constraints();
        // Amount as float
        fAmount.generate_r1cs_constraints();
        requireAccuracyAmount.generate_r1cs_constraints();
        // Fee payment from From to the operator
        feePayment.generate_r1cs_constraints();
        // Transfer from From to To
        transferPayment.generate_r1cs_constraints();

        // Nonce
        nonce.generate_r1cs_constraints();
        // Increase the number of conditional transactions (if conditional)
        numConditionalTransactionsAfter.generate_r1cs_constraints();
    }

    const VariableArrayT getPublicData() const
    {
        return flattenReverse(
          {type.bits,
           fromAccountID.bits,
           toAccountID.bits,
           tokenID.bits,
           fAmount.bits(),
           feeTokenID.bits,
           fFee.bits(),
           nonce.getShortStorageID(),
           da_To.result(),
           da_StorageID.result(),
           da_From.result()});
    }
};

} // namespace Loopring

#endif<|MERGE_RESOLUTION|>--- conflicted
+++ resolved
@@ -54,28 +54,6 @@
     DualVariableGadget payer_to;
     DualVariableGadget payee_toAccountID;
 
-<<<<<<< HEAD
-        // Inputs
-        fromAccountID(pb, NUM_BITS_ACCOUNT, FMT(prefix, ".fromAccountID")),
-        toAccountID(pb, NUM_BITS_ACCOUNT, FMT(prefix, ".toAccountID")),
-        tokenID(pb, NUM_BITS_TOKEN, FMT(prefix, ".tokenID")),
-        amount(pb, NUM_BITS_AMOUNT, FMT(prefix, ".amount")),
-        feeTokenID(pb, NUM_BITS_TOKEN, FMT(prefix, ".feeTokenID")),
-        fee(pb, NUM_BITS_AMOUNT, FMT(prefix, ".fee")),
-        validUntil(pb, NUM_BITS_TIMESTAMP, FMT(prefix, ".validUntil")),
-        type(pb, NUM_BITS_TYPE, FMT(prefix, ".type")),
-        from(pb, state.accountA.account.owner, NUM_BITS_ADDRESS,
-             FMT(prefix, ".from")),
-        to(pb, NUM_BITS_ADDRESS, FMT(prefix, ".to")),
-        storageID(pb, NUM_BITS_STORAGEID, FMT(prefix, ".storageID")),
-        dualAuthorX(make_variable(pb, FMT(prefix, ".dualAuthorX"))),
-        dualAuthorY(make_variable(pb, FMT(prefix, ".dualAuthorY"))),
-        payer_toAccountID(pb, NUM_BITS_ACCOUNT,
-                          FMT(prefix, ".payer_toAccountID")),
-        payer_to(pb, NUM_BITS_ADDRESS, FMT(prefix, ".payer_to")),
-        payee_toAccountID(pb, NUM_BITS_ACCOUNT,
-                          FMT(prefix, ".payee_toAccountID")),
-=======
     // Check if the inputs are valid
     EqualGadget isTransferTx;
     IsNonZero isNonZero_payer_to;
@@ -85,7 +63,6 @@
     IfThenRequireEqualGadget ifrequire_payee_toAccountID_eq_toAccountID;
     IfThenRequireNotEqualGadget ifrequire_NotZero_to;
     RequireLtGadget requireValidUntil;
->>>>>>> dc3b7862
 
     // Fill in standard dual author key if none is given
     IsNonZero isNonZero_dualAuthorX;
@@ -153,9 +130,9 @@
           storageID(pb, NUM_BITS_STORAGEID, FMT(prefix, ".storageID")),
           dualAuthorX(make_variable(pb, FMT(prefix, ".dualAuthorX"))),
           dualAuthorY(make_variable(pb, FMT(prefix, ".dualAuthorY"))),
-          payer_toAccountID(pb, NUM_BITS_ADDRESS, FMT(prefix, ".payer_toAccountID")),
+          payer_toAccountID(pb, NUM_BITS_ACCOUNT, FMT(prefix, ".payer_toAccountID")),
           payer_to(pb, NUM_BITS_ADDRESS, FMT(prefix, ".payer_to")),
-          payee_toAccountID(pb, NUM_BITS_ADDRESS, FMT(prefix, ".payee_toAccountID")),
+          payee_toAccountID(pb, NUM_BITS_ACCOUNT, FMT(prefix, ".payee_toAccountID")),
 
           // Check if the inputs are valid
           isTransferTx(pb, state.type, state.constants.txTypeTransfer, FMT(prefix, ".isTransferTx")),
