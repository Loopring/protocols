// SPDX-License-Identifier: Apache-2.0
// Copyright 2017 Loopring Technology Limited.
#ifndef _OFFCHAINWITHDRAWALCIRCUIT_H_
#define _OFFCHAINWITHDRAWALCIRCUIT_H_

#include "Circuit.h"
#include "../Utils/Constants.h"
#include "../Utils/Data.h"
#include "../Utils/Utils.h"
#include "../Gadgets/AccountGadgets.h"

#include "ethsnarks.hpp"
#include "utils.hpp"
#include "gadgets/subadd.hpp"

using namespace ethsnarks;

namespace Loopring
{

// When withdrawing from the protocol fee pool account (account 0),
// account 1 is used as the main account (without side effects),
// the withdrawing is done using the optimized protocol pool
// balance update system.
// This is to ensure this operation does not update the protocol pool
// account leaf here, that account should only be modified once,
// and that is done a single time in a block.
class WithdrawCircuit : public BaseTransactionCircuit
{
  public:
    // Inputs
    DualVariableGadget accountID;
    DualVariableGadget tokenID;
    DualVariableGadget amount;
    DualVariableGadget feeTokenID;
    DualVariableGadget fee;
    DualVariableGadget validUntil;
    DualVariableGadget onchainDataHash;
    DualVariableGadget type;

    // Special case protocol fee withdrawal
    EqualGadget isProtocolFeeWithdrawal;
    TernaryGadget ownerValue;
    TernaryGadget nonceValue;
    DualVariableGadget owner;
    DualVariableGadget nonce;

    // Signature
    Poseidon_gadget_T<10, 1, 6, 53, 9, 1> hash;

    // Validate
    RequireLtGadget requireValidUntil;

    // Type
    IsNonZero isConditional;
    NotGadget needsSignature;

    // Balances
    DynamicBalanceGadget balanceS_A;
    DynamicBalanceGadget balanceB_P;

    // Check how much should be withdrawn
    TernaryGadget fullBalance;
    EqualGadget amountIsZero;
    EqualGadget amountIsFullBalance;
    EqualGadget validFullWithdrawalType;
    EqualGadget invalidFullWithdrawalType;
    IfThenRequireGadget checkValidFullWithdrawal;
    IfThenRequireGadget checkInvalidFullWithdrawal;

    // Fee balances
    DynamicBalanceGadget balanceB_A;
    DynamicBalanceGadget balanceA_O;
    // Fee as float
    FloatGadget fFee;
    RequireAccuracyGadget requireAccuracyFee;
    // Fee payment from From to the operator
    TransferGadget feePayment;

    // Calculate the new balance
    TernaryGadget amountA;
    TernaryGadget amountP;
    SubGadget balanceA_after;
    SubGadget balanceP_after;
    ArrayTernaryGadget merkleTreeAccountA;

    // Increase the nonce of the user by 1
    OrGadget isForcedWithdrawal;
    NotGadget isNotForcedWithdrawal;
    AddGadget nonce_after;

    // Increase the number of conditional transactions
    UnsafeAddGadget numConditionalTransactionsAfter;

    WithdrawCircuit( //
      ProtoboardT &pb,
      const TransactionState &state,
      const std::string &prefix)
        : BaseTransactionCircuit(pb, state, prefix),

          // Inputs
          accountID(pb, NUM_BITS_ACCOUNT, FMT(prefix, ".accountID")),
          tokenID(pb, NUM_BITS_TOKEN, FMT(prefix, ".tokenID")),
          amount(pb, NUM_BITS_AMOUNT, FMT(prefix, ".amount")),
          feeTokenID(pb, NUM_BITS_TOKEN, FMT(prefix, ".feeTokenID")),
          fee(pb, NUM_BITS_AMOUNT, FMT(prefix, ".fee")),
          validUntil(pb, NUM_BITS_TIMESTAMP, FMT(prefix, ".validUntil")),
          onchainDataHash(pb, NUM_BITS_HASH, FMT(prefix, ".onchainDataHash")),
          type(pb, NUM_BITS_TYPE, FMT(prefix, ".type")),

          // Special case protocol fee withdrawal
          isProtocolFeeWithdrawal(pb, accountID.packed, state.constants._0, FMT(prefix, ".isProtocolFeeWithdrawal")),
          ownerValue(
            pb,
            isProtocolFeeWithdrawal.result(),
            state.constants._0,
            state.accountA.account.owner,
            FMT(prefix, ".ownerValue")),
          nonceValue(
            pb,
            isProtocolFeeWithdrawal.result(),
            state.constants._0,
            state.accountA.account.nonce,
            FMT(prefix, ".nonceValue")),
          owner(pb, ownerValue.result(), NUM_BITS_ADDRESS, FMT(prefix, ".owner")),
          nonce(pb, nonceValue.result(), NUM_BITS_NONCE, FMT(prefix, ".nonce")),

          // Signature
          hash(
            pb,
            var_array(
              {state.exchange,
               accountID.packed,
               tokenID.packed,
               amount.packed,
               feeTokenID.packed,
               fee.packed,
               onchainDataHash.packed,
               validUntil.packed,
               state.accountA.account.nonce}),
            FMT(this->annotation_prefix, ".hash")),

          // Validate
          requireValidUntil(
            pb,
            state.timestamp,
            validUntil.packed,
            NUM_BITS_TIMESTAMP,
            FMT(prefix, ".requireValidUntil")),

          // Type
          isConditional(pb, type.packed, FMT(prefix, ".isConditional")),
          needsSignature(pb, isConditional.result(), FMT(prefix, ".needsSignature")),

          // Balances
          balanceS_A(pb, state.accountA.balanceS, FMT(prefix, ".balanceS_A")),
<<<<<<< HEAD
          balanceB_P(pb, state.protocolFeeAccount.balanceB, FMT(prefix, ".balanceB_P")),
=======
          balanceB_P(pb, state.pool.balanceB, FMT(prefix, ".balanceB_P")),
>>>>>>> f14468c5

          // Check how much should be withdrawn
          fullBalance(
            pb,
            isProtocolFeeWithdrawal.result(),
            balanceB_P.balance(),
            balanceS_A.balance(),
            FMT(prefix, ".fullBalance")),
          amountIsZero(pb, amount.packed, state.constants._0, FMT(prefix, ".amountIsZero")),
          amountIsFullBalance(pb, amount.packed, fullBalance.result(), FMT(prefix, ".amountIsFullBalance")),
          validFullWithdrawalType(pb, type.packed, state.constants._2, FMT(prefix, ".validFullWithdrawalType")),
          invalidFullWithdrawalType(pb, type.packed, state.constants._3, FMT(prefix, ".invalidFullWithdrawalType")),
          checkValidFullWithdrawal(
            pb,
            validFullWithdrawalType.result(),
            amountIsFullBalance.result(),
            FMT(prefix, ".checkValidFullWithdrawal")),
          checkInvalidFullWithdrawal(
            pb,
            invalidFullWithdrawalType.result(),
            amountIsZero.result(),
            FMT(prefix, ".checkInvalidFullWithdrawal")),

          // Fee balances
          balanceB_A(pb, state.accountA.balanceB, FMT(prefix, ".balanceB_A")),
<<<<<<< HEAD
          balanceA_O(pb, state.operatorAccount.balanceA, FMT(prefix, ".balanceA_O")),
=======
          balanceA_O(pb, state.oper.balanceA, FMT(prefix, ".balanceA_O")),
>>>>>>> f14468c5
          // Fee as float
          fFee(pb, state.constants, Float16Encoding, FMT(prefix, ".fFee")),
          requireAccuracyFee(
            pb,
            fFee.value(),
            fee.packed,
            Float16Accuracy,
            NUM_BITS_AMOUNT,
            FMT(prefix, ".requireAccuracyFee")),
          // Fee payment from to the operator
          feePayment(pb, balanceB_A, balanceA_O, fFee.value(), FMT(prefix, ".feePayment")),

          // Calculate the new balance
          amountA(pb, isProtocolFeeWithdrawal.result(), state.constants._0, amount.packed, FMT(prefix, ".amountA")),
          amountP(pb, isProtocolFeeWithdrawal.result(), amount.packed, state.constants._0, FMT(prefix, ".amountP")),
          balanceA_after(pb, balanceS_A.balance(), amountA.result(), NUM_BITS_AMOUNT, FMT(prefix, ".balanceA_after")),
          balanceP_after(pb, balanceB_P.balance(), amountP.result(), NUM_BITS_AMOUNT, FMT(prefix, ".balanceP_after")),
          merkleTreeAccountA(
            pb,
            isProtocolFeeWithdrawal.result(),
            flatten({VariableArrayT(1, state.constants._1), VariableArrayT(NUM_BITS_ACCOUNT - 1, state.constants._0)}),
            accountID.bits,
            FMT(prefix, ".merkleTreeAccountA")),

          // Increase the nonce by 1 (unless it's a forced withdrawal)
          isForcedWithdrawal(
            pb,
            {validFullWithdrawalType.result(), invalidFullWithdrawalType.result()},
            FMT(prefix, ".isForcedWithdrawal")),
          isNotForcedWithdrawal(pb, isForcedWithdrawal.result(), FMT(prefix, ".isNotForcedWithdrawal")),
          nonce_after(
            pb,
            state.accountA.account.nonce,
            isNotForcedWithdrawal.result(),
            NUM_BITS_NONCE,
            FMT(prefix, ".nonce_after")),

          // Increase the number of conditional transactions
          numConditionalTransactionsAfter(
            pb,
            state.numConditionalTransactions,
            state.constants._1,
            FMT(prefix, ".numConditionalTransactionsAfter"))
    {
        // Update the account owner
<<<<<<< HEAD
        setArrayOutput(ACCOUNT_A_ADDRESS, merkleTreeAccountA.result());
        setOutput(ACCOUNT_A_NONCE, nonce_after.result());

        // Update the account balances (withdrawal + fee)
        setArrayOutput(BALANCE_A_S_ADDRESS, tokenID.bits);
        setOutput(BALANCE_A_S_BALANCE, balanceA_after.result());
        setArrayOutput(BALANCE_B_S_ADDRESS, feeTokenID.bits);
        setOutput(BALANCE_A_B_BALANCE, balanceB_A.balance());

        // Update the protocol fee pool balance when withdrawing from the protocol
        // pool
        setOutput(BALANCE_P_B_BALANCE, balanceP_after.result());

        // Update the operator balance for the fee payment
        setOutput(BALANCE_O_A_BALANCE, balanceA_O.balance());

        // Verify a single signature of the account owner (if not conditional)
        setOutput(HASH_A, hash.result());
        setOutput(SIGNATURE_REQUIRED_A, needsSignature.result());
        setOutput(SIGNATURE_REQUIRED_B, state.constants._0);

        // Increase the number of conditional transactions
        setOutput(NUM_CONDITIONAL_TXS, numConditionalTransactionsAfter.result());
=======
        setArrayOutput(accountA_Address, merkleTreeAccountA.result());
        setOutput(accountA_Nonce, nonce_after.result());

        // Update the account balances (withdrawal + fee)
        setArrayOutput(balanceA_S_Address, tokenID.bits);
        setOutput(balanceA_S_Balance, balanceA_after.result());
        setArrayOutput(balanceB_S_Address, feeTokenID.bits);
        setOutput(balanceA_B_Balance, balanceB_A.balance());

        // Update the protocol fee pool balance when withdrawing from the protocol
        // pool
        setOutput(balanceP_B_Balance, balanceP_after.result());

        // Update the operator balance for the fee payment
        setOutput(balanceO_A_Balance, balanceA_O.balance());

        // Verify a single signature of the account owner (if not conditional)
        setOutput(hash_A, hash.result());
        setOutput(signatureRequired_A, needsSignature.result());
        setOutput(signatureRequired_B, state.constants._0);

        // Increase the number of conditional transactions
        setOutput(misc_NumConditionalTransactions, numConditionalTransactionsAfter.result());
>>>>>>> f14468c5
    }

    void generate_r1cs_witness(const Withdrawal &withdrawal)
    {
        // Inputs
        accountID.generate_r1cs_witness(pb, withdrawal.accountID);
        tokenID.generate_r1cs_witness(pb, withdrawal.tokenID);
        amount.generate_r1cs_witness(pb, withdrawal.amount);
        feeTokenID.generate_r1cs_witness(pb, withdrawal.feeTokenID);
        fee.generate_r1cs_witness(pb, withdrawal.fee);
        validUntil.generate_r1cs_witness(pb, withdrawal.validUntil);
        onchainDataHash.generate_r1cs_witness(pb, withdrawal.onchainDataHash);
        type.generate_r1cs_witness(pb, withdrawal.type);

        // Special case protocol fee withdrawal
        isProtocolFeeWithdrawal.generate_r1cs_witness();
        ownerValue.generate_r1cs_witness();
        nonceValue.generate_r1cs_witness();
        owner.generate_r1cs_witness();
        nonce.generate_r1cs_witness();

        // Signature
        hash.generate_r1cs_witness();

        // Validate
        requireValidUntil.generate_r1cs_witness();

        // Type
        isConditional.generate_r1cs_witness();
        needsSignature.generate_r1cs_witness();

        // Balances
        balanceS_A.generate_r1cs_witness();
        balanceB_P.generate_r1cs_witness();

        // Check how much should be withdrawn
        fullBalance.generate_r1cs_witness();
        amountIsZero.generate_r1cs_witness();
        amountIsFullBalance.generate_r1cs_witness();
        validFullWithdrawalType.generate_r1cs_witness();
        invalidFullWithdrawalType.generate_r1cs_witness();
        checkValidFullWithdrawal.generate_r1cs_witness();
        checkInvalidFullWithdrawal.generate_r1cs_witness();

        // Fee balances
        balanceB_A.generate_r1cs_witness();
        balanceA_O.generate_r1cs_witness();
        // Fee as float
        fFee.generate_r1cs_witness(toFloat(withdrawal.fee, Float16Encoding));
        requireAccuracyFee.generate_r1cs_witness();
        // Fee payment from to the operator
        feePayment.generate_r1cs_witness();

        // Calculate the new balance
        amountA.generate_r1cs_witness();
        amountP.generate_r1cs_witness();
        balanceA_after.generate_r1cs_witness();
        balanceP_after.generate_r1cs_witness();
        merkleTreeAccountA.generate_r1cs_witness();

        // Increase the nonce by 1 (unless it's a forced withdrawal)
        isForcedWithdrawal.generate_r1cs_witness();
        isNotForcedWithdrawal.generate_r1cs_witness();
        nonce_after.generate_r1cs_witness();

        // Increase the number of conditional transactions
        numConditionalTransactionsAfter.generate_r1cs_witness();
    }

    void generate_r1cs_constraints()
    {
        // Inputs
        accountID.generate_r1cs_constraints(true);
        tokenID.generate_r1cs_constraints(true);
        amount.generate_r1cs_constraints(true);
        feeTokenID.generate_r1cs_constraints(true);
        fee.generate_r1cs_constraints(true);
        validUntil.generate_r1cs_constraints(true);
        onchainDataHash.generate_r1cs_constraints(true);
        type.generate_r1cs_constraints(true);

        // Special case protocol fee withdrawal
        isProtocolFeeWithdrawal.generate_r1cs_constraints();
        ownerValue.generate_r1cs_constraints();
        nonceValue.generate_r1cs_constraints();
        owner.generate_r1cs_constraints(true);
        nonce.generate_r1cs_constraints(true);

        // Signature
        hash.generate_r1cs_constraints();

        // Validate
        requireValidUntil.generate_r1cs_constraints();

        // Type
        isConditional.generate_r1cs_constraints();
        needsSignature.generate_r1cs_constraints();

        // Balances
        balanceS_A.generate_r1cs_constraints();
        balanceB_P.generate_r1cs_constraints();

        // Check how much should be withdrawn
        fullBalance.generate_r1cs_constraints();
        amountIsZero.generate_r1cs_constraints();
        amountIsFullBalance.generate_r1cs_constraints();
        validFullWithdrawalType.generate_r1cs_constraints();
        invalidFullWithdrawalType.generate_r1cs_constraints();
        checkValidFullWithdrawal.generate_r1cs_constraints();
        checkInvalidFullWithdrawal.generate_r1cs_constraints();

        // Fee balances
        balanceB_A.generate_r1cs_constraints();
        balanceA_O.generate_r1cs_constraints();
        // Fee as float
        fFee.generate_r1cs_constraints();
        requireAccuracyFee.generate_r1cs_constraints();
        // Fee payment from to the operator
        feePayment.generate_r1cs_constraints();

        // Calculate the new balance
        amountA.generate_r1cs_constraints();
        amountP.generate_r1cs_constraints();
        balanceA_after.generate_r1cs_constraints();
        balanceP_after.generate_r1cs_constraints();
        merkleTreeAccountA.generate_r1cs_constraints();

        // Increase the nonce by 1 (unless it's a forced withdrawal)
        isForcedWithdrawal.generate_r1cs_constraints();
        isNotForcedWithdrawal.generate_r1cs_constraints();
        nonce_after.generate_r1cs_constraints();

        // Increase the number of conditional transactions
        numConditionalTransactionsAfter.generate_r1cs_constraints();
    }

    const VariableArrayT getPublicData() const
    {
        return flattenReverse(
          {type.bits,
           owner.bits,
           accountID.bits,
           tokenID.bits,
           amount.bits,
           feeTokenID.bits,
           fFee.bits(),
           nonce.bits,
           onchainDataHash.bits});
    }
};

} // namespace Loopring

#endif<|MERGE_RESOLUTION|>--- conflicted
+++ resolved
@@ -154,11 +154,7 @@
 
           // Balances
           balanceS_A(pb, state.accountA.balanceS, FMT(prefix, ".balanceS_A")),
-<<<<<<< HEAD
           balanceB_P(pb, state.protocolFeeAccount.balanceB, FMT(prefix, ".balanceB_P")),
-=======
-          balanceB_P(pb, state.pool.balanceB, FMT(prefix, ".balanceB_P")),
->>>>>>> f14468c5
 
           // Check how much should be withdrawn
           fullBalance(
@@ -184,11 +180,7 @@
 
           // Fee balances
           balanceB_A(pb, state.accountA.balanceB, FMT(prefix, ".balanceB_A")),
-<<<<<<< HEAD
           balanceA_O(pb, state.operatorAccount.balanceA, FMT(prefix, ".balanceA_O")),
-=======
-          balanceA_O(pb, state.oper.balanceA, FMT(prefix, ".balanceA_O")),
->>>>>>> f14468c5
           // Fee as float
           fFee(pb, state.constants, Float16Encoding, FMT(prefix, ".fFee")),
           requireAccuracyFee(
@@ -234,7 +226,6 @@
             FMT(prefix, ".numConditionalTransactionsAfter"))
     {
         // Update the account owner
-<<<<<<< HEAD
         setArrayOutput(ACCOUNT_A_ADDRESS, merkleTreeAccountA.result());
         setOutput(ACCOUNT_A_NONCE, nonce_after.result());
 
@@ -258,31 +249,6 @@
 
         // Increase the number of conditional transactions
         setOutput(NUM_CONDITIONAL_TXS, numConditionalTransactionsAfter.result());
-=======
-        setArrayOutput(accountA_Address, merkleTreeAccountA.result());
-        setOutput(accountA_Nonce, nonce_after.result());
-
-        // Update the account balances (withdrawal + fee)
-        setArrayOutput(balanceA_S_Address, tokenID.bits);
-        setOutput(balanceA_S_Balance, balanceA_after.result());
-        setArrayOutput(balanceB_S_Address, feeTokenID.bits);
-        setOutput(balanceA_B_Balance, balanceB_A.balance());
-
-        // Update the protocol fee pool balance when withdrawing from the protocol
-        // pool
-        setOutput(balanceP_B_Balance, balanceP_after.result());
-
-        // Update the operator balance for the fee payment
-        setOutput(balanceO_A_Balance, balanceA_O.balance());
-
-        // Verify a single signature of the account owner (if not conditional)
-        setOutput(hash_A, hash.result());
-        setOutput(signatureRequired_A, needsSignature.result());
-        setOutput(signatureRequired_B, state.constants._0);
-
-        // Increase the number of conditional transactions
-        setOutput(misc_NumConditionalTransactions, numConditionalTransactionsAfter.result());
->>>>>>> f14468c5
     }
 
     void generate_r1cs_witness(const Withdrawal &withdrawal)
