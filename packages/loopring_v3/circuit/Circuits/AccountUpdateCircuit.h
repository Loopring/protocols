// SPDX-License-Identifier: Apache-2.0
// Copyright 2017 Loopring Technology Limited.
#ifndef _ACCOUNTUPDATECIRCUIT_H_
#define _ACCOUNTUPDATECIRCUIT_H_

#include "Circuit.h"
#include "../Utils/Constants.h"
#include "../Utils/Data.h"

#include "ethsnarks.hpp"
#include "utils.hpp"

#include "../Gadgets/SignatureGadgets.h"

using namespace ethsnarks;

namespace Loopring
{

class AccountUpdateCircuit : public BaseTransactionCircuit
{
  public:
    // Inputs
    DualVariableGadget owner;
    DualVariableGadget accountID;
    DualVariableGadget validUntil;
    DualVariableGadget nonce;
    VariableT publicKeyX;
    VariableT publicKeyY;
    DualVariableGadget feeTokenID;
    DualVariableGadget fee;
    DualVariableGadget type;

    // Signature
    Poseidon_gadget_T<9, 1, 6, 53, 8, 1> hash;

    // Validate
    RequireLtGadget requireValidUntil;

    // Type
    IsNonZero isConditional;
    NotGadget needsSignature;

    // Compress the public key
    CompressPublicKey compressPublicKey;

    // Balances
    DynamicBalanceGadget balanceS_A;
    DynamicBalanceGadget balanceB_O;
    // Fee as float
    FloatGadget fFee;
    RequireAccuracyGadget requireAccuracyFee;
    // Fee payment from From to the operator
    TransferGadget feePayment;

    // Increase the nonce
    AddGadget nonce_after;
    // Increase the number of conditional transactions (if conditional)
    UnsafeAddGadget numConditionalTransactionsAfter;

    AccountUpdateCircuit( //
      ProtoboardT &pb,
      const TransactionState &state,
      const std::string &prefix)
        : BaseTransactionCircuit(pb, state, prefix),

          // Inputs
          owner(pb, state.accountA.account.owner, NUM_BITS_ADDRESS, FMT(prefix, ".owner")),
          accountID(pb, NUM_BITS_ACCOUNT, FMT(prefix, ".accountID")),
          validUntil(pb, NUM_BITS_TIMESTAMP, FMT(prefix, ".validUntil")),
          nonce(pb, state.accountA.account.nonce, NUM_BITS_NONCE, FMT(prefix, ".nonce")),
          publicKeyX(make_variable(pb, FMT(prefix, ".publicKeyX"))),
          publicKeyY(make_variable(pb, FMT(prefix, ".publicKeyY"))),
          feeTokenID(pb, NUM_BITS_TOKEN, FMT(prefix, ".feeTokenID")),
          fee(pb, NUM_BITS_AMOUNT, FMT(prefix, ".fee")),
          type(pb, NUM_BITS_TYPE, FMT(prefix, ".type")),

          // Signature
          hash(
            pb,
            var_array(
              {state.exchange,
               accountID.packed,
               feeTokenID.packed,
               fee.packed,
               publicKeyX,
               publicKeyY,
               validUntil.packed,
               nonce.packed}),
            FMT(this->annotation_prefix, ".hash")),

          // Validate
          requireValidUntil(
            pb,
            state.timestamp,
            validUntil.packed,
            NUM_BITS_TIMESTAMP,
            FMT(prefix, ".requireValidUntil")),

          // Type
          isConditional(pb, type.packed, ".isConditional"),
          needsSignature(pb, isConditional.result(), ".needsSignature"),

          // Compress the public key
          compressPublicKey(
            pb,
            state.params,
            state.constants,
            publicKeyX,
            publicKeyY,
            FMT(this->annotation_prefix, ".compressPublicKey")),

          // Balances
          balanceS_A(pb, state.accountA.balanceS, FMT(prefix, ".balanceS_A")),
<<<<<<< HEAD
          balanceB_O(pb, state.operatorAccount.balanceB, FMT(prefix, ".balanceB_O")),
=======
          balanceB_O(pb, state.oper.balanceB, FMT(prefix, ".balanceB_O")),
>>>>>>> f14468c5
          // Fee as float
          fFee(pb, state.constants, Float16Encoding, FMT(prefix, ".fFee")),
          requireAccuracyFee(
            pb,
            fFee.value(),
            fee.packed,
            Float16Accuracy,
            NUM_BITS_AMOUNT,
            FMT(prefix, ".requireAccuracyFee")),
          // Fee payment from to the operator
          feePayment(pb, balanceS_A, balanceB_O, fFee.value(), FMT(prefix, ".feePayment")),

          // Increase the nonce
          nonce_after(
            pb,
            state.accountA.account.nonce,
            state.constants._1,
            NUM_BITS_NONCE,
            FMT(prefix, ".nonce_after")),
          // Increase the number of conditional transactions (if conditional)
          numConditionalTransactionsAfter(
            pb,
            state.numConditionalTransactions,
            isConditional.result(),
            FMT(prefix, ".numConditionalTransactionsAfter"))
    {
        // Update the account data
<<<<<<< HEAD
        setArrayOutput(ACCOUNT_A_ADDRESS, accountID.bits);
        setOutput(ACCOUNT_A_PUBKEY_X, publicKeyX);
        setOutput(ACCOUNT_A_PUBKEY_Y, publicKeyY);
        setOutput(ACCOUNT_A_NONCE, nonce_after.result());

        // Update the account balance for the fee payment
        setArrayOutput(BALANCE_A_S_ADDRESS, feeTokenID.bits);
        setOutput(BALANCE_A_S_BALANCE, balanceS_A.balance());
        // Update the operator balance for the fee payment
        setOutput(BALANCE_O_B_BALANCE, balanceB_O.balance());

        // We need a single signature of the account that's being updated if not
        // conditional
        setOutput(HASH_A, hash.result());
        setOutput(SIGNATURE_REQUIRED_A, needsSignature.result());
        setOutput(SIGNATURE_REQUIRED_B, state.constants._0);

        // Increase the number of conditional transactions (if conditional)
        setOutput(NUM_CONDITIONAL_TXS, numConditionalTransactionsAfter.result());
=======
        setArrayOutput(accountA_Address, accountID.bits);
        setOutput(accountA_PublicKeyX, publicKeyX);
        setOutput(accountA_PublicKeyY, publicKeyY);
        setOutput(accountA_Nonce, nonce_after.result());

        // Update the account balance for the fee payment
        setArrayOutput(balanceA_S_Address, feeTokenID.bits);
        setOutput(balanceA_S_Balance, balanceS_A.balance());
        // Update the operator balance for the fee payment
        setOutput(balanceO_B_Balance, balanceB_O.balance());

        // We need a single signature of the account that's being updated if not
        // conditional
        setOutput(hash_A, hash.result());
        setOutput(signatureRequired_A, needsSignature.result());
        setOutput(signatureRequired_B, state.constants._0);

        // Increase the number of conditional transactions (if conditional)
        setOutput(misc_NumConditionalTransactions, numConditionalTransactionsAfter.result());
>>>>>>> f14468c5
    }

    void generate_r1cs_witness(const AccountUpdateTx &update)
    {
        // Inputs
        owner.generate_r1cs_witness();
        accountID.generate_r1cs_witness(pb, update.accountID);
        validUntil.generate_r1cs_witness(pb, update.validUntil);
        nonce.generate_r1cs_witness();
        pb.val(publicKeyX) = update.publicKeyX;
        pb.val(publicKeyY) = update.publicKeyY;
        feeTokenID.generate_r1cs_witness(pb, update.feeTokenID);
        fee.generate_r1cs_witness(pb, update.fee);
        type.generate_r1cs_witness(pb, update.type);

        // Signature
        hash.generate_r1cs_witness();

        // Validate
        requireValidUntil.generate_r1cs_witness();

        // Type
        isConditional.generate_r1cs_witness();
        needsSignature.generate_r1cs_witness();

        // Compress the public key
        compressPublicKey.generate_r1cs_witness();

        // Balances
        balanceS_A.generate_r1cs_witness();
        balanceB_O.generate_r1cs_witness();
        // Fee as float
        fFee.generate_r1cs_witness(toFloat(update.fee, Float16Encoding));
        requireAccuracyFee.generate_r1cs_witness();
        // Fee payment from to the operator
        feePayment.generate_r1cs_witness();

        // Increase the nonce
        nonce_after.generate_r1cs_witness();
        // Increase the number of conditional transactions (if conditional)
        numConditionalTransactionsAfter.generate_r1cs_witness();
    }

    void generate_r1cs_constraints()
    {
        // Inputs
        owner.generate_r1cs_constraints();
        accountID.generate_r1cs_constraints(true);
        validUntil.generate_r1cs_constraints(true);
        nonce.generate_r1cs_constraints();
        feeTokenID.generate_r1cs_constraints(true);
        fee.generate_r1cs_constraints(true);
        type.generate_r1cs_constraints(true);

        // Signature
        hash.generate_r1cs_constraints();

        // Validate
        requireValidUntil.generate_r1cs_constraints();

        // Type
        isConditional.generate_r1cs_constraints();
        needsSignature.generate_r1cs_constraints();

        // Compress the public key
        compressPublicKey.generate_r1cs_constraints();

        // Balances
        balanceS_A.generate_r1cs_constraints();
        balanceB_O.generate_r1cs_constraints();
        // Fee as float
        fFee.generate_r1cs_constraints();
        requireAccuracyFee.generate_r1cs_constraints();
        // Fee payment from to the operator
        feePayment.generate_r1cs_constraints();

        // Increase the nonce
        nonce_after.generate_r1cs_constraints();
        // Increase the number of conditional transactions (if conditional)
        numConditionalTransactionsAfter.generate_r1cs_constraints();
    }

    const VariableArrayT getPublicData() const
    {
        return flattenReverse(
          {type.bits,
           owner.bits,
           accountID.bits,
           feeTokenID.bits,
           fFee.bits(),
           compressPublicKey.result(),
           nonce.bits});
    }
};

} // namespace Loopring

#endif<|MERGE_RESOLUTION|>--- conflicted
+++ resolved
@@ -112,11 +112,7 @@
 
           // Balances
           balanceS_A(pb, state.accountA.balanceS, FMT(prefix, ".balanceS_A")),
-<<<<<<< HEAD
           balanceB_O(pb, state.operatorAccount.balanceB, FMT(prefix, ".balanceB_O")),
-=======
-          balanceB_O(pb, state.oper.balanceB, FMT(prefix, ".balanceB_O")),
->>>>>>> f14468c5
           // Fee as float
           fFee(pb, state.constants, Float16Encoding, FMT(prefix, ".fFee")),
           requireAccuracyFee(
@@ -144,7 +140,6 @@
             FMT(prefix, ".numConditionalTransactionsAfter"))
     {
         // Update the account data
-<<<<<<< HEAD
         setArrayOutput(ACCOUNT_A_ADDRESS, accountID.bits);
         setOutput(ACCOUNT_A_PUBKEY_X, publicKeyX);
         setOutput(ACCOUNT_A_PUBKEY_Y, publicKeyY);
@@ -164,27 +159,6 @@
 
         // Increase the number of conditional transactions (if conditional)
         setOutput(NUM_CONDITIONAL_TXS, numConditionalTransactionsAfter.result());
-=======
-        setArrayOutput(accountA_Address, accountID.bits);
-        setOutput(accountA_PublicKeyX, publicKeyX);
-        setOutput(accountA_PublicKeyY, publicKeyY);
-        setOutput(accountA_Nonce, nonce_after.result());
-
-        // Update the account balance for the fee payment
-        setArrayOutput(balanceA_S_Address, feeTokenID.bits);
-        setOutput(balanceA_S_Balance, balanceS_A.balance());
-        // Update the operator balance for the fee payment
-        setOutput(balanceO_B_Balance, balanceB_O.balance());
-
-        // We need a single signature of the account that's being updated if not
-        // conditional
-        setOutput(hash_A, hash.result());
-        setOutput(signatureRequired_A, needsSignature.result());
-        setOutput(signatureRequired_B, state.constants._0);
-
-        // Increase the number of conditional transactions (if conditional)
-        setOutput(misc_NumConditionalTransactions, numConditionalTransactionsAfter.result());
->>>>>>> f14468c5
     }
 
     void generate_r1cs_witness(const AccountUpdateTx &update)
