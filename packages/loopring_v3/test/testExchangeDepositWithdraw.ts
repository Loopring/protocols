--- conflicted
+++ resolved
@@ -249,7 +249,7 @@
   const createExchange = async (setupTestState: boolean = true) => {
     exchangeID = await exchangeTestUtil.createExchange(
       exchangeTestUtil.testContext.stateOwners[0],
-      {setupTestState}
+      { setupTestState }
     );
     exchange = exchangeTestUtil.exchange;
     depositContract = exchangeTestUtil.depositContract;
@@ -505,13 +505,9 @@
 
       // Submit the block
       const expectedResult = { ...deposit };
-<<<<<<< HEAD
       await submitWithdrawalBlockChecked([expectedResult], undefined, [
         recipient
       ]);
-=======
-      await submitWithdrawalBlockChecked([expectedResult], undefined, [recipient]);
->>>>>>> a2af010b
 
       // Try to set it again even after the block has been submitted
       await expectThrow(
@@ -908,7 +904,6 @@
       const feeToken = "ETH";
       const fee = new BN(web3.utils.toWei("0.0456", "ether"));
 
-<<<<<<< HEAD
       await exchangeTestUtil.deposit(owner, owner, token, balance);
 
       let storageID = 123;
@@ -947,29 +942,11 @@
         fee,
         { storageID }
       );
-=======
-      await exchangeTestUtil.deposit(
-        owner,
-        owner,
-        token,
-        balance
-      );
-
-      let storageID = 123;
-      await exchangeTestUtil.requestWithdrawal(owner, token, toWithdraw, feeToken, fee, {storageID});
-      storageID++;
-      await exchangeTestUtil.requestWithdrawal(owner, token, toWithdraw, feeToken, fee, {storageID});
-      storageID++;
-      await exchangeTestUtil.requestWithdrawal(owner, token, toWithdraw, feeToken, fee, {storageID});
-      storageID += Constants.NUM_STORAGE_SLOTS;
-      await exchangeTestUtil.requestWithdrawal(owner, token, toWithdraw, feeToken, fee, {storageID});
->>>>>>> a2af010b
 
       await exchangeTestUtil.submitTransactions();
       await exchangeTestUtil.submitPendingBlocks();
 
       // Try to use the same slot again
-<<<<<<< HEAD
       await exchangeTestUtil.requestWithdrawal(
         owner,
         token,
@@ -981,15 +958,6 @@
 
       // Commit the withdrawals
       await expectThrow(exchangeTestUtil.submitTransactions(), "invalid block");
-=======
-      await exchangeTestUtil.requestWithdrawal(owner, token, toWithdraw, feeToken, fee, {storageID});
-
-      // Commit the withdrawals
-      await expectThrow(
-        exchangeTestUtil.submitTransactions(),
-        "invalid block"
-      );
->>>>>>> a2af010b
     });
 
     it("Deposits should not total more than MAX_AMOUNT", async () => {
