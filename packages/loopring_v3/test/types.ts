import BN = require("bn.js");

export enum BlockState {
  NEW = 0,
  COMMITTED,
  VERIFIED
}

export enum BlockType {
  RING_SETTLEMENT = 0,
  DEPOSIT,
  ONCHAIN_WITHDRAWAL,
  OFFCHAIN_WITHDRAWAL,
  ORDER_CANCELLATION
}

export interface KeyPair {
  publicKeyX: string;
  publicKeyY: string;
  secretKey: string;
}

export interface Signature {
  Rx: string;
  Ry: string;
  s: string;
}

export interface OrderInfo {
  owner?: string;
  tokenS?: string;
  tokenB?: string;
  amountS: BN;
  amountB: BN;

  exchangeID?: number;
  accountID?: number;
  orderID?: number;

  dualAuthPublicKeyX?: string;
  dualAuthPublicKeyY?: string;
  dualAuthSecretKey?: string;

  tokenIdS?: number;
  tokenIdB?: number;

  allOrNone?: boolean;
  validSince?: number;
  validUntil?: number;
  maxFeeBips?: number;
  buy?: boolean;

  feeBips?: number;
  rebateBips?: number;

  balanceS?: BN;
  balanceB?: BN;

  hash?: string;
  signature?: Signature;

  [key: string]: any;
}

export interface OrderExpectation {
  filledFraction: number;
  spread?: BN;
}

export interface RingExpectation {
  orderA?: OrderExpectation;
  orderB?: OrderExpectation;
}

export interface RingInfo {
  orderA: OrderInfo;
  orderB: OrderInfo;

  ringMatcherAccountID?: number;
  tokenID?: number;
  fee?: BN;

  ringMatcherSignature?: Signature;
  dualAuthASignature?: Signature;
  dualAuthBSignature?: Signature;

  expected?: RingExpectation;
}

export interface RingBlock {
  rings: RingInfo[];
  protocolTakerFeeBips?: number;
  protocolMakerFeeBips?: number;

  onchainDataAvailability?: boolean;
  timestamp?: number;
  exchangeID?: number;
  operatorAccountID?: number;
}

export interface Deposit {
  depositIdx: number;
  accountID: number;
  secretKey: string;
  publicKeyX: string;
  publicKeyY: string;
  tokenID: number;
  amount: BN;
}

export interface DepositBlock {
  deposits: Deposit[];

  onchainDataAvailability?: boolean;
  startHash: BN;
  startIndex: number;
  count: number;
}

export interface WithdrawalRequest {
  accountID: number;
  tokenID: number;
  amount: BN;

  walletAccountID: number;
  feeTokenID: number;
  fee: BN;
  walletSplitPercentage: number;

  withdrawalIdx?: number;
  slotIdx?: number;

  withdrawalFee?: BN;

  signature?: Signature;
}

export interface Withdrawal {
  exchangeID: number;
  blockIdx: number;
  withdrawalIdx: number;
}

export interface WithdrawBlock {
  withdrawals: WithdrawalRequest[];

  onchainDataAvailability?: boolean;

  operatorAccountID?: number;

  startHash: BN;
  startIndex: number;
  count: number;
}

export interface Cancel {
  accountID: number;
  orderTokenID: number;
  orderID: number;
  walletAccountID: number;
  feeTokenID: number;
  fee: BN;
  walletSplitPercentage: number;

  signature?: Signature;
}

export interface CancelBlock {
  cancels: Cancel[];

  onchainDataAvailability?: boolean;

  operatorAccountID?: number;
}

export interface Block {
  blockIdx: number;
  filename: string;
  blockType: BlockType;
  blockSize: number;
  blockVersion: number;
  operatorId: number;
  compressedData: string;
  publicDataHash: string;
<<<<<<< HEAD
=======
  publicInput: string;
>>>>>>> 2d8d955c
  proof?: string[];
}

export interface Account {
  accountID: number;
  owner: string;
  publicKeyX: string;
  publicKeyY: string;
  secretKey: string;
  nonce: number;
}

export interface TradeHistory {
  filled: BN;
  cancelled: boolean;
  orderID: number;
}

export interface Balance {
  balance: BN;
  tradeHistory: { [key: number]: TradeHistory };
}

export interface AccountLeaf {
  publicKeyX: string;
  publicKeyY: string;
  nonce: number;
  balances: { [key: number]: Balance };
}

export interface ExchangeState {
  accounts: AccountLeaf[];
}

export interface DetailedTokenTransfer {
  description: string;
  token: number;
  from: number;
  to: number;
  amount: BN;
  subPayments: DetailedTokenTransfer[];
}

export interface RingSettlementSimulatorReport {
  exchangeStateBefore: ExchangeState;
  exchangeStateAfter: ExchangeState;
  detailedTransfers: DetailedTokenTransfer[];
}

export interface SimulatorReport {
  exchangeStateBefore: ExchangeState;
  exchangeStateAfter: ExchangeState;
}

export interface DepositInfo {
  owner: string;
  token: string;
  amount: BN;
  fee: BN;
  timestamp: number;
  accountID: number;
  depositIdx: number;
}<|MERGE_RESOLUTION|>--- conflicted
+++ resolved
@@ -182,10 +182,7 @@
   operatorId: number;
   compressedData: string;
   publicDataHash: string;
-<<<<<<< HEAD
-=======
   publicInput: string;
->>>>>>> 2d8d955c
   proof?: string[];
 }
 
