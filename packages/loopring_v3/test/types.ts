import BN = require("bn.js");
<<<<<<< HEAD

export enum BlockState {
  NEW = 0,
  COMMITTED,
  VERIFIED
}

export enum BlockType {
  RING_SETTLEMENT = 0,
  DEPOSIT,
  ONCHAIN_WITHDRAWAL,
  OFFCHAIN_WITHDRAWAL,
  ORDER_CANCELLATION,
  INTERNAL_TRANSFER
}

export interface KeyPair {
  publicKeyX: string;
  publicKeyY: string;
  secretKey: string;
}

export interface Signature {
  Rx: string;
  Ry: string;
  s: string;
}
=======
import { BlockState, BlockType, Signature } from "loopringV3.js";
>>>>>>> dc67d4cc

export interface OrderInfo {
  owner?: string;
  tokenS?: string;
  tokenB?: string;
  amountS: BN;
  amountB: BN;

  exchangeID?: number;
  accountID?: number;
  orderID?: number;

  label?: number;

  tokenIdS?: number;
  tokenIdB?: number;

  allOrNone?: boolean;
  validSince?: number;
  validUntil?: number;
  maxFeeBips?: number;
  buy?: boolean;

  feeBips?: number;
  rebateBips?: number;

  balanceS?: BN;
  balanceB?: BN;

  hash?: string;
  signature?: Signature;

  [key: string]: any;
}

export interface OrderExpectation {
  filledFraction: number;
  spread?: BN;
}

export interface RingExpectation {
  orderA?: OrderExpectation;
  orderB?: OrderExpectation;
}

export interface RingInfo {
  orderA: OrderInfo;
  orderB: OrderInfo;

  tokenID?: number;
  fee?: BN;

  expected?: RingExpectation;
}

export interface RingBlock {
  rings: RingInfo[];
  protocolTakerFeeBips?: number;
  protocolMakerFeeBips?: number;

  onchainDataAvailability?: boolean;
  timestamp?: number;
  exchangeID?: number;
  operatorAccountID?: number;

  signature?: Signature;
}

export interface Deposit {
  exchangeId: number;
  depositIdx: number;
  accountID: number;
  publicKeyX: string;
  publicKeyY: string;
  tokenID: number;
  amount: BN;
  timestamp?: number;
  transactionHash?: string;
}

export interface DepositBlock {
  deposits: Deposit[];

  onchainDataAvailability?: boolean;
  startHash: BN;
  startIndex: number;
  count: number;
}

export interface InternalTransferRequest {
  accountFromID: number;
  accountToID: number;

  transTokenID: number;
  amount: BN;

  feeTokenID: number;
  fee: BN;

  label: number;

  signature?: Signature;
}

export interface InternalTransferBlock {
  transfers: InternalTransferRequest[];

  onchainDataAvailability?: boolean;

  operatorAccountID?: number;
}

export interface WithdrawalRequest {
  exchangeId: number;
  accountID: number;
  tokenID: number;
  amount: BN;

  feeTokenID?: number;
  fee?: BN;
  label?: number;

  withdrawalIdx?: number;
  slotIdx?: number;

  withdrawalFee?: BN;

  signature?: Signature;
  timestamp?: number;
  transactionHash?: string;
}

export interface Withdrawal {
  exchangeID: number;
  blockIdx: number;
  withdrawalIdx: number;
}

export interface WithdrawBlock {
  withdrawals: WithdrawalRequest[];

  onchainDataAvailability?: boolean;

  operatorAccountID?: number;

  startHash: BN;
  startIndex: number;
  count: number;
}

export interface Cancel {
  accountID: number;
  orderTokenID: number;
  orderID: number;
  feeTokenID: number;
  fee: BN;
  label?: number;

  signature?: Signature;
}

export interface CancelBlock {
  cancels: Cancel[];

  onchainDataAvailability?: boolean;

  operatorAccountID?: number;
}

export interface Block {
  blockIdx: number;
  filename: string;
  blockType: BlockType;
  blockSize: number;
  blockVersion: number;
  blockState: BlockState;
  operator: string;
  origin: string;
  operatorId: number;
  data: string;
  offchainData: string;
  compressedData: string;
  publicDataHash: string;
  publicInput: string;
  proof?: string[];
  blockFeeWithdrawn: boolean;
  blockFeeAmountWithdrawn?: BN;
  committedTimestamp: number;
  verifiedTimestamp?: number;
  finalizedTimestamp?: number;
  transactionHash: string;
}

export interface Account {
  accountID: number;
  owner: string;
  publicKeyX: string;
  publicKeyY: string;
  secretKey: string;
  nonce: number;
}

export interface TradeHistory {
  filled: BN;
  cancelled: boolean;
  orderID: number;
}

export interface Balance {
  balance: BN;
  tradeHistory: { [key: number]: TradeHistory };
}

export interface AccountLeaf {
  publicKeyX: string;
  publicKeyY: string;
  nonce: number;
  balances: { [key: number]: Balance };
}

export interface ExchangeState {
  accounts: AccountLeaf[];
}

export interface DetailedTokenTransfer {
  description: string;
  token: number;
  from: number;
  to: number;
  amount: BN;
  subPayments: DetailedTokenTransfer[];
}

export interface RingSettlementSimulatorReport {
  exchangeStateBefore: ExchangeState;
  exchangeStateAfter: ExchangeState;
  detailedTransfers: DetailedTokenTransfer[];
}

export interface SimulatorReport {
  exchangeStateBefore: ExchangeState;
  exchangeStateAfter: ExchangeState;
}

export interface DepositInfo {
  owner: string;
  token: string;
  amount: BN;
  fee: BN;
  timestamp: number;
  accountID: number;
  depositIdx: number;
}<|MERGE_RESOLUTION|>--- conflicted
+++ resolved
@@ -1,35 +1,5 @@
 import BN = require("bn.js");
-<<<<<<< HEAD
-
-export enum BlockState {
-  NEW = 0,
-  COMMITTED,
-  VERIFIED
-}
-
-export enum BlockType {
-  RING_SETTLEMENT = 0,
-  DEPOSIT,
-  ONCHAIN_WITHDRAWAL,
-  OFFCHAIN_WITHDRAWAL,
-  ORDER_CANCELLATION,
-  INTERNAL_TRANSFER
-}
-
-export interface KeyPair {
-  publicKeyX: string;
-  publicKeyY: string;
-  secretKey: string;
-}
-
-export interface Signature {
-  Rx: string;
-  Ry: string;
-  s: string;
-}
-=======
 import { BlockState, BlockType, Signature } from "loopringV3.js";
->>>>>>> dc67d4cc
 
 export interface OrderInfo {
   owner?: string;
