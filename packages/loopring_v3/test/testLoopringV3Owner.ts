import { Artifacts } from "../util/Artifacts";
import BN = require("bn.js");
import { Constants } from "loopringV3.js";
import { advanceTimeAndBlockAsync } from "../util/TimeTravel";
import { ExchangeTestUtil } from "./testExchangeUtil";

const LoopringV3Owner = artifacts.require("LoopringV3Owner");
const ChainlinkTokenPriceOracle = artifacts.require(
  "ChainlinkTokenPriceProvider"
);

contract("LoopringV3Owner", (accounts: string[]) => {
  let contracts: Artifacts;
  let MockContract: any;

  let exchangeTestUtil: ExchangeTestUtil;
  let loopring: any;
  let chainlinkTokenPriceOracle: any;

  // USD values
  let minExchangeStakeDA = new BN(web3.utils.toWei("10000", "ether"));
  let minExchangeStakeWDA = new BN(web3.utils.toWei("25000", "ether"));
  let revertFine = new BN(web3.utils.toWei("1250", "ether"));

  before(async () => {
    contracts = new Artifacts(artifacts);
    MockContract = contracts.MockContract;
    exchangeTestUtil = new ExchangeTestUtil();
    await exchangeTestUtil.initialize(accounts);
    loopring = exchangeTestUtil.loopringV3;
    // Create a dummy oracle contract that we can use to setup the mock contract
    chainlinkTokenPriceOracle = await ChainlinkTokenPriceOracle.new(
      Constants.zeroAddress,
      Constants.zeroAddress
    );
  });

  after(async () => {
    await exchangeTestUtil.stop();
  });

  const doLrcPriceChange = async (
    loopringV3Owner: any,
    mockChainlink: any,
    priceFactor: number
  ) => {
<<<<<<< HEAD
    const startMinExchangeStakeDALrc = await loopring.minExchangeStakeWithDataAvailability();
    const startMinExchangeStakeWDALrc = await loopring.minExchangeStakeWithoutDataAvailability();
=======
    const startMinExchangeStakeDALrc = await loopring.minExchangeStakeRollup();
    const startMinExchangeStakeWDALrc = await loopring.minExchangeStakeValidium();
>>>>>>> 1d59d6e5

    const transformPrice = (value: BN) => {
      return priceFactor > 1
        ? value.mul(new BN(priceFactor))
        : value.div(new BN(1 / priceFactor));
    };
    const expectedMinExchangeStakeDALrc = transformPrice(
      startMinExchangeStakeDALrc
    );
    const expectedMinExchangeStakeWDALrc = transformPrice(
      startMinExchangeStakeWDALrc
    );

    // Set the conversion so the expected LRC amounts are returned by the oracle
    const setConversion = async (mockContract: any, usd: BN, lrc: BN) => {
      const calldata = chainlinkTokenPriceOracle.contract.methods
        .usd2lrc("0x" + usd.toString(16))
        .encodeABI();
      await mockContract.givenCalldataReturnUint(calldata, lrc);
    };
    await setConversion(
      mockChainlink,
      minExchangeStakeDA,
      expectedMinExchangeStakeDALrc
    );
    await setConversion(
      mockChainlink,
      minExchangeStakeWDA,
      expectedMinExchangeStakeWDALrc
    );

    // Update the LRC amounts
    await loopringV3Owner.updateValuesInLRC();

    // Check against the contract values
    assert(
      expectedMinExchangeStakeDALrc.eq(await loopring.minExchangeStakeRollup()),
      "unexpected currentMinExchangeStakeDALrc"
    );
    assert(
      expectedMinExchangeStakeWDALrc.eq(
        await loopring.minExchangeStakeValidium()
      ),
      "unexpected currentMinExchangeStakeWDALrc"
    );

    // Check the LRCValuesUpdated event
    const updateEvent = await exchangeTestUtil.assertEventEmitted(
      loopringV3Owner,
      "LRCValuesUpdated"
    );
    assert(
      updateEvent.minExchangeStakeRollupLRC.eq(expectedMinExchangeStakeDALrc),
      "unexpected currentMinExchangeStakeDALrc"
    );
    assert(
      updateEvent.minExchangeStakeValidiumLRC.eq(
        expectedMinExchangeStakeWDALrc
      ),
      "unexpected currentMinExchangeStakeWDALrc"
    );
  };

  it("should work as expected as the owner", async () => {
    const mockProvider = await MockContract.new();
    const loopringV3Owner = await LoopringV3Owner.new(
      loopring.address,
      mockProvider.address,
      minExchangeStakeDA,
      minExchangeStakeWDA
    );

    // Set the owner to the newly created LoopringV3Owner
    await loopring.transferOwnership(loopringV3Owner.address);

    // Claim ownership of the protocol contract
    {
      const calldata = await loopringV3Owner.contract.methods
        .claimOwnership()
        .encodeABI();
      await loopringV3Owner.transact(loopring.address, calldata);
    }

    // Change the LRC price (double the LRC needed) and go throught the MA steps
    await doLrcPriceChange(loopringV3Owner, mockProvider, 2);
    // Change the LRC price (tripple the LRC needed) and go throught the MA steps
    await doLrcPriceChange(loopringV3Owner, mockProvider, 3);
    // Change the LRC price (back to the original LRC needed) and go throught the MA steps
    await doLrcPriceChange(loopringV3Owner, mockProvider, 1 / 6);

    // Create a new owner contract that we'll transfer ownership to
    const loopringV3Owner2 = await LoopringV3Owner.new(
      loopring.address,
      mockProvider.address,
      minExchangeStakeDA,
      minExchangeStakeWDA
    );

    // Now transfer the ownership to the new contract (this operation is delayed)
    {
      const calldata = await loopringV3Owner.contract.methods
        .transferOwnership(loopringV3Owner2.address)
        .encodeABI();
      await loopringV3Owner.transact(loopring.address, calldata);
      // Check the TransactionDelayed event
      const delayedEvent = await exchangeTestUtil.assertEventEmitted(
        loopringV3Owner,
        "TransactionDelayed"
      );
      // Skip forward the enforced delay
      await advanceTimeAndBlockAsync(delayedEvent.delay.toNumber());
      // Actually transfer the ownership now
      await loopringV3Owner.executeTransaction(delayedEvent.id);
    }

    // The new owner should be able to claim ownership now
    {
      const calldata = await loopringV3Owner2.contract.methods
        .claimOwnership()
        .encodeABI();
      await loopringV3Owner2.transact(loopring.address, calldata);
    }
  });
});<|MERGE_RESOLUTION|>--- conflicted
+++ resolved
@@ -44,13 +44,8 @@
     mockChainlink: any,
     priceFactor: number
   ) => {
-<<<<<<< HEAD
-    const startMinExchangeStakeDALrc = await loopring.minExchangeStakeWithDataAvailability();
-    const startMinExchangeStakeWDALrc = await loopring.minExchangeStakeWithoutDataAvailability();
-=======
     const startMinExchangeStakeDALrc = await loopring.minExchangeStakeRollup();
     const startMinExchangeStakeWDALrc = await loopring.minExchangeStakeValidium();
->>>>>>> 1d59d6e5
 
     const transformPrice = (value: BN) => {
       return priceFactor > 1
