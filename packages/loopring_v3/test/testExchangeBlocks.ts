import BN = require("bn.js");
import { Bitstream, BlockType, Constants } from "loopringV3.js";
import { expectThrow } from "./expectThrow";
import { ExchangeTestUtil, OnchainBlock } from "./testExchangeUtil";
import { AuthMethod, Block, SpotTrade } from "./types";

contract("Exchange", (accounts: string[]) => {
  let exchangeTestUtil: ExchangeTestUtil;
  let exchange: any;
  let operator: any;
  let loopring: any;
  let blockVersionGenerator = 128;

  let ownerA: string;
  let ownerB: string;
  let ownerC: string;
  let ownerD: string;

  const createExchange = async (
    setupTestState: boolean = true,
    useOwnerContract: boolean = false
  ) => {
    await exchangeTestUtil.createExchange(
      exchangeTestUtil.testContext.stateOwners[0],
      { setupTestState, useOwnerContract }
    );
    exchange = exchangeTestUtil.exchange;
    operator = exchange;
    loopring = exchangeTestUtil.loopringV3;
  };

  const setupRandomRing = async (send: boolean = true) => {
    const ring: SpotTrade = {
      orderA: {
        tokenS: "WETH",
        tokenB: "GTO",
        amountS: new BN(web3.utils.toWei("100", "ether")),
        amountB: new BN(web3.utils.toWei("200", "ether"))
      },
      orderB: {
        tokenS: "GTO",
        tokenB: "WETH",
        amountS: new BN(web3.utils.toWei("200", "ether")),
        amountB: new BN(web3.utils.toWei("100", "ether"))
      },
      expected: {
        orderA: { filledFraction: 1.0, spread: new BN(0) },
        orderB: { filledFraction: 1.0 }
      }
    };
    await exchangeTestUtil.setupRing(ring);
    if (send) {
      await exchangeTestUtil.sendRing(ring);
    }
    return ring;
  };

  const commitSomeWork = async () => {
    await setupRandomRing();
    await exchangeTestUtil.submitTransactions();
  };

  before(async () => {
    exchangeTestUtil = new ExchangeTestUtil();
    await exchangeTestUtil.initialize(accounts);

    ownerA = exchangeTestUtil.testContext.orderOwners[0];
    ownerB = exchangeTestUtil.testContext.orderOwners[1];
    ownerC = exchangeTestUtil.testContext.orderOwners[2];
    ownerD = exchangeTestUtil.testContext.orderOwners[3];
  });

  after(async () => {
    await exchangeTestUtil.stop();
  });

  describe("Blocks", function() {
    this.timeout(0);

    describe("Operator", () => {
      const tokenA = "ETH";
      const tokenB = "LRC";
      const amountA = new BN(web3.utils.toWei("1.8", "ether"));
      const amountB = new BN(web3.utils.toWei("3.4", "ether"));
      const amountC = new BN(web3.utils.toWei("0.1", "ether"));
      const amountD = new BN(web3.utils.toWei("0.01", "ether"));

      describe("submitBlocks", () => {
        it("should not be able to submit blocks from different exchanges", async () => {
          await createExchange(false);
          const blockVersion = blockVersionGenerator++;
          await exchangeTestUtil.blockVerifier.registerCircuit(
            0,
            2,
            blockVersion,
            new Array(18).fill(1)
          );
          const bs = new Bitstream();
          bs.addAddress(exchangeTestUtil.blockVerifier.address);
          bs.addBN(exchangeTestUtil.GENESIS_MERKLE_ROOT, 32);
          bs.addBN(exchangeTestUtil.GENESIS_MERKLE_ROOT.add(new BN(1)), 32);
          bs.addNumber(0, 1024);
          const block: OnchainBlock = {
            blockType: BlockType.UNIVERSAL,
            blockSize: 2,
            blockVersion: blockVersion,
            data: web3.utils.hexToBytes(bs.getData()),
            proof: [0, 0, 0, 0, 0, 0, 0, 0],
            storeBlockInfoOnchain: true,
            offchainData: Constants.emptyBytes,
            auxiliaryData: Constants.emptyBytes
          };
          await expectThrow(
            operator.submitBlocks([block], {
              from: exchangeTestUtil.exchangeOperator
            }),
            "INVALID_EXCHANGE"
          );
        });

        it("should not be able to submit blocks starting from a wrong merkle root state", async () => {
          await createExchange(false);
          const blockVersion = blockVersionGenerator++;
          await exchangeTestUtil.blockVerifier.registerCircuit(
            0,
            2,
            blockVersion,
            new Array(18).fill(1)
          );
          const bs = new Bitstream();
          bs.addAddress(exchange.address);
          bs.addBN(exchangeTestUtil.GENESIS_MERKLE_ROOT.add(new BN(1)), 32);
          bs.addBN(exchangeTestUtil.GENESIS_MERKLE_ROOT.add(new BN(2)), 32);
          bs.addNumber(0, 1024);
          const block: OnchainBlock = {
            blockType: BlockType.UNIVERSAL,
            blockSize: 2,
            blockVersion: blockVersion,
            data: web3.utils.hexToBytes(bs.getData()),
            proof: [0, 0, 0, 0, 0, 0, 0, 0],
            storeBlockInfoOnchain: true,
            offchainData: Constants.emptyBytes,
            auxiliaryData: Constants.emptyBytes
          };
          await expectThrow(
            operator.submitBlocks([block], {
              from: exchangeTestUtil.exchangeOperator
            }),
            "INVALID_MERKLE_ROOT"
          );
        });

        it("should not be able to submit blocks with an invalid new Merkle root", async () => {
          await createExchange(false);
          const blockVersion = blockVersionGenerator++;
          await exchangeTestUtil.blockVerifier.registerCircuit(
            0,
            2,
            blockVersion,
            new Array(18).fill(1)
          );
          let timestamp = (await web3.eth.getBlock(
            await web3.eth.getBlockNumber()
          )).timestamp;
          timestamp -=
            exchangeTestUtil.TIMESTAMP_HALF_WINDOW_SIZE_IN_SECONDS + 1;
          const bs = new Bitstream();
          bs.addAddress(exchange.address);
          bs.addBN(exchangeTestUtil.GENESIS_MERKLE_ROOT, 32);
          bs.addBN(exchangeTestUtil.SNARK_SCALAR_FIELD, 32);
          bs.addNumber(timestamp, 4);
          bs.addNumber(0, 1024);
          const block: OnchainBlock = {
            blockType: BlockType.UNIVERSAL,
            blockSize: 2,
            blockVersion: blockVersion,
            data: web3.utils.hexToBytes(bs.getData()),
            proof: [0, 0, 0, 0, 0, 0, 0, 0],
            storeBlockInfoOnchain: true,
            offchainData: Constants.emptyBytes,
            auxiliaryData: Constants.emptyBytes
          };
          await expectThrow(
            operator.submitBlocks([block], {
              from: exchangeTestUtil.exchangeOperator
            }),
            "INVALID_MERKLE_ROOT"
          );
        });

        it("should not be able to submit settlement blocks with an invalid timestamp", async () => {
          await createExchange(false);
          const blockVersion = blockVersionGenerator++;
          await exchangeTestUtil.blockVerifier.registerCircuit(
            0,
            2,
            blockVersion,
            new Array(18).fill(1)
          );
          // Timestamp too early
          {
            let timestamp = (await web3.eth.getBlock(
              await web3.eth.getBlockNumber()
            )).timestamp;
            timestamp -=
              exchangeTestUtil.TIMESTAMP_HALF_WINDOW_SIZE_IN_SECONDS + 1;
            const bs = new Bitstream();
            bs.addAddress(exchange.address);
            bs.addBN(exchangeTestUtil.GENESIS_MERKLE_ROOT, 32);
            bs.addBN(exchangeTestUtil.GENESIS_MERKLE_ROOT.add(new BN(1)), 32);
            bs.addNumber(timestamp, 4);
            bs.addNumber(0, 1024);
            const block: OnchainBlock = {
              blockType: BlockType.UNIVERSAL,
              blockSize: 2,
              blockVersion: blockVersion,
              data: web3.utils.hexToBytes(bs.getData()),
              proof: [0, 0, 0, 0, 0, 0, 0, 0],
              storeBlockInfoOnchain: true,
              offchainData: Constants.emptyBytes,
              auxiliaryData: Constants.emptyBytes
            };
            await expectThrow(
              operator.submitBlocks([block], {
                from: exchangeTestUtil.exchangeOperator
              }),
              "INVALID_TIMESTAMP"
            );
          }
          // Timestamp too late
          {
            let timestamp = (await web3.eth.getBlock(
              await web3.eth.getBlockNumber()
            )).timestamp;
            timestamp +=
              exchangeTestUtil.TIMESTAMP_HALF_WINDOW_SIZE_IN_SECONDS + 15;
            const bs = new Bitstream();
            bs.addAddress(exchange.address);
            bs.addBN(exchangeTestUtil.GENESIS_MERKLE_ROOT, 32);
            bs.addBN(exchangeTestUtil.GENESIS_MERKLE_ROOT.add(new BN(1)), 32);
            bs.addNumber(timestamp, 4);
            bs.addNumber(0, 1024);
            const block: OnchainBlock = {
              blockType: BlockType.UNIVERSAL,
              blockSize: 2,
              blockVersion: blockVersion,
              data: web3.utils.hexToBytes(bs.getData()),
              proof: [0, 0, 0, 0, 0, 0, 0, 0],
              storeBlockInfoOnchain: true,
              offchainData: Constants.emptyBytes,
              auxiliaryData: Constants.emptyBytes
            };
            await expectThrow(
              operator.submitBlocks([block], {
                from: exchangeTestUtil.exchangeOperator
              }),
              "INVALID_TIMESTAMP"
            );
          }
        });

        it("should not be able to submit settlement blocks with invalid protocol fees", async () => {
          await createExchange(false);
          const blockVersion = blockVersionGenerator++;
          await exchangeTestUtil.blockVerifier.registerCircuit(
            0,
            2,
            blockVersion,
            new Array(18).fill(1)
          );
<<<<<<< HEAD
          const protocolFees = await loopring.getProtocolFeeValues(
            exchangeTestUtil.exchangeId
          );
          const timestamp = (await web3.eth.getBlock(
            await web3.eth.getBlockNumber()
          )).timestamp;
=======
          const protocolFees = await loopring.getProtocolFeeValues();
          const timestamp = (
            await web3.eth.getBlock(await web3.eth.getBlockNumber())
          ).timestamp;
>>>>>>> 3612da8e
          // Invalid taker protocol fee
          {
            const bs = new Bitstream();
            bs.addAddress(exchange.address);
            bs.addBN(exchangeTestUtil.GENESIS_MERKLE_ROOT, 32);
            bs.addBN(exchangeTestUtil.GENESIS_MERKLE_ROOT.add(new BN(1)), 32);
            bs.addNumber(timestamp, 4);
            bs.addNumber(protocolFees.takerFeeBips.add(new BN(1)), 1);
            bs.addNumber(protocolFees.makerFeeBips, 1);
            bs.addNumber(0, 1024);
            const block: OnchainBlock = {
              blockType: BlockType.UNIVERSAL,
              blockSize: 2,
              blockVersion: blockVersion,
              data: web3.utils.hexToBytes(bs.getData()),
              proof: [0, 0, 0, 0, 0, 0, 0, 0],
              storeBlockInfoOnchain: true,
              offchainData: Constants.emptyBytes,
              auxiliaryData: Constants.emptyBytes
            };
            await expectThrow(
              operator.submitBlocks([block], {
                from: exchangeTestUtil.exchangeOperator
              }),
              "INVALID_PROTOCOL_FEES"
            );
          }
          // Invalid maker protocol fee
          {
            const bs = new Bitstream();
            bs.addAddress(exchange.address);
            bs.addBN(exchangeTestUtil.GENESIS_MERKLE_ROOT, 32);
            bs.addBN(exchangeTestUtil.GENESIS_MERKLE_ROOT.add(new BN(1)), 32);
            bs.addNumber(timestamp, 4);
            bs.addNumber(protocolFees.takerFeeBips, 1);
            bs.addNumber(protocolFees.makerFeeBips.add(new BN(1)), 1);
            bs.addNumber(0, 1024);
            const block: OnchainBlock = {
              blockType: BlockType.UNIVERSAL,
              blockSize: 2,
              blockVersion: blockVersion,
              data: web3.utils.hexToBytes(bs.getData()),
              proof: [0, 0, 0, 0, 0, 0, 0, 0],
              storeBlockInfoOnchain: true,
              offchainData: Constants.emptyBytes,
              auxiliaryData: Constants.emptyBytes
            };
            await expectThrow(
              operator.submitBlocks([block], {
                from: exchangeTestUtil.exchangeOperator
              }),
              "INVALID_PROTOCOL_FEES"
            );
          }
        });

        it("Invalid auxiliary data", async () => {
          await createExchange(true, true);
          // Do some transfers
          await exchangeTestUtil.transfer(
            ownerA,
            ownerD,
            tokenA,
            amountA,
            tokenB,
            amountC,
            {
              authMethod: AuthMethod.APPROVE
            }
          );
          await exchangeTestUtil.transfer(
            ownerB,
            ownerC,
            tokenA,
            amountB,
            tokenA,
            amountD
          );
          await exchangeTestUtil.transfer(
            ownerA,
            ownerB,
            tokenA,
            amountC,
            tokenB,
            amountD,
            {
              authMethod: AuthMethod.APPROVE
            }
          );
          await exchangeTestUtil.transfer(
            ownerA,
            ownerB,
            tokenB,
            amountD,
            tokenA,
            amountA
          );
          // Commmit the transfers
          await exchangeTestUtil.submitTransactions(24);

          // Submit the transfers: wrong order
          await expectThrow(
            exchangeTestUtil.submitPendingBlocks(
              (onchainBlocks: OnchainBlock[], blocks: Block[]) => {
                assert(blocks.length === 1, "unexpected number of blocks");
                console.log(blocks[0]);
                onchainBlocks[0].auxiliaryData = exchangeTestUtil.getBlockAuxiliaryData(
                  blocks[0].blockInfoData
                );
                // Swap tx 0 and 1
                const temp = onchainBlocks[0].auxiliaryData[1];
                onchainBlocks[0].auxiliaryData[1] =
                  onchainBlocks[0].auxiliaryData[0];
                onchainBlocks[0].auxiliaryData[0] = temp;
              }
            ),
            "AUXILIARYDATA_INVALID_ORDER"
          );

          // Submit the transfers: duplicated index
          await expectThrow(
            exchangeTestUtil.submitPendingBlocks(
              (onchainBlocks: OnchainBlock[], blocks: Block[]) => {
                assert(blocks.length === 1, "unexpected number of blocks");
                onchainBlocks[0].auxiliaryData = exchangeTestUtil.getBlockAuxiliaryData(
                  blocks[0].blockInfoData
                );
                // Set the idx of tx 0 on tx 1
                onchainBlocks[0].auxiliaryData[1][0] =
                  onchainBlocks[0].auxiliaryData[0][0];
              }
            ),
            "AUXILIARYDATA_INVALID_ORDER"
          );

          // Submit the transfers: invalid length
          await expectThrow(
            exchangeTestUtil.submitPendingBlocks(
              (onchainBlocks: OnchainBlock[], blocks: Block[]) => {
                assert(blocks.length === 1, "unexpected number of blocks");
                onchainBlocks[0].auxiliaryData = exchangeTestUtil.getBlockAuxiliaryData(
                  blocks[0].blockInfoData
                );
                onchainBlocks[0].auxiliaryData.push([
                  99,
                  web3.utils.hexToBytes("0x")
                ]);
              }
            ),
            "AUXILIARYDATA_INVALID_LENGTH"
          );

          // Submit the transfers: everything alright
          await exchangeTestUtil.submitPendingBlocks(
            (onchainBlocks: OnchainBlock[], blocks: Block[]) => {
              assert(blocks.length === 1, "unexpected number of blocks");
              onchainBlocks[0].auxiliaryData = exchangeTestUtil.getBlockAuxiliaryData(
                blocks[0].blockInfoData
              );
            }
          );
        });

        it("should be able to submit blocks of different types", async () => {
          await createExchange(true, true);
          // Commit some blocks
          await commitSomeWork();
          await commitSomeWork();
          await commitSomeWork();
          // Verify all blocks
          await exchangeTestUtil.submitPendingBlocks();
        });

        it("should not be able to submit blocks when one of the proofs is incorrect", async () => {
          await createExchange(true, true);
          // Commit some blocks
          await commitSomeWork();
          await commitSomeWork();
          await commitSomeWork();
          // Try so submit blocks with invalid proofs
          await expectThrow(
            exchangeTestUtil.submitPendingBlocks((blocks: OnchainBlock[]) => {
              // Change a random proof
              const blockToModify = exchangeTestUtil.getRandomInt(
                blocks.length
              );
              const proofIdxToModify = exchangeTestUtil.getRandomInt(8);
              blocks[blockToModify].proof[proofIdxToModify] =
                "0x" +
                new BN(
                  blocks[blockToModify].proof[proofIdxToModify].slice(2),
                  16
                )
                  .add(new BN(1))
                  .toString(16);
            }),
            "INVALID_PROOF"
          );
        });

        it("should not be able to submit blocks with incorrect public data", async () => {
          await createExchange(true, true);
          // Commit some blocks
          await commitSomeWork();
          await commitSomeWork();
          await commitSomeWork();
          // Try so submit blocks with invalid proofs
          await expectThrow(
            exchangeTestUtil.submitPendingBlocks((blocks: OnchainBlock[]) => {
              // Change the data of a random block
              const blockToModify = exchangeTestUtil.getRandomInt(
                blocks.length
              );
              blocks[blockToModify].data = web3.utils.hexToBytes(
                blocks[blockToModify].data + web3.utils.randomHex(1).slice(2)
              );
            }),
            "INVALID_PROOF"
          );
        });
      });
    });

    describe("anyone", () => {
      it("shouldn't be able to submit blocks", async () => {
        await createExchange();
        const block: OnchainBlock = {
          blockType: BlockType.UNIVERSAL,
          blockSize: 1,
          blockVersion: 0,
          data: Constants.emptyBytes,
          proof: [0, 0, 0, 0, 0, 0, 0, 0],
          storeBlockInfoOnchain: true,
          offchainData: Constants.emptyBytes,
          auxiliaryData: Constants.emptyBytes
        };
        // Try to submit a block
        await expectThrow(
          exchange.submitBlocks([block], {
            from: exchangeTestUtil.testContext.orderOwners[0]
          }),
          "UNAUTHORIZED"
        );
      });
    });
  });
});<|MERGE_RESOLUTION|>--- conflicted
+++ resolved
@@ -268,19 +268,10 @@
             blockVersion,
             new Array(18).fill(1)
           );
-<<<<<<< HEAD
-          const protocolFees = await loopring.getProtocolFeeValues(
-            exchangeTestUtil.exchangeId
-          );
+          const protocolFees = await loopring.getProtocolFeeValues();
           const timestamp = (await web3.eth.getBlock(
             await web3.eth.getBlockNumber()
           )).timestamp;
-=======
-          const protocolFees = await loopring.getProtocolFeeValues();
-          const timestamp = (
-            await web3.eth.getBlock(await web3.eth.getBlockNumber())
-          ).timestamp;
->>>>>>> 3612da8e
           // Invalid taker protocol fee
           {
             const bs = new Bitstream();
