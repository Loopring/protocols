--- conflicted
+++ resolved
@@ -11,75 +11,7 @@
   let exchangeId = 0;
   let exchange: any;
   let loopring: any;
-
-<<<<<<< HEAD
-  const revertBlockChecked = async (block: Block) => {
-    const LRC = await exchangeTestUtil.getTokenContract("LRC");
-
-    const revertFineLRC = await loopring.revertFineLRC();
-
-    const blockIdxBefore = (await exchange.getBlockHeight()).toNumber();
-    const lrcBalanceBefore = await exchangeTestUtil.getOnchainBalance(loopring.address, "LRC");
-    const lrcSupplyBefore = await LRC.totalSupply();
-
-    await exchangeTestUtil.revertBlock(block.blockIdx);
-
-    const blockIdxAfter = (await exchange.getBlockHeight()).toNumber();
-    const lrcBalanceAfter = await exchangeTestUtil.getOnchainBalance(loopring.address, "LRC");
-    const lrcSupplyAfter = await LRC.totalSupply();
-
-    assert(blockIdxBefore > blockIdxAfter, "blockIdx should have decreased");
-    assert.equal(blockIdxAfter, block.blockIdx - 1, "State should have been reverted to the specified block");
-
-    assert(lrcBalanceBefore.eq(lrcBalanceAfter.add(revertFineLRC)),
-           "LRC balance of exchange needs to be reduced by revertFineLRC");
-    assert(lrcSupplyBefore.eq(lrcSupplyAfter.add(revertFineLRC)),
-           "LRC supply needs to be reduced by revertFineLRC");
-  };
-
-  const withdrawBlockFeeChecked = async (blockIdx: number, operator: string, totalBlockFee: BN,
-                                         expectedBlockFee: BN, allowedDelta: BN = new BN(0)) => {
-    const token = "ETH";
-    const protocolFeeVault = await loopring.protocolFeeVault();
-    const balanceOperatorBefore = await exchangeTestUtil.getOnchainBalance(operator, token);
-    const balanceContractBefore = await exchangeTestUtil.getOnchainBalance(exchange.address, token);
-    const balanceBurnedBefore = await exchangeTestUtil.getOnchainBalance(protocolFeeVault, token);
-
-    await exchange.withdrawBlockFee(blockIdx, operator, {from: operator, gasPrice: 0});
-
-    const balanceOperatorAfter = await exchangeTestUtil.getOnchainBalance(operator, token);
-    const balanceContractAfter = await exchangeTestUtil.getOnchainBalance(exchange.address, token);
-    const balanceBurnedAfter = await exchangeTestUtil.getOnchainBalance(protocolFeeVault, token);
-
-    const expectedBurned = totalBlockFee.sub(expectedBlockFee);
-
-    assert(balanceOperatorAfter.sub(balanceOperatorBefore.add(expectedBlockFee)).abs().lte(allowedDelta),
-           "Token balance of operator should be increased by expected block fee reward");
-    assert(balanceContractAfter.eq(balanceContractBefore.sub(totalBlockFee)),
-           "Token balance of exchange should be decreased by total block fee");
-    assert(balanceBurnedAfter.sub(balanceBurnedBefore.add(expectedBurned)).abs().lte(allowedDelta),
-           "Burned amount should be increased by burned block fee");
-
-    // Get the BlockFeeWithdrawn event
-    const eventArr: any = await exchangeTestUtil.getEventsFromContract(
-      exchange, "BlockFeeWithdrawn", web3.eth.blockNumber,
-    );
-    const items = eventArr.map((eventObj: any) => {
-      return [eventObj.args.blockIdx, eventObj.args.amount];
-    });
-    assert.equal(items[0][0].toNumber(), blockIdx, "Block idx in event not correct");
-    assert(items[0][1].eq(totalBlockFee), "Block fee different than expected");
-
-    // Try to withdraw again
-    await expectThrow(
-      exchange.withdrawBlockFee(blockIdx, exchangeTestUtil.exchangeOperator,
-        {from: exchangeTestUtil.exchangeOperator}),
-      "FEE_WITHDRAWN_ALREADY",
-    );
-  };
-
-=======
->>>>>>> 6577c440
+  
   const createExchange = async (bSetupTestState: boolean = true) => {
     exchangeId = await exchangeTestUtil.createExchange(
       exchangeTestUtil.testContext.stateOwners[0],
@@ -697,11 +629,7 @@
 
           // Withdraw the blockFee (half the complete block fee)
           const blockIdx = await exchange.getBlockHeight();
-<<<<<<< HEAD
-          await withdrawBlockFeeChecked(
-=======
           await exchangeTestUtil.withdrawBlockFeeChecked(
->>>>>>> 6577c440
             blockIdx, exchangeTestUtil.exchangeOperator,
             blockFee, blockFee.div(new BN(2)), blockFee.div(new BN(100)),
           );
@@ -731,11 +659,7 @@
 
           // Withdraw the blockFee (everything burned)
           const blockIdx = await exchange.getBlockHeight();
-<<<<<<< HEAD
-          await withdrawBlockFeeChecked(
-=======
           await exchangeTestUtil.withdrawBlockFeeChecked(
->>>>>>> 6577c440
             blockIdx, exchangeTestUtil.exchangeOperator,
             blockFee, new BN(0), new BN(0),
           );
@@ -766,11 +690,7 @@
 
           // Withdraw the blockFee
           const blockIdx = await exchange.getBlockHeight();
-<<<<<<< HEAD
-          await withdrawBlockFeeChecked(
-=======
           await exchangeTestUtil.withdrawBlockFeeChecked(
->>>>>>> 6577c440
             blockIdx, exchangeTestUtil.exchangeOperator,
             blockFee, blockFee, new BN(0),
           );
@@ -802,11 +722,7 @@
 
           // Withdraw the blockFee (half the complete block fee)
           const blockIdx = (await exchange.getBlockHeight()) - 1;
-<<<<<<< HEAD
-          await withdrawBlockFeeChecked(
-=======
           await exchangeTestUtil.withdrawBlockFeeChecked(
->>>>>>> 6577c440
             blockIdx, exchangeTestUtil.exchangeOperator,
             blockFee, blockFee.div(new BN(2)), blockFee.div(new BN(100)),
           );
@@ -838,11 +754,7 @@
 
           // Withdraw the blockFee (half the complete block fee)
           const blockIdx = (await exchange.getBlockHeight()) - 1;
-<<<<<<< HEAD
-          await withdrawBlockFeeChecked(
-=======
           await exchangeTestUtil.withdrawBlockFeeChecked(
->>>>>>> 6577c440
             blockIdx, exchangeTestUtil.exchangeOperator,
             blockFee, new BN(0), new BN(0),
           );
