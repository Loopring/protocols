import BN = require("bn.js");
import { Bitstream, BlockType, Constants } from "loopringV3.js";
import { expectThrow } from "./expectThrow";
import { ExchangeTestUtil, OnchainBlock } from "./testExchangeUtil";
import { AuthMethod, Block, SpotTrade } from "./types";

contract("Exchange", (accounts: string[]) => {
  let exchangeTestUtil: ExchangeTestUtil;
  let exchange: any;
  let operator: any;
  let loopring: any;
  let blockVersionGenerator = 128;

  let ownerA: string;
  let ownerB: string;
  let ownerC: string;
  let ownerD: string;

  const createExchange = async (
    setupTestState: boolean = true,
    useOwnerContract: boolean = false
  ) => {
    await exchangeTestUtil.createExchange(
      exchangeTestUtil.testContext.stateOwners[0],
      {setupTestState, useOwnerContract}
    );
    exchange = exchangeTestUtil.exchange;
<<<<<<< HEAD
    operator = exchange;
=======
    operator = /*exchangeTestUtil.operator*/ exchange;
>>>>>>> 0929eb7c
    loopring = exchangeTestUtil.loopringV3;
  };

  const setupRandomRing = async (send: boolean = true) => {
    const ring: SpotTrade = {
      orderA: {
        tokenS: "WETH",
        tokenB: "GTO",
        amountS: new BN(web3.utils.toWei("100", "ether")),
        amountB: new BN(web3.utils.toWei("200", "ether"))
      },
      orderB: {
        tokenS: "GTO",
        tokenB: "WETH",
        amountS: new BN(web3.utils.toWei("200", "ether")),
        amountB: new BN(web3.utils.toWei("100", "ether"))
      },
      expected: {
        orderA: { filledFraction: 1.0, spread: new BN(0) },
        orderB: { filledFraction: 1.0 }
      }
    };
    await exchangeTestUtil.setupRing(ring);
    if (send) {
      await exchangeTestUtil.sendRing(ring);
    }
    return ring;
  };

  const commitSomeWork = async () => {
    await setupRandomRing();
    await exchangeTestUtil.submitTransactions();
  };

  before(async () => {
    exchangeTestUtil = new ExchangeTestUtil();
    await exchangeTestUtil.initialize(accounts);

    ownerA = exchangeTestUtil.testContext.orderOwners[0];
    ownerB = exchangeTestUtil.testContext.orderOwners[1];
    ownerC = exchangeTestUtil.testContext.orderOwners[2];
    ownerD = exchangeTestUtil.testContext.orderOwners[3];
  });

  after(async () => {
    await exchangeTestUtil.stop();
  });

  describe("Blocks", function() {
    this.timeout(0);

    describe("Operator", () => {
      const tokenA = "ETH";
      const tokenB = "LRC";
      const amountA = new BN(web3.utils.toWei("1.8", "ether"));
      const amountB = new BN(web3.utils.toWei("3.4", "ether"));
      const amountC = new BN(web3.utils.toWei("0.1", "ether"));
      const amountD = new BN(web3.utils.toWei("0.01", "ether"));

      describe("submitBlocks", () => {
        it("should not be able to submit blocks from different exchanges", async () => {
          await createExchange(false);
          const blockVersion = blockVersionGenerator++;
          await exchangeTestUtil.blockVerifier.registerCircuit(
            0,
            2,
            blockVersion,
            new Array(18).fill(1)
          );
          const bs = new Bitstream();
          bs.addAddress(exchangeTestUtil.blockVerifier.address);
          bs.addBN(exchangeTestUtil.GENESIS_MERKLE_ROOT, 32);
          bs.addBN(exchangeTestUtil.GENESIS_MERKLE_ROOT.add(new BN(1)), 32);
          const block: OnchainBlock = {
            blockType: BlockType.UNIVERSAL,
            blockSize: 2,
            blockVersion: blockVersion,
            data: web3.utils.hexToBytes(bs.getData()),
            proof: [0, 0, 0, 0, 0, 0, 0, 0],
            storeBlockInfoOnchain: true,
            offchainData: Constants.emptyBytes,
            auxiliaryData: Constants.emptyBytes
          };
          await expectThrow(
            operator.submitBlocks([block], {
              from: exchangeTestUtil.exchangeOperator
            }),
            "INVALID_EXCHANGE"
          );
        });

        it("should not be able to submit blocks starting from a wrong merkle root state", async () => {
          await createExchange(false);
          const blockVersion = blockVersionGenerator++;
          await exchangeTestUtil.blockVerifier.registerCircuit(
            0,
            2,
            blockVersion,
            new Array(18).fill(1)
          );
          const bs = new Bitstream();
          bs.addAddress(exchange.address);
          bs.addBN(exchangeTestUtil.GENESIS_MERKLE_ROOT.add(new BN(1)), 32);
          bs.addBN(exchangeTestUtil.GENESIS_MERKLE_ROOT.add(new BN(2)), 32);
          const block: OnchainBlock = {
            blockType: BlockType.UNIVERSAL,
            blockSize: 2,
            blockVersion: blockVersion,
            data: web3.utils.hexToBytes(bs.getData()),
            proof: [0, 0, 0, 0, 0, 0, 0, 0],
            storeBlockInfoOnchain: true,
            offchainData: Constants.emptyBytes,
            auxiliaryData: Constants.emptyBytes
          };
          await expectThrow(
            operator.submitBlocks([block], {
              from: exchangeTestUtil.exchangeOperator
            }),
            "INVALID_MERKLE_ROOT"
          );
        });

        it("should not be able to submit blocks with an invalid new Merkle root", async () => {
          await createExchange(false);
          const blockVersion = blockVersionGenerator++;
          await exchangeTestUtil.blockVerifier.registerCircuit(
            0,
            2,
            blockVersion,
            new Array(18).fill(1)
          );
          let timestamp = (
            await web3.eth.getBlock(await web3.eth.getBlockNumber())
          ).timestamp;
          timestamp -=
            exchangeTestUtil.TIMESTAMP_HALF_WINDOW_SIZE_IN_SECONDS + 1;
          const bs = new Bitstream();
          bs.addAddress(exchange.address);
          bs.addBN(exchangeTestUtil.GENESIS_MERKLE_ROOT, 32);
          bs.addBN(exchangeTestUtil.SNARK_SCALAR_FIELD, 32);
          bs.addNumber(timestamp, 4);
          const block: OnchainBlock = {
            blockType: BlockType.UNIVERSAL,
            blockSize: 2,
            blockVersion: blockVersion,
            data: web3.utils.hexToBytes(bs.getData()),
            proof: [0, 0, 0, 0, 0, 0, 0, 0],
            storeBlockInfoOnchain: true,
            offchainData: Constants.emptyBytes,
            auxiliaryData: Constants.emptyBytes
          };
          await expectThrow(
            operator.submitBlocks([block], {
              from: exchangeTestUtil.exchangeOperator
            }),
            "INVALID_MERKLE_ROOT"
          );
        });

        it("should not be able to submit settlement blocks with an invalid timestamp", async () => {
          await createExchange(false);
          const blockVersion = blockVersionGenerator++;
          await exchangeTestUtil.blockVerifier.registerCircuit(
            0,
            2,
            blockVersion,
            new Array(18).fill(1)
          );
          // Timestamp too early
          {
            let timestamp = (
              await web3.eth.getBlock(await web3.eth.getBlockNumber())
            ).timestamp;
            timestamp -=
              exchangeTestUtil.TIMESTAMP_HALF_WINDOW_SIZE_IN_SECONDS + 1;
            const bs = new Bitstream();
            bs.addAddress(exchange.address);
            bs.addBN(exchangeTestUtil.GENESIS_MERKLE_ROOT, 32);
            bs.addBN(exchangeTestUtil.GENESIS_MERKLE_ROOT.add(new BN(1)), 32);
            bs.addNumber(timestamp, 4);
            const block: OnchainBlock = {
              blockType: BlockType.UNIVERSAL,
              blockSize: 2,
              blockVersion: blockVersion,
              data: web3.utils.hexToBytes(bs.getData()),
              proof: [0, 0, 0, 0, 0, 0, 0, 0],
              storeBlockInfoOnchain: true,
              offchainData: Constants.emptyBytes,
              auxiliaryData: Constants.emptyBytes
            };
            await expectThrow(
              operator.submitBlocks([block], {
                from: exchangeTestUtil.exchangeOperator
              }),
              "INVALID_TIMESTAMP"
            );
          }
          // Timestamp too late
          {
            let timestamp = (
              await web3.eth.getBlock(await web3.eth.getBlockNumber())
            ).timestamp;
            timestamp +=
              exchangeTestUtil.TIMESTAMP_HALF_WINDOW_SIZE_IN_SECONDS + 15;
            const bs = new Bitstream();
            bs.addAddress(exchange.address);
            bs.addBN(exchangeTestUtil.GENESIS_MERKLE_ROOT, 32);
            bs.addBN(exchangeTestUtil.GENESIS_MERKLE_ROOT.add(new BN(1)), 32);
            bs.addNumber(timestamp, 4);
            const block: OnchainBlock = {
              blockType: BlockType.UNIVERSAL,
              blockSize: 2,
              blockVersion: blockVersion,
              data: web3.utils.hexToBytes(bs.getData()),
              proof: [0, 0, 0, 0, 0, 0, 0, 0],
              storeBlockInfoOnchain: true,
              offchainData: Constants.emptyBytes,
              auxiliaryData: Constants.emptyBytes
            };
            await expectThrow(
              operator.submitBlocks([block], {
                from: exchangeTestUtil.exchangeOperator
              }),
              "INVALID_TIMESTAMP"
            );
          }
        });

        it("should not be able to submit settlement blocks with invalid protocol fees", async () => {
          await createExchange(false);
          const blockVersion = blockVersionGenerator++;
          await exchangeTestUtil.blockVerifier.registerCircuit(
            0,
            2,
            blockVersion,
            new Array(18).fill(1)
          );
          const protocolFees = await loopring.getProtocolFeeValues(
            exchangeTestUtil.exchangeId
          );
          const timestamp = (
            await web3.eth.getBlock(await web3.eth.getBlockNumber())
          ).timestamp;
          // Invalid taker protocol fee
          {
            const bs = new Bitstream();
            bs.addAddress(exchange.address);
            bs.addBN(exchangeTestUtil.GENESIS_MERKLE_ROOT, 32);
            bs.addBN(exchangeTestUtil.GENESIS_MERKLE_ROOT.add(new BN(1)), 32);
            bs.addNumber(timestamp, 4);
            bs.addNumber(protocolFees.takerFeeBips.add(new BN(1)), 1);
            bs.addNumber(protocolFees.makerFeeBips, 1);
            const block: OnchainBlock = {
              blockType: BlockType.UNIVERSAL,
              blockSize: 2,
              blockVersion: blockVersion,
              data: web3.utils.hexToBytes(bs.getData()),
              proof: [0, 0, 0, 0, 0, 0, 0, 0],
              storeBlockInfoOnchain: true,
              offchainData: Constants.emptyBytes,
              auxiliaryData: Constants.emptyBytes
            };
            await expectThrow(
              operator.submitBlocks([block], {
                from: exchangeTestUtil.exchangeOperator
              }),
              "INVALID_PROTOCOL_FEES"
            );
          }
          // Invalid maker protocol fee
          {
            const bs = new Bitstream();
            bs.addAddress(exchange.address);
            bs.addBN(exchangeTestUtil.GENESIS_MERKLE_ROOT, 32);
            bs.addBN(exchangeTestUtil.GENESIS_MERKLE_ROOT.add(new BN(1)), 32);
            bs.addNumber(timestamp, 4);
            bs.addNumber(protocolFees.takerFeeBips, 1);
            bs.addNumber(protocolFees.makerFeeBips.add(new BN(1)), 1);
            const block: OnchainBlock = {
              blockType: BlockType.UNIVERSAL,
              blockSize: 2,
              blockVersion: blockVersion,
              data: web3.utils.hexToBytes(bs.getData()),
              proof: [0, 0, 0, 0, 0, 0, 0, 0],
              storeBlockInfoOnchain: true,
              offchainData: Constants.emptyBytes,
              auxiliaryData: Constants.emptyBytes
            };
            await expectThrow(
              operator.submitBlocks([block], {
                from: exchangeTestUtil.exchangeOperator
              }),
              "INVALID_PROTOCOL_FEES"
            );
          }
        });

        it("Invalid auxiliary data", async () => {
          await createExchange(true, true);
          // Do some transfers
          await exchangeTestUtil.transfer(
            ownerA,
            ownerD,
            tokenA,
            amountA,
            tokenB,
            amountC,
            {
              authMethod: AuthMethod.APPROVE
            }
          );
          await exchangeTestUtil.transfer(
            ownerB,
            ownerC,
            tokenA,
            amountB,
            tokenA,
            amountD
          );
          await exchangeTestUtil.transfer(
            ownerA,
            ownerB,
            tokenA,
            amountC,
            tokenB,
            amountD,
            {
              authMethod: AuthMethod.APPROVE
            }
          );
          await exchangeTestUtil.transfer(
            ownerA,
            ownerB,
            tokenB,
            amountD,
            tokenA,
            amountA
          );
          // Commmit the transfers
          await exchangeTestUtil.submitTransactions(24);

          // Submit the transfers: wrong order
          await expectThrow(
            exchangeTestUtil.submitPendingBlocks(
              (onchainBlocks: OnchainBlock[], blocks: Block[]) => {
                assert(blocks.length === 1, "unexpected number of blocks");
                let auxiliaryData: any[] = [];
                for (const [
                  i,
                  tx
                ] of blocks[0].internalBlock.transactions.entries()) {
                  if (tx.txType === "Deposit") {
                    auxiliaryData.push([i, web3.utils.hexToBytes("0x")]);
                  } else if (tx.txType === "Transfer" && tx.type > 0) {
                    auxiliaryData.push([
                      i,
                      web3.utils.hexToBytes(
                        exchangeTestUtil.getTransferAuxData(tx)
                      )
                    ]);
                  } else if (tx.txType === "AccountUpdate" && tx.type > 0) {
                    auxiliaryData.push([
                      i,
                      web3.utils.hexToBytes(
                        exchangeTestUtil.getAccountUpdateAuxData(tx)
                      )
                    ]);
                  }
                }
                auxiliaryData = auxiliaryData.reverse();
                onchainBlocks[0].auxiliaryData = auxiliaryData;
              }
            ),
            "AUXILIARYDATA_INVALID_ORDER"
          );

          // Submit the transfers: duplicated index
          await expectThrow(
            exchangeTestUtil.submitPendingBlocks(
              (onchainBlocks: OnchainBlock[], blocks: Block[]) => {
                assert(blocks.length === 1, "unexpected number of blocks");
                let auxiliaryData: any[] = [];
                for (const [
                  i,
                  tx
                ] of blocks[0].internalBlock.transactions.entries()) {
                  if (tx.txType === "Deposit") {
                    auxiliaryData.push([i, web3.utils.hexToBytes("0x")]);
                  } else if (tx.txType === "Transfer" && tx.type > 0) {
                    auxiliaryData.push([
                      i,
                      web3.utils.hexToBytes(
                        exchangeTestUtil.getTransferAuxData(tx)
                      )
                    ]);
                  } else if (tx.txType === "AccountUpdate" && tx.type > 0) {
                    auxiliaryData.push([
                      i,
                      web3.utils.hexToBytes(
                        exchangeTestUtil.getAccountUpdateAuxData(tx)
                      )
                    ]);
                  }
                }
                auxiliaryData[1][0] = auxiliaryData[0][0];
                onchainBlocks[0].auxiliaryData = auxiliaryData;
              }
            ),
            "AUXILIARYDATA_INVALID_ORDER"
          );

          // Submit the transfers: invalid length
          await expectThrow(
            exchangeTestUtil.submitPendingBlocks(
              (onchainBlocks: OnchainBlock[], blocks: Block[]) => {
                assert(blocks.length === 1, "unexpected number of blocks");
                const auxiliaryData: any[] = [];
                for (const [
                  i,
                  tx
                ] of blocks[0].internalBlock.transactions.entries()) {
                  if (tx.txType === "Deposit") {
                    auxiliaryData.push([i, web3.utils.hexToBytes("0x")]);
                  } else if (tx.txType === "Transfer" && tx.type > 0) {
                    auxiliaryData.push([
                      i,
                      web3.utils.hexToBytes(
                        exchangeTestUtil.getTransferAuxData(tx)
                      )
                    ]);
                  } else if (tx.txType === "AccountUpdate" && tx.type > 0) {
                    auxiliaryData.push([
                      i,
                      web3.utils.hexToBytes(
                        exchangeTestUtil.getAccountUpdateAuxData(tx)
                      )
                    ]);
                  }
                }
                auxiliaryData.push([99, web3.utils.hexToBytes("0x")]);
                onchainBlocks[0].auxiliaryData = auxiliaryData;
              }
            ),
            "AUXILIARYDATA_INVALID_LENGTH"
          );

          // Submit the transfers: everything alright
          await exchangeTestUtil.submitPendingBlocks(
            (onchainBlocks: OnchainBlock[], blocks: Block[]) => {
              assert(blocks.length === 1, "unexpected number of blocks");
              const auxiliaryData: any[] = [];
              for (const [
                i,
                tx
              ] of blocks[0].internalBlock.transactions.entries()) {
                if (tx.txType === "Deposit") {
                  auxiliaryData.push([i, web3.utils.hexToBytes("0x")]);
                } else if (tx.txType === "Transfer" && tx.type > 0) {
                  auxiliaryData.push([
                    i,
                    web3.utils.hexToBytes(
                      exchangeTestUtil.getTransferAuxData(tx)
                    )
                  ]);
                } else if (tx.txType === "AccountUpdate" && tx.type > 0) {
                  auxiliaryData.push([
                    i,
                    web3.utils.hexToBytes(
                      exchangeTestUtil.getAccountUpdateAuxData(tx)
                    )
                  ]);
                }

                onchainBlocks[0].auxiliaryData = auxiliaryData;
              }
            }
          );
        });

        it("should be able to submit blocks of different types", async () => {
          await createExchange(true, true);
          // Commit some blocks
          await commitSomeWork();
          await commitSomeWork();
          await commitSomeWork();
          // Verify all blocks
          await exchangeTestUtil.submitPendingBlocks();
        });

        it("should not be able to submit blocks when one of the proofs is incorrect", async () => {
          await createExchange(true, true);
          // Commit some blocks
          await commitSomeWork();
          await commitSomeWork();
          await commitSomeWork();
          // Try so submit blocks with invalid proofs
          await expectThrow(
            exchangeTestUtil.submitPendingBlocks((blocks: OnchainBlock[]) => {
              // Change a random proof
              const blockToModify = exchangeTestUtil.getRandomInt(
                blocks.length
              );
              const proofIdxToModify = exchangeTestUtil.getRandomInt(8);
              blocks[blockToModify].proof[proofIdxToModify] =
                "0x" +
                new BN(
                  blocks[blockToModify].proof[proofIdxToModify].slice(2),
                  16
                )
                  .add(new BN(1))
                  .toString(16);
            }),
            "INVALID_PROOF"
          );
        });

        it("should not be able to submit blocks with incorrect public data", async () => {
          await createExchange(true, true);
          // Commit some blocks
          await commitSomeWork();
          await commitSomeWork();
          await commitSomeWork();
          // Try so submit blocks with invalid proofs
          await expectThrow(
            exchangeTestUtil.submitPendingBlocks((blocks: OnchainBlock[]) => {
              // Change the data of a random block
              const blockToModify = exchangeTestUtil.getRandomInt(
                blocks.length
              );
              blocks[blockToModify].data = [
                ...blocks[blockToModify].data,
                ...web3.utils.hexToBytes(web3.utils.randomHex(1))
              ];
            }),
            "INVALID_PROOF"
          );
        });
      });
    });

    describe("anyone", () => {
      it("shouldn't be able to submit blocks", async () => {
        await createExchange();
        const block: OnchainBlock = {
          blockType: BlockType.UNIVERSAL,
          blockSize: 1,
          blockVersion: 0,
          data: Constants.emptyBytes,
          proof: [0, 0, 0, 0, 0, 0, 0, 0],
          storeBlockInfoOnchain: true,
          offchainData: Constants.emptyBytes,
          auxiliaryData: Constants.emptyBytes
        };
        // Try to submit a block
        await expectThrow(
          exchange.submitBlocks([block], {
            from: exchangeTestUtil.testContext.orderOwners[0]
          }),
          "UNAUTHORIZED"
        );
      });
    });
  });
});<|MERGE_RESOLUTION|>--- conflicted
+++ resolved
@@ -25,11 +25,7 @@
       {setupTestState, useOwnerContract}
     );
     exchange = exchangeTestUtil.exchange;
-<<<<<<< HEAD
     operator = exchange;
-=======
-    operator = /*exchangeTestUtil.operator*/ exchange;
->>>>>>> 0929eb7c
     loopring = exchangeTestUtil.loopringV3;
   };
 
