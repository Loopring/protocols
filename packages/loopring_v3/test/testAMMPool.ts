import BN = require("bn.js");
import { AmmPool, Permit, PermitUtils } from "./ammUtils";
import { expectThrow } from "./expectThrow";
import { Constants } from "loopringV3.js";
import { BalanceSnapshot, ExchangeTestUtil } from "./testExchangeUtil";
import { AuthMethod, SpotTrade } from "./types";
import { SignatureType, sign, verifySignature } from "../util/Signature";

const AgentRegistry = artifacts.require("AgentRegistry");

contract("LoopringAmmPool", (accounts: string[]) => {
  let ctx: ExchangeTestUtil;

  let sharedConfig: any;
  let agentRegistry: any;
  let registryOwner: string;

  let ownerA: string;
  let ownerB: string;
  let ownerC: string;

  let amountsA: BN[];
  let amountsB: BN[];

  const setupDefaultPool = async () => {
    const feeBipsAMM = 30;
    const tokens = ["WETH", "GTO"];
    const weights = [
      new BN(web3.utils.toWei("1", "ether")),
      new BN(web3.utils.toWei("1", "ether"))
    ];

    for (const owner of [ownerA, ownerB]) {
      for (const token of tokens) {
        await ctx.deposit(
          owner,
          owner,
          token,
          new BN(web3.utils.toWei("10000000", "ether"))
        );
      }
    }

    const pool = new AmmPool(ctx);
    await pool.setupPool(sharedConfig, tokens, weights, feeBipsAMM);

    await agentRegistry.registerUniversalAgent(pool.contract.address, true, {
      from: registryOwner
    });

    return pool;
  };

  before(async () => {
    ctx = new ExchangeTestUtil();
    await ctx.initialize(accounts);

    ownerA = ctx.testContext.orderOwners[10];
    ownerB = ctx.testContext.orderOwners[11];
    ownerC = ctx.testContext.orderOwners[12];

    amountsA = [
      new BN(web3.utils.toWei("10000.123456", "ether")),
      new BN(web3.utils.toWei("20000.654321", "ether"))
    ];
    amountsB = [
      new BN(web3.utils.toWei("1000", "ether")),
      new BN(web3.utils.toWei("2000", "ether"))
    ];

    const loopringAmmSharedConfig = artifacts.require(
      "LoopringAmmSharedConfig"
    );
    sharedConfig = await loopringAmmSharedConfig.new();

    await sharedConfig.setMaxForcedExitAge(3600 * 24 * 7);
    await sharedConfig.setMaxForcedExitCount(100);
    await sharedConfig.setForcedExitFee(web3.utils.toWei("0.001", "ether"));
  });

  after(async () => {
    await ctx.stop();
  });

  beforeEach(async () => {
    // Fresh Exchange for each test
    await ctx.createExchange(ctx.testContext.stateOwners[0], {
      setupTestState: true,
      deterministic: true
    });

    // Create the agent registry
    registryOwner = accounts[7];
    agentRegistry = await AgentRegistry.new({ from: registryOwner });

    // Register it on the exchange contract
    const wrapper = await ctx.contracts.ExchangeV3.at(ctx.operator.address);
    await wrapper.setAgentRegistry(agentRegistry.address, {
      from: ctx.exchangeOwner
    });
  });

  describe("AMM", function() {
    this.timeout(0);

    it("Benchmark", async () => {
      const pool = await setupDefaultPool();
      await ctx.submitTransactions(16);
      await ctx.submitPendingBlocks();

      await pool.prePoolTransactions();
      for (let i = 0; i < 1; i++) {
        await pool.join(
          ownerA,
          pool.POOL_TOKEN_BASE,
          [
            new BN(web3.utils.toWei("1234567.89", "ether")),
            new BN(web3.utils.toWei("2345678.91", "ether"))
          ],
          { authMethod: AuthMethod.ECDSA }
        );
        await pool.join(
          ownerB,
          new BN(0),
          [
            new BN(web3.utils.toWei("123456.789", "ether")),
            new BN(web3.utils.toWei("234567.891", "ether"))
          ],
          { authMethod: AuthMethod.ECDSA }
        );
        await ctx.submitTransactions(16);
      }
      await ctx.submitPendingBlocks();
    });

    it("Successful swap (AMM maker)", async () => {
      const pool = await setupDefaultPool();

      await pool.prePoolTransactions();
      await pool.join(
        ownerA,
        pool.POOL_TOKEN_BASE,
        [
          new BN(web3.utils.toWei("10000.123456", "ether")),
          new BN(web3.utils.toWei("20000.654321", "ether"))
        ],
        { authMethod: AuthMethod.ECDSA }
      );
      await pool.join(
        ownerB,
        pool.POOL_TOKEN_BASE.div(new BN(11)),
        [
          new BN(web3.utils.toWei("1000", "ether")),
          new BN(web3.utils.toWei("2000", "ether"))
        ],
        { authMethod: AuthMethod.APPROVE }
      );
      await ctx.submitTransactions(16);

      const ring: SpotTrade = {
        orderA: {
          owner: pool.contract.address,
          tokenS: "WETH",
          tokenB: "GTO",
          amountS: new BN(web3.utils.toWei("98", "ether")),
          amountB: new BN(web3.utils.toWei("200", "ether")),
          feeBips: 0,
          amm: true
        },
        orderB: {
          tokenS: "GTO",
          tokenB: "WETH",
          amountS: new BN(web3.utils.toWei("200", "ether")),
          amountB: new BN(web3.utils.toWei("98", "ether"))
        },
        expected: {
          orderA: { filledFraction: 1.0, spread: new BN(0) },
          orderB: { filledFraction: 1.0 }
        }
      };
      await ctx.setupRing(ring, true, true, false, true);

      await ctx.deposit(
        ctx.exchangeOperator,
        ctx.exchangeOperator,
        ring.orderA.tokenB,
        ring.orderA.amountB
      );

      await ctx.sendRing(ring);

      await pool.prePoolTransactions();
      await pool.exit(
        ownerA,
        pool.POOL_TOKEN_BASE.mul(new BN(6)).div(new BN(10)),
        [
          new BN(web3.utils.toWei("5000", "ether")),
          new BN(web3.utils.toWei("10000", "ether"))
        ],
        {
          authMethod: AuthMethod.ECDSA,
          fee: new BN(web3.utils.toWei("100.1234", "ether"))
        }
      );
      await pool.exit(
        ownerB,
        pool.POOL_TOKEN_BASE.mul(new BN(6)).div(new BN(100)),
        [
          new BN(web3.utils.toWei("500", "ether")),
          new BN(web3.utils.toWei("1000", "ether"))
        ],
        { authMethod: AuthMethod.APPROVE }
      );
      await ctx.submitTransactions(16);
      await ctx.submitPendingBlocks();
      await pool.verifySupply();

      // Withdraw some liquidity tokens
      await ctx.requestWithdrawal(
        ownerA,
        pool.contract.address,
        pool.POOL_TOKEN_BASE.div(new BN(10)),
        "ETH",
        new BN(0)
      );
      await ctx.submitTransactions();
      await ctx.submitPendingBlocks();
      await pool.verifySupply();

      // Force exit
      await pool.prePoolTransactions();
      // Try to send too low an exit fee
      const forcedExitFee = await sharedConfig.forcedExitFee();
      await expectThrow(
        pool.exit(
          ownerA,
          pool.POOL_TOKEN_BASE.div(new BN(10)),
          [
            new BN(web3.utils.toWei("100", "ether")),
            new BN(web3.utils.toWei("100", "ether"))
          ],
          { authMethod: AuthMethod.FORCE, forcedExitFee: new BN(0) }
        ),
        "INVALID_ETH_VALUE"
      );
      await expectThrow(
        pool.exit(
          ownerA,
          pool.POOL_TOKEN_BASE.div(new BN(10)),
          [
            new BN(web3.utils.toWei("100", "ether")),
            new BN(web3.utils.toWei("100", "ether"))
          ],
          {
            authMethod: AuthMethod.FORCE,
            forcedExitFee: forcedExitFee.sub(new BN(1))
          }
        ),
        "INVALID_ETH_VALUE"
      );
      // Try to burn more than the owner owns
      await expectThrow(
        pool.exit(
          ownerA,
          pool.POOL_TOKEN_BASE,
          [
            new BN(web3.utils.toWei("100", "ether")),
            new BN(web3.utils.toWei("100", "ether"))
          ],
          { authMethod: AuthMethod.FORCE }
        ),
        "TRANSFER_FAILURE"
      );
      // Everything Okay
      {
        // Simulate the fee transfer
        const snapshot = new BalanceSnapshot(ctx);
        await snapshot.transfer(
          ownerA,
          await ctx.exchange.owner(),
          "ETH",
          forcedExitFee,
          "owner",
          "operator"
        );
        const exit = await pool.exit(
          ownerA,
          pool.POOL_TOKEN_BASE.div(new BN(20)),
          [
            new BN(web3.utils.toWei("100", "ether")),
            new BN(web3.utils.toWei("100", "ether"))
          ],
          { authMethod: AuthMethod.FORCE }
        );
        // Verify balances
        await snapshot.verifyBalances();
        // Try do another forced withdrawal from the same owner
        await expectThrow(
          pool.exit(
            ownerA,
            pool.POOL_TOKEN_BASE.div(new BN(20)),
            [
              new BN(web3.utils.toWei("100", "ether")),
              new BN(web3.utils.toWei("100", "ether"))
            ],
            {
              authMethod: AuthMethod.FORCE,
              forcedExitFee: forcedExitFee.sub(new BN(1))
            }
          ),
          "DUPLICATE"
        );
        await ctx.submitTransactions();
        await ctx.submitPendingBlocks();
        // Check ForcedExitProcessed event
        const event = await ctx.assertEventEmitted(
          pool.contract,
          "ForcedExitProcessed"
        );
        assert.equal(event.owner, exit.owner, "unexpected exit owner");
        assert(
          event.burnAmount.eq(exit.burnAmount),
          "unexpected exit burn amount"
        );
        assert.equal(
          event.amounts.length,
          pool.tokens.length,
          "unexpected exit num amounts"
        );
        for (let i = 0; i < event.amounts.length; i++) {
          assert(
            new BN(event.burnAmount, 10).eq(exit.burnAmount),
            "unexpected exit amount"
          );
        }
      }
      await pool.verifySupply();

      // Do another forced exit with min amounts that are not achieved.
      // Exit should be processed, but the exit should not go through.
      {
        const exit = await pool.exit(
          ownerA,
          pool.POOL_TOKEN_BASE.div(new BN(20)),
          [
            new BN(web3.utils.toWei("10000", "ether")),
            new BN(web3.utils.toWei("10000", "ether"))
          ],
          { authMethod: AuthMethod.FORCE }
        );
        // The user should have received his liquidity tokens back
        const snapshot = new BalanceSnapshot(ctx);
        await snapshot.transfer(
          pool.contract.address,
          exit.owner,
          pool.contract.address,
          exit.burnAmount,
          "pool",
          "owner"
        );
        await ctx.submitTransactions();
        await ctx.submitPendingBlocks();
        // Verify balances
        await snapshot.verifyBalances();
        // Check ForcedExitProcessed event
        const event = await ctx.assertEventEmitted(
          pool.contract,
          "ForcedExitProcessed"
        );
        assert.equal(event.owner, exit.owner, "unexpected exit owner");
        assert(event.burnAmount.eq(new BN(0)), "unexpected exit burn amount");
        assert.equal(event.amounts.length, 0, "unexpected exit num amounts");
      }
      await pool.verifySupply();
    });

<<<<<<< HEAD
    it("Add/Remove liquidity using L2 signatures", async () => {
=======
    it("Successful swap (Large amounts)", async () => {
>>>>>>> d5acc7da
      const pool = await setupDefaultPool();

      await pool.prePoolTransactions();
      await pool.join(
        ownerA,
        pool.POOL_TOKEN_BASE,
        [
<<<<<<< HEAD
          new BN(web3.utils.toWei("10000", "ether")),
          new BN(web3.utils.toWei("20000", "ether"))
=======
          new BN(web3.utils.toWei("1000000.123456", "ether")),
          new BN(web3.utils.toWei("2000000.654321", "ether"))
>>>>>>> d5acc7da
        ],
        { authMethod: AuthMethod.ECDSA }
      );
      await pool.join(
        ownerB,
        pool.POOL_TOKEN_BASE.div(new BN(11)),
        [
<<<<<<< HEAD
          new BN(web3.utils.toWei("1000", "ether")),
          new BN(web3.utils.toWei("2000", "ether"))
        ],
        { authMethod: AuthMethod.EDDSA }
      );
      await ctx.submitTransactions(16);

=======
          new BN(web3.utils.toWei("100000", "ether")),
          new BN(web3.utils.toWei("200000", "ether"))
        ],
        { authMethod: AuthMethod.APPROVE }
      );
      await ctx.submitTransactions(16);

      const ring: SpotTrade = {
        orderA: {
          owner: pool.contract.address,
          tokenS: "WETH",
          tokenB: "GTO",
          amountS: new BN(web3.utils.toWei("98", "ether")),
          amountB: new BN(web3.utils.toWei("200", "ether")),
          feeBips: 0,
          amm: true
        },
        orderB: {
          tokenS: "GTO",
          tokenB: "WETH",
          amountS: new BN(web3.utils.toWei("200", "ether")),
          amountB: new BN(web3.utils.toWei("98", "ether"))
        },
        expected: {
          orderA: { filledFraction: 1.0, spread: new BN(0) },
          orderB: { filledFraction: 1.0 }
        }
      };
      await ctx.setupRing(ring, true, true, false, true);

      await ctx.deposit(
        ctx.exchangeOperator,
        ctx.exchangeOperator,
        ring.orderA.tokenB,
        ring.orderA.amountB
      );

      await ctx.sendRing(ring);

>>>>>>> d5acc7da
      await pool.prePoolTransactions();
      await pool.exit(
        ownerA,
        pool.POOL_TOKEN_BASE.mul(new BN(6)).div(new BN(10)),
        [
<<<<<<< HEAD
          new BN(web3.utils.toWei("5000", "ether")),
          new BN(web3.utils.toWei("10000", "ether"))
        ],
        {
          authMethod: AuthMethod.EDDSA,
          fee: new BN(web3.utils.toWei("100", "ether"))
=======
          new BN(web3.utils.toWei("500000", "ether")),
          new BN(web3.utils.toWei("1000000", "ether"))
        ],
        {
          authMethod: AuthMethod.ECDSA,
          fee: new BN(web3.utils.toWei("100.1234", "ether"))
>>>>>>> d5acc7da
        }
      );
      await pool.exit(
        ownerB,
        pool.POOL_TOKEN_BASE.mul(new BN(6)).div(new BN(100)),
        [
<<<<<<< HEAD
          new BN(web3.utils.toWei("500", "ether")),
          new BN(web3.utils.toWei("1000", "ether"))
        ],
        { authMethod: AuthMethod.ECDSA }
=======
          new BN(web3.utils.toWei("50000", "ether")),
          new BN(web3.utils.toWei("100000", "ether"))
        ],
        { authMethod: AuthMethod.APPROVE }
>>>>>>> d5acc7da
      );
      await ctx.submitTransactions(16);
      await ctx.submitPendingBlocks();
      await pool.verifySupply();
    });

    it("No join signature", async () => {
      const pool = await setupDefaultPool();
      await pool.prePoolTransactions();
      await pool.join(ownerA, pool.POOL_TOKEN_BASE, amountsA, {
        authMethod: AuthMethod.NONE
      });
      await ctx.submitTransactions();
      await expectThrow(ctx.submitPendingBlocks(), "INVALID_ONCHAIN_APPROVAL");
    });

    it("Invalid join signature (ECDSA)", async () => {
      const pool = await setupDefaultPool();
      await pool.prePoolTransactions();
      await pool.join(ownerA, pool.POOL_TOKEN_BASE, amountsA, {
        authMethod: AuthMethod.ECDSA,
        signer: ownerB
      });
      await ctx.submitTransactions();
      await expectThrow(
        ctx.submitPendingBlocks(),
        "INVALID_OFFCHAIN_L1_APPROVAL"
      );
    });

    it("Invalid join signature (EDDSA)", async () => {
      const pool = await setupDefaultPool();
      await pool.prePoolTransactions();
      await pool.join(ownerA, pool.POOL_TOKEN_BASE, amountsA, {
        authMethod: AuthMethod.EDDSA,
        invalidTxHash: true
      });
      await ctx.submitTransactions();
      await expectThrow(
        ctx.submitPendingBlocks(),
        "INVALID_OFFCHAIN_L2_APPROVAL"
      );
    });

    it("No exit signature", async () => {
      const pool = await setupDefaultPool();
      pool.totalSupply = pool.POOL_TOKEN_BASE;
      await pool.prePoolTransactions();
      await pool.exit(ownerA, pool.POOL_TOKEN_BASE, amountsB, {
        authMethod: AuthMethod.NONE
      });
      await ctx.submitTransactions();
      await expectThrow(ctx.submitPendingBlocks(), "INVALID_ONCHAIN_APPROVAL");
    });

    it("Invalid exit signature (ECDSA)", async () => {
      const pool = await setupDefaultPool();
      pool.totalSupply = pool.POOL_TOKEN_BASE;
      await pool.prePoolTransactions();
      await pool.exit(ownerA, pool.POOL_TOKEN_BASE, amountsA, {
        authMethod: AuthMethod.ECDSA,
        signer: ownerB
      });
      await ctx.submitTransactions();
      await expectThrow(ctx.submitPendingBlocks(), "INVALID_OFFCHAIN_APPROVAL");
    });

    it("Invalid exit signature (EDDSA)", async () => {
      const pool = await setupDefaultPool();
      pool.totalSupply = pool.POOL_TOKEN_BASE;
      await pool.prePoolTransactions();
      await pool.exit(ownerA, pool.POOL_TOKEN_BASE, amountsA, {
        authMethod: AuthMethod.EDDSA,
        invalidTxHash: true
      });
      await ctx.submitTransactions();
      await expectThrow(
        ctx.submitPendingBlocks(),
        "INVALID_OFFCHAIN_L2_APPROVAL"
      );
    });

    it("Invalid join slippage", async () => {
      const pool = await setupDefaultPool();

      await pool.prePoolTransactions();
      await pool.join(ownerA, pool.POOL_TOKEN_BASE, amountsA, {
        authMethod: AuthMethod.ECDSA
      });
      await pool.join(ownerB, pool.POOL_TOKEN_BASE.div(new BN(10)), amountsB, {
        authMethod: AuthMethod.ECDSA
      });
      await ctx.submitTransactions(16);
      await expectThrow(ctx.submitPendingBlocks(), "JOIN_SLIPPAGE_INVALID");
    });

    it("Invalid exit slippage", async () => {
      const pool = await setupDefaultPool();

      await pool.prePoolTransactions();
      await pool.join(ownerA, pool.POOL_TOKEN_BASE, amountsA, {
        authMethod: AuthMethod.ECDSA
      });
      await pool.join(ownerB, pool.POOL_TOKEN_BASE.div(new BN(11)), amountsA, {
        authMethod: AuthMethod.ECDSA
      });
      await ctx.submitTransactions(16);

      await pool.prePoolTransactions();
      await pool.exit(
        ownerA,
        pool.POOL_TOKEN_BASE.mul(new BN(6)).div(new BN(10)),
        amountsA,
        { authMethod: AuthMethod.ECDSA }
      );
      await pool.exit(
        ownerB,
        pool.POOL_TOKEN_BASE.mul(new BN(6)).div(new BN(100)),
        amountsB,
        { authMethod: AuthMethod.ECDSA }
      );
      await ctx.submitTransactions(16);
      await expectThrow(ctx.submitPendingBlocks(), "EXIT_SLIPPAGE_INVALID");
    });

    it("Unsatisfied forced exit", async () => {
      const pool = await setupDefaultPool();

      await pool.prePoolTransactions();
      await pool.join(ownerA, pool.POOL_TOKEN_BASE, amountsA, {
        authMethod: AuthMethod.ECDSA
      });
      await ctx.submitTransactions();

      // Withdraw ownerA's liquidity tokens
      await ctx.requestWithdrawal(
        ownerA,
        pool.contract.address,
        pool.POOL_TOKEN_BASE,
        "ETH",
        new BN(0)
      );
      await ctx.submitTransactions();
      await ctx.submitPendingBlocks();
      await pool.verifySupply();

      await pool.prePoolTransactions();
      const exit = await pool.exit(
        ownerA,
        pool.POOL_TOKEN_BASE,
        [amountsA[0].mul(new BN(2)), amountsA[1].mul(new BN(2))],
        { authMethod: AuthMethod.FORCE }
      );

      // Simulate the transfer back of the pool token
      const snapshot = new BalanceSnapshot(ctx);
      await snapshot.transfer(
        pool.contract.address,
        exit.owner,
        pool.contract.address,
        exit.burnAmount,
        "pool",
        "owner"
      );
      await ctx.submitTransactions();
      await ctx.submitPendingBlocks();
      // Verify balances
      await snapshot.verifyBalances();
      // Check ForcedExitProcessed event
      const event = await ctx.assertEventEmitted(
        pool.contract,
        "ForcedExitProcessed"
      );
      assert(event.burnAmount.eq(new BN(0)), "unexpected burn amount");
    });

    it("Expired join", async () => {
      const pool = await setupDefaultPool();

      await pool.prePoolTransactions();
      await pool.join(ownerA, pool.POOL_TOKEN_BASE, amountsA, {
        authMethod: AuthMethod.ECDSA
      });
      await pool.join(ownerB, pool.POOL_TOKEN_BASE.div(new BN(10)), amountsB, {
        authMethod: AuthMethod.ECDSA,
        validUntil: 123
      });
      await ctx.submitTransactions(16);
      await expectThrow(ctx.submitPendingBlocks(), "EXPIRED");
    });

    it("Expired exit", async () => {
      const pool = await setupDefaultPool();

      await pool.prePoolTransactions();
      await pool.join(ownerA, pool.POOL_TOKEN_BASE, amountsA, {
        authMethod: AuthMethod.ECDSA
      });
      await pool.join(ownerB, pool.POOL_TOKEN_BASE.div(new BN(11)), amountsB, {
        authMethod: AuthMethod.ECDSA
      });
      await ctx.submitTransactions(16);

      await pool.prePoolTransactions();
      await pool.exit(ownerA, pool.POOL_TOKEN_BASE, amountsA, {
        authMethod: AuthMethod.ECDSA,
        validUntil: 456
      });
      await pool.exit(ownerB, pool.POOL_TOKEN_BASE.div(new BN(11)), amountsB, {
        authMethod: AuthMethod.ECDSA
      });
      await ctx.submitTransactions(16);
      await expectThrow(ctx.submitPendingBlocks(), "EXPIRED");
    });

    [false, true].forEach(function(withForcedWithdrawals) {
      it(
        "Shutdown " +
          (withForcedWithdrawals ? "(forced withdrawal)" : "(withdrawal mode)"),
        async () => {
          const pool = await setupDefaultPool();

          const amountsA = [
            new BN(web3.utils.toWei("10000", "ether")),
            new BN(web3.utils.toWei("20000", "ether"))
          ];
          const amountsB = [
            new BN(web3.utils.toWei("1000", "ether")),
            new BN(web3.utils.toWei("2000", "ether"))
          ];

          // Deposit to the pool
          await pool.prePoolTransactions();
          const joinA = await pool.join(
            ownerA,
            pool.POOL_TOKEN_BASE,
            amountsA,

            { authMethod: AuthMethod.ECDSA }
          );
          const joinB = await pool.join(
            ownerB,
            pool.POOL_TOKEN_BASE.div(new BN(10)),
            amountsB,

            { authMethod: AuthMethod.ECDSA }
          );
          await ctx.submitTransactions(16);
          await ctx.submitPendingBlocks();
          await pool.verifySupply();

          // Withdraw ownerA's liquidity tokens
          await ctx.requestWithdrawal(
            ownerA,
            pool.contract.address,
            pool.POOL_TOKEN_BASE,
            "ETH",
            new BN(0)
          );
          await ctx.submitTransactions();
          await ctx.submitPendingBlocks();
          await pool.verifySupply();

          // Try to shutdown without any pending forced exit
          await expectThrow(
            pool.contract.shutdown(ownerA),
            "INVALID_CHALLENGE"
          );

          let forcedExitAmountA = new BN(0);
          if (withForcedWithdrawals) {
            // Force exit
            await pool.prePoolTransactions();
            const exitA = await pool.exit(
              ownerA,
              joinA.actualMintAmount.div(new BN(2)),
              amountsA,
              {
                authMethod: AuthMethod.FORCE,
                skip: true
              }
            );

            // Try to shutdown too soon
            await expectThrow(
              pool.contract.shutdown(ownerA),
              "INVALID_CHALLENGE"
            );

            const maxForcedExitAge = (
              await sharedConfig.maxForcedExitAge()
            ).toNumber();
            // Wait
            await ctx.advanceBlockTimestamp(maxForcedExitAge - 100);

            // Try to shutdown too soon
            await expectThrow(
              pool.contract.shutdown(ownerA),
              "INVALID_CHALLENGE"
            );

            // Wait some more
            await ctx.advanceBlockTimestamp(200);

            // Try to withdraw before the pool is shutdown
            await expectThrow(
              pool.contract.withdrawWhenOffline(),
              "NOT_OFFLINE"
            );

            // Shutdown
            await pool.contract.shutdown(ownerA, {
              value: new BN(web3.utils.toWei("1", "ether"))
            });
            await ctx.assertEventEmitted(pool.contract, "Shutdown");

            // Try to shutdown again
            await expectThrow(pool.contract.shutdown(ownerA), "NOT_ONLINE");

            // Try to withdraw before the forced withdrawals are processed
            await expectThrow(
              pool.contract.withdrawWhenOffline(),
              "PENDING_WITHDRAWAL"
            );

            // Process the forced withdrawals
            for (const token of pool.tokens) {
              await ctx.requestWithdrawal(
                pool.contract.address,
                token,
                new BN(0),
                "ETH",
                new BN(0),
                {
                  authMethod: AuthMethod.FORCE,
                  skipForcedAuthentication: true,
                  gas: 0
                }
              );
            }
            await ctx.submitTransactions();
            await ctx.submitPendingBlocks();

            // Try to withdraw before the approved withdrawals have
            // actually been withdrawn to the pool contract.
            await expectThrow(
              pool.contract.withdrawWhenOffline(),
              "MORE_TO_WITHDRAW"
            );

            // Withdraw the approved withdrawals to the pool contract
            await ctx.exchange.withdrawFromApprovedWithdrawals(
              new Array(pool.tokens.length).fill(pool.contract.address),
              pool.tokens.map(token => ctx.getTokenAddress(token))
            );

            forcedExitAmountA = exitA.burnAmount;
          } else {
            // Force the exchange into withdrawal mode
            const withdrawal = await ctx.requestWithdrawal(
              ownerA,
              "ETH",
              new BN(1),
              "ETH",
              new BN(0),
              { authMethod: AuthMethod.FORCE }
            );

            // Wait
            await ctx.advanceBlockTimestamp(
              ctx.MAX_AGE_FORCED_REQUEST_UNTIL_WITHDRAW_MODE + 100
            );

            // Activate withdrawal mode
            await ctx.exchange.notifyForcedRequestTooOld(
              withdrawal.accountID,
              Constants.zeroAddress
            );
            const inWithdrawalMode = await ctx.exchange.isInWithdrawalMode();
            assert(inWithdrawalMode, "exchange not in withdrawal mode");

            // Can immediately shutdown the pool
            await pool.contract.shutdown(Constants.zeroAddress);
            await ctx.assertEventEmitted(pool.contract, "Shutdown");

            // Try to withdraw before funds have been withdrawn to the pool contract
            await expectThrow(
              pool.contract.withdrawWhenOffline(),
              "PENDING_WITHDRAWAL"
            );

            // Withdraw from the Merkle tree
            for (const token of pool.tokens) {
              await ctx.withdrawFromMerkleTree(pool.accountID, token);
            }
          }

          // Withdraw for ownerA
          {
            const snapshot = new BalanceSnapshot(ctx);
            for (const [i, token] of pool.tokens.entries()) {
              await snapshot.transfer(
                pool.contract.address,
                ownerA,
                token,
                amountsA[i],
                "pool",
                "owner"
              );
            }
            await snapshot.transfer(
              ownerA,
              pool.contract.address,
              pool.contract.address,
              joinA.actualMintAmount.sub(forcedExitAmountA),
              "owner",
              "pool"
            );
            // Do the withdrawal
            await pool.contract.withdrawWhenOffline({ from: ownerA });
            // Verify balances
            await snapshot.verifyBalances();

            // Check if the expected amount was burned
            pool.totalSupply.isub(joinA.actualMintAmount);
            pool.verifySupply();

            // Try to withdraw again, nothing should be withdrawn
            await expectThrow(
              pool.contract.withdrawWhenOffline({ from: ownerA }),
              "ZERO_POOL_AMOUNT"
            );
          }

          // Withdraw ownerB's liquidity tokens
          if (withForcedWithdrawals) {
            await ctx.requestWithdrawal(
              ownerB,
              pool.contract.address,
              joinB.actualMintAmount,
              "ETH",
              new BN(0)
            );
            await ctx.submitTransactions();
            await ctx.submitPendingBlocks();
          } else {
            await ctx.withdrawFromMerkleTree(
              ctx.getAccountID(ownerB),
              pool.contract.address
            );
          }
          await pool.verifySupply();

          // Withdraw for ownerB
          {
            const snapshot = new BalanceSnapshot(ctx);
            for (const [i, token] of pool.tokens.entries()) {
              await snapshot.transfer(
                pool.contract.address,
                ownerB,
                token,
                amountsB[i],
                "pool",
                "owner"
              );
            }
            // Do the withdrawal
            await pool.contract.withdrawWhenOffline({ from: ownerB });
            // Verify balances
            await snapshot.verifyBalances();

            // Check if the expected amount was burned
            pool.totalSupply.isub(joinB.actualMintAmount);
            pool.verifySupply(new BN(0));
          }
        }
      );
    });
  });

  describe("Pool ERC20", function() {
    this.timeout(0);

    let pool: AmmPool;

    beforeEach(async () => {
      pool = await setupDefaultPool();

      await pool.prePoolTransactions();
      await pool.join(ownerA, pool.POOL_TOKEN_BASE, amountsA, {
        authMethod: AuthMethod.ECDSA
      });

      // Withdraw some liquidity tokens
      await ctx.requestWithdrawal(
        ownerA,
        pool.contract.address,
        pool.POOL_TOKEN_BASE,
        "ETH",
        new BN(0)
      );
      await ctx.submitTransactions();
      await ctx.submitPendingBlocks();
    });

    it("approve", async () => {
      const spender = ctx.exchange.address;
      const value = new BN(web3.utils.toWei("123", "ether"));

      const allowanceBefore = await pool.contract.allowance(ownerA, spender);
      await pool.contract.approve(spender, value, { from: ownerA });
      const allowanceAfter = await pool.contract.allowance(ownerA, spender);
      assert(
        allowanceAfter.eq(allowanceBefore.add(value)),
        "allowance expected"
      );
    });

    it("transfer", async () => {
      const value = pool.POOL_TOKEN_BASE.div(new BN(2));
      const from = ownerA;
      const to = ownerB;

      const snapshot = new BalanceSnapshot(ctx);
      await snapshot.transfer(from, to, pool.contract.address, value);
      await pool.contract.transfer(to, value, { from: ownerA });
      await snapshot.verifyBalances();

      await expectThrow(
        pool.contract.transfer(to, pool.POOL_TOKEN_BASE, { from: ownerA }),
        "SUB_UNDERFLOW"
      );
    });

    it("transferFrom", async () => {
      const value = pool.POOL_TOKEN_BASE.div(new BN(2));
      const from = ownerA;
      const to = ownerB;
      const spender = ownerC;

      await pool.contract.approve(spender, value, { from: ownerA });

      // Use up allowance
      const snapshot = new BalanceSnapshot(ctx);
      await snapshot.transfer(from, to, pool.contract.address, value);
      await pool.contract.transferFrom(from, to, value, { from: spender });
      await snapshot.verifyBalances();

      const allowanceAfter = await pool.contract.allowance(ownerA, spender);
      assert(allowanceAfter.eq(new BN(0)), "allowance unexpected");

      // Try to spend more
      await expectThrow(
        pool.contract.transferFrom(from, to, value, { from: spender }),
        "SUB_UNDERFLOW"
      );
    });

    it("permit", async () => {
      const spender = ctx.exchange.address;
      const value = new BN(web3.utils.toWei("123", "ether"));

      const nonceBefore = await pool.contract.nonces(ownerA);
      const allowanceBefore = await pool.contract.allowance(ownerA, spender);

      const permit: Permit = {
        owner: ownerA,
        spender,
        value,
        nonce: await pool.contract.nonces(ownerA),
        deadline: new BN(0xffffffff)
      };
      const hash = PermitUtils.getHash(permit, pool.contract.address);
      const signature = await sign(ownerA, hash, SignatureType.EIP_712);
      await verifySignature(ownerA, hash, signature);
      await pool.contract.permit(
        permit.owner,
        permit.spender,
        permit.value,
        permit.deadline,
        signature
      );

      const nonceAfter = await pool.contract.nonces(ownerA);
      const allowanceAfter = await pool.contract.allowance(ownerA, spender);
      assert(nonceAfter.eq(nonceBefore.add(new BN(1))), "nonce expected");
      assert(
        allowanceAfter.eq(allowanceBefore.add(value)),
        "allowance expected"
      );

      // Try to use the permit again
      await expectThrow(
        pool.contract.permit(
          permit.owner,
          permit.spender,
          permit.value,
          permit.deadline,
          signature
        ),
        "INVALID_SIGNATURE"
      );

      // Try to use an expired permit
      permit.deadline = new BN(1);
      await expectThrow(
        pool.contract.permit(
          permit.owner,
          permit.spender,
          permit.value,
          permit.deadline,
          signature
        ),
        "EXPIRED"
      );
    });
  });
});<|MERGE_RESOLUTION|>--- conflicted
+++ resolved
@@ -374,11 +374,7 @@
       await pool.verifySupply();
     });
 
-<<<<<<< HEAD
-    it("Add/Remove liquidity using L2 signatures", async () => {
-=======
     it("Successful swap (Large amounts)", async () => {
->>>>>>> d5acc7da
       const pool = await setupDefaultPool();
 
       await pool.prePoolTransactions();
@@ -386,13 +382,8 @@
         ownerA,
         pool.POOL_TOKEN_BASE,
         [
-<<<<<<< HEAD
-          new BN(web3.utils.toWei("10000", "ether")),
-          new BN(web3.utils.toWei("20000", "ether"))
-=======
           new BN(web3.utils.toWei("1000000.123456", "ether")),
           new BN(web3.utils.toWei("2000000.654321", "ether"))
->>>>>>> d5acc7da
         ],
         { authMethod: AuthMethod.ECDSA }
       );
@@ -400,15 +391,6 @@
         ownerB,
         pool.POOL_TOKEN_BASE.div(new BN(11)),
         [
-<<<<<<< HEAD
-          new BN(web3.utils.toWei("1000", "ether")),
-          new BN(web3.utils.toWei("2000", "ether"))
-        ],
-        { authMethod: AuthMethod.EDDSA }
-      );
-      await ctx.submitTransactions(16);
-
-=======
           new BN(web3.utils.toWei("100000", "ether")),
           new BN(web3.utils.toWei("200000", "ether"))
         ],
@@ -448,44 +430,78 @@
 
       await ctx.sendRing(ring);
 
->>>>>>> d5acc7da
       await pool.prePoolTransactions();
       await pool.exit(
         ownerA,
         pool.POOL_TOKEN_BASE.mul(new BN(6)).div(new BN(10)),
         [
-<<<<<<< HEAD
+          new BN(web3.utils.toWei("500000", "ether")),
+          new BN(web3.utils.toWei("1000000", "ether"))
+        ],
+        {
+          authMethod: AuthMethod.ECDSA,
+          fee: new BN(web3.utils.toWei("100.1234", "ether"))
+        }
+      );
+      await pool.exit(
+        ownerB,
+        pool.POOL_TOKEN_BASE.mul(new BN(6)).div(new BN(100)),
+        [
+          new BN(web3.utils.toWei("50000", "ether")),
+          new BN(web3.utils.toWei("100000", "ether"))
+        ],
+        { authMethod: AuthMethod.APPROVE }
+      );
+      await ctx.submitTransactions(16);
+      await ctx.submitPendingBlocks();
+      await pool.verifySupply();
+    });
+
+    it("Add/Remove liquidity using L2 signatures", async () => {
+      const pool = await setupDefaultPool();
+
+      await pool.prePoolTransactions();
+      await pool.join(
+        ownerA,
+        pool.POOL_TOKEN_BASE,
+        [
+          new BN(web3.utils.toWei("10000", "ether")),
+          new BN(web3.utils.toWei("20000", "ether"))
+        ],
+        { authMethod: AuthMethod.ECDSA }
+      );
+      await pool.join(
+        ownerB,
+        pool.POOL_TOKEN_BASE.div(new BN(11)),
+        [
+          new BN(web3.utils.toWei("1000", "ether")),
+          new BN(web3.utils.toWei("2000", "ether"))
+        ],
+        { authMethod: AuthMethod.EDDSA }
+      );
+      await ctx.submitTransactions(16);
+
+      await pool.prePoolTransactions();
+      await pool.exit(
+        ownerA,
+        pool.POOL_TOKEN_BASE.mul(new BN(6)).div(new BN(10)),
+        [
           new BN(web3.utils.toWei("5000", "ether")),
           new BN(web3.utils.toWei("10000", "ether"))
         ],
         {
           authMethod: AuthMethod.EDDSA,
           fee: new BN(web3.utils.toWei("100", "ether"))
-=======
-          new BN(web3.utils.toWei("500000", "ether")),
-          new BN(web3.utils.toWei("1000000", "ether"))
-        ],
-        {
-          authMethod: AuthMethod.ECDSA,
-          fee: new BN(web3.utils.toWei("100.1234", "ether"))
->>>>>>> d5acc7da
         }
       );
       await pool.exit(
         ownerB,
         pool.POOL_TOKEN_BASE.mul(new BN(6)).div(new BN(100)),
         [
-<<<<<<< HEAD
           new BN(web3.utils.toWei("500", "ether")),
           new BN(web3.utils.toWei("1000", "ether"))
         ],
         { authMethod: AuthMethod.ECDSA }
-=======
-          new BN(web3.utils.toWei("50000", "ether")),
-          new BN(web3.utils.toWei("100000", "ether"))
-        ],
-        { authMethod: AuthMethod.APPROVE }
->>>>>>> d5acc7da
       );
       await ctx.submitTransactions(16);
       await ctx.submitPendingBlocks();
