import BN = require("bn.js");
import { expectThrow } from "./expectThrow";
import { ExchangeTestUtil } from "./testExchangeUtil";

contract("Loopring", (accounts: string[]) => {
  let exchangeTestUtil: ExchangeTestUtil;
  let loopring: any;

  before(async () => {
    exchangeTestUtil = new ExchangeTestUtil();
    await exchangeTestUtil.initialize(accounts);
    loopring = exchangeTestUtil.loopringV3;
  });

  const calculateProtocolFee = (
    minFee: BN,
    maxFee: BN,
    stake: BN,
    targetStake: BN
  ) => {
    const maxReduction = maxFee.sub(minFee);
    let reduction = maxReduction.mul(stake).div(targetStake);
    if (reduction.gt(maxReduction)) {
      reduction = maxReduction;
    }
    return maxFee.sub(reduction);
  };

  const checkProtocolFees = async () => {
    const minProtocolTakerFeeBips = await loopring.minProtocolTakerFeeBips();
    const maxProtocolTakerFeeBips = await loopring.maxProtocolTakerFeeBips();
    const minProtocolMakerFeeBips = await loopring.minProtocolMakerFeeBips();
    const maxProtocolMakerFeeBips = await loopring.maxProtocolMakerFeeBips();
    const targetProtocolTakerFeeStake = await loopring.targetProtocolTakerFeeStake();
    const targetProtocolMakerFeeStake = await loopring.targetProtocolMakerFeeStake();

    const stake = (await loopring.getProtocolFeeStake(
      exchangeTestUtil.exchangeId
    )).div(new BN(2));

    const expectedTakerFee = calculateProtocolFee(
      minProtocolTakerFeeBips,
      maxProtocolTakerFeeBips,
      stake,
      targetProtocolTakerFeeStake
    );
    const expectedMakerFee = calculateProtocolFee(
      minProtocolMakerFeeBips,
      maxProtocolMakerFeeBips,
      stake,
      targetProtocolMakerFeeStake
    );

    const protocolFees = await loopring.getProtocolFeeValues(
      exchangeTestUtil.exchangeId,
      exchangeTestUtil.onchainDataAvailability
    );
    assert(
      protocolFees.takerFeeBips.eq(expectedTakerFee),
      "Wrong protocol taker fees"
    );
    assert(
      protocolFees.makerFeeBips.eq(expectedMakerFee),
      "Wrong protocol maker fees"
    );
  };

  describe("Staking", function() {
    this.timeout(0);

    describe("Exchange owner", () => {
      it("should be able to withdraw the protocol fee stake", async () => {
        // Deposit some LRC to stake for the exchange
        const depositer = exchangeTestUtil.testContext.operators[2];
        const stakeAmount = new BN(web3.utils.toWei("1234567", "ether"));
        await exchangeTestUtil.setBalanceAndApprove(
          depositer,
          "LRC",
          stakeAmount,
          loopring.address
        );

        // Stake it
        await exchangeTestUtil.depositProtocolFeeStakeChecked(
          stakeAmount,
          depositer
        );

        // Try to withdraw it from an unauthorized address on the exchange contract
        await expectThrow(
          exchangeTestUtil.exchange.withdrawProtocolFeeStake(
            exchangeTestUtil.exchangeOwner,
            stakeAmount,
            { from: exchangeTestUtil.exchangeOperator }
          ),
          "UNAUTHORIZED"
        );

        // Try to withdraw it from an unauthorized address on the loopring contract
        await expectThrow(
          loopring.withdrawProtocolFeeStake(
            exchangeTestUtil.exchangeId,
            exchangeTestUtil.exchangeOwner,
            stakeAmount,
            { from: exchangeTestUtil.exchangeOwner }
          ),
          "UNAUTHORIZED"
        );

        // Withdraw the exchange stake
        await exchangeTestUtil.withdrawProtocolFeeStakeChecked(
          exchangeTestUtil.exchangeOwner,
          stakeAmount
        );
      });

      it("should be able to lower the protocol fees", async () => {
        const minProtocolTakerFeeBips = await loopring.minProtocolTakerFeeBips();
        const maxProtocolTakerFeeBips = await loopring.maxProtocolTakerFeeBips();
        const minProtocolMakerFeeBips = await loopring.minProtocolMakerFeeBips();
        const maxProtocolMakerFeeBips = await loopring.maxProtocolMakerFeeBips();
        const targetProtocolTakerFeeStake = await loopring.targetProtocolTakerFeeStake();
        const targetProtocolMakerFeeStake = await loopring.targetProtocolMakerFeeStake();

        // Deposit some LRC to stake for the exchange
        const depositer = exchangeTestUtil.testContext.operators[2];
        const totalLRC = targetProtocolTakerFeeStake.mul(new BN(4));
        await exchangeTestUtil.setBalanceAndApprove(
          depositer,
          "LRC",
          totalLRC,
          loopring.address
        );

        {
          const protocolFees = await loopring.getProtocolFeeValues(
            exchangeTestUtil.exchangeId,
            exchangeTestUtil.onchainDataAvailability
          );
          assert(
            protocolFees.takerFeeBips.eq(maxProtocolTakerFeeBips),
            "Wrong protocol taker fees"
          );
          assert(
            protocolFees.makerFeeBips.eq(maxProtocolMakerFeeBips),
            "Wrong protocol maker fees"
          );
        }

        await exchangeTestUtil.depositProtocolFeeStakeChecked(
          targetProtocolMakerFeeStake,
          depositer
        );
        await checkProtocolFees();
        await exchangeTestUtil.depositProtocolFeeStakeChecked(
          targetProtocolMakerFeeStake,
          depositer
        );
        await checkProtocolFees();
        await exchangeTestUtil.depositProtocolFeeStakeChecked(
          targetProtocolTakerFeeStake,
          depositer
        );
        await checkProtocolFees();
        await exchangeTestUtil.depositProtocolFeeStakeChecked(
          targetProtocolTakerFeeStake,
          depositer
        );

        {
          const protocolFees = await loopring.getProtocolFeeValues(
            exchangeTestUtil.exchangeId,
            exchangeTestUtil.onchainDataAvailability
          );
          assert(
            protocolFees.takerFeeBips.eq(minProtocolTakerFeeBips),
            "Wrong protocol taker fees"
          );
          assert(
            protocolFees.makerFeeBips.eq(minProtocolMakerFeeBips),
            "Wrong protocol maker fees"
          );
        }
      });
    });
  });

  describe("Owner", () => {
    it("should be able to update settings", async () => {
      await loopring.updateSettings(
        exchangeTestUtil.testContext.orderOwners[3],
        exchangeTestUtil.testContext.orderOwners[4],
        new BN(web3.utils.toWei("1011", "ether")),
        new BN(web3.utils.toWei("0.01", "ether")),
        new BN(web3.utils.toWei("9000", "ether")),
        new BN(web3.utils.toWei("1000", "ether")),
        new BN(web3.utils.toWei("2", "ether")),
        new BN(web3.utils.toWei("125000", "ether")),
        new BN(web3.utils.toWei("500000", "ether")),
        new BN(web3.utils.toWei("100000", "ether")),
        new BN(web3.utils.toWei("20", "ether")),
        { from: exchangeTestUtil.testContext.deployer }
      );

      const protocolFeeVaultAfter = await loopring.protocolFeeVault();
      assert(
        (await loopring.protocolFeeVault()) ===
          exchangeTestUtil.testContext.orderOwners[3],
        "new protocolFeeVault should be set"
      );
    });
  });

  describe("anyone", () => {
    it("should not be able to burn the stake", async () => {
      await expectThrow(
        loopring.burnExchangeStake(exchangeTestUtil.exchangeId, new BN(0), {
          from: exchangeTestUtil.testContext.deployer
        }),
        "UNAUTHORIZED"
      );
    });

    it("should not be able to withdraw the stake", async () => {
      const recipient = exchangeTestUtil.testContext.orderOwners[1];
      await expectThrow(
        loopring.withdrawExchangeStake(
          exchangeTestUtil.exchangeId,
          recipient,
          new BN(0),
          { from: exchangeTestUtil.testContext.deployer }
        ),
        "UNAUTHORIZED"
      );
    });

    it("should not be able to set the update the settings", async () => {
      await expectThrow(
        loopring.updateSettings(
<<<<<<< HEAD
          exchangeTestUtil.testContext.orderOwners[5],
          exchangeTestUtil.testContext.orderOwners[6],
          new BN(web3.utils.toWei("1000", "ether")),
=======
          loopring.address,
          accounts[2],
>>>>>>> 33672895
          new BN(web3.utils.toWei("0.02", "ether")),
          new BN(web3.utils.toWei("10000", "ether")),
          new BN(web3.utils.toWei("2000", "ether")),
          new BN(web3.utils.toWei("1", "ether")),
          new BN(web3.utils.toWei("250000", "ether")),
          new BN(web3.utils.toWei("1000000", "ether")),
          new BN(web3.utils.toWei("50000", "ether")),
          new BN(web3.utils.toWei("10", "ether")),
          { from: exchangeTestUtil.testContext.orderOwners[0] }
        ),
        "UNAUTHORIZED"
      );
    });

    it("should not be able to set the update the protocol fee settings", async () => {
      await expectThrow(
        loopring.updateProtocolFeeSettings(
          25,
          50,
          10,
          25,
          new BN(web3.utils.toWei("25000000", "ether")),
          new BN(web3.utils.toWei("10000000", "ether")),
          { from: exchangeTestUtil.testContext.orderOwners[0] }
        ),
        "UNAUTHORIZED"
      );
    });
  });
});<|MERGE_RESOLUTION|>--- conflicted
+++ resolved
@@ -237,14 +237,10 @@
     it("should not be able to set the update the settings", async () => {
       await expectThrow(
         loopring.updateSettings(
-<<<<<<< HEAD
-          exchangeTestUtil.testContext.orderOwners[5],
-          exchangeTestUtil.testContext.orderOwners[6],
+          exchangeTestUtil.testContext.orderOwners[1], // fee vault
+          exchangeTestUtil.testContext.orderOwners[2], // block verifier
+          exchangeTestUtil.testContext.orderOwners[3], // downtime cost calculator
           new BN(web3.utils.toWei("1000", "ether")),
-=======
-          loopring.address,
-          accounts[2],
->>>>>>> 33672895
           new BN(web3.utils.toWei("0.02", "ether")),
           new BN(web3.utils.toWei("10000", "ether")),
           new BN(web3.utils.toWei("2000", "ether")),
