import BN = require("bn.js");
import * as constants from "./constants";
import { expectThrow } from "./expectThrow";
import { ExchangeTestUtil } from "./testExchangeUtil";
import { OrderInfo, RingInfo, Signature } from "./types";

contract("Exchange", (accounts: string[]) => {

  let exchangeTestUtil: ExchangeTestUtil;

  let exchangeID = 0;

  const bVerify = true;

  const verify = async () => {
    if (bVerify) {
      await exchangeTestUtil.verifyPendingBlocks(exchangeID);
    }
  };

  before( async () => {
    exchangeTestUtil = new ExchangeTestUtil();
    await exchangeTestUtil.initialize(accounts);
    exchangeID = 1;
  });

  beforeEach(async () => {
    // Fresh Exchange for each test
    exchangeID = await exchangeTestUtil.createExchange(exchangeTestUtil.testContext.stateOwners[0], true);
  });

  describe("Trade", function() {
    this.timeout(0);

    it("Perfect match", async () => {
      const ring: RingInfo = {
        orderA:
          {
            tokenS: "WETH",
            tokenB: "GTO",
            amountS: new BN(web3.utils.toWei("100", "ether")),
            amountB: new BN(web3.utils.toWei("200", "ether")),
          },
        orderB:
          {
            tokenS: "GTO",
            tokenB: "WETH",
            amountS: new BN(web3.utils.toWei("200", "ether")),
            amountB: new BN(web3.utils.toWei("100", "ether")),
          },
        expected: {
          orderA: { filledFraction: 1.0, spread: new BN(0) },
          orderB: { filledFraction: 1.0 },
        },
      };

      await exchangeTestUtil.setupRing(ring);
      await exchangeTestUtil.sendRing(exchangeID, ring);

      await exchangeTestUtil.commitDeposits(exchangeID);
      await exchangeTestUtil.commitRings(exchangeID);

      await verify();
    });

    it("Matchable (orderA < orderB)", async () => {
      const ring: RingInfo = {
        orderA:
          {
            tokenS: "WETH",
            tokenB: "GTO",
            amountS: new BN(web3.utils.toWei("100", "ether")),
            amountB: new BN(web3.utils.toWei("10", "ether")),
          },
        orderB:
          {
            tokenS: "GTO",
            tokenB: "WETH",
            amountS: new BN(web3.utils.toWei("5", "ether")),
            amountB: new BN(web3.utils.toWei("45", "ether")),
          },
        expected: {
          orderA: { filledFraction: 0.5, spread: new BN(web3.utils.toWei("5", "ether")) },
          orderB: { filledFraction: 1.0 },
        },
      };

      await exchangeTestUtil.setupRing(ring);
      await exchangeTestUtil.sendRing(exchangeID, ring);

      await exchangeTestUtil.commitDeposits(exchangeID);
      await exchangeTestUtil.commitRings(exchangeID);

      await verify();
    });

    it("Matchable (orderA > orderB)", async () => {
      const ring: RingInfo = {
        orderA:
          {
            tokenS: "LRC",
            tokenB: "GTO",
            amountS: new BN(web3.utils.toWei("101", "ether")),
            amountB: new BN(web3.utils.toWei("10", "ether")),
          },
        orderB:
          {
            tokenS: "GTO",
            tokenB: "LRC",
            amountS: new BN(web3.utils.toWei("20", "ether")),
            amountB: new BN(web3.utils.toWei("200", "ether")),
          },
        expected: {
          orderA: { filledFraction: 1.0, spread: new BN(web3.utils.toWei("1", "ether")) },
          orderB: { filledFraction: 0.5 },
        },
      };

      await exchangeTestUtil.setupRing(ring);
      await exchangeTestUtil.sendRing(exchangeID, ring);

      await exchangeTestUtil.commitDeposits(exchangeID);
      await exchangeTestUtil.commitRings(exchangeID);

      await verify();
    });

    it("Market buy (single ring)", async () => {
      const order: OrderInfo = {
        tokenS: "WETH",
        tokenB: "GTO",
        amountS: new BN(web3.utils.toWei("101", "ether")),
        amountB: new BN(web3.utils.toWei("100", "ether")),
        owner: exchangeTestUtil.testContext.orderOwners[0],
        maxFeeBips: 30,
        rebateBips: 0,
        buy: true,
      };
      await exchangeTestUtil.setupOrder(order, 0);

      const spread = new BN(web3.utils.toWei("1", "ether"));
      const ringA: RingInfo = {
        orderA: order,
        orderB:
          {
            tokenS: "GTO",
            tokenB: "WETH",
            amountS: new BN(web3.utils.toWei("200", "ether")),
            amountB: new BN(web3.utils.toWei("200", "ether")),
            owner: exchangeTestUtil.testContext.orderOwners[1],
            maxFeeBips: 0,
            rebateBips: 20,
            buy: false,
          },
        expected: {
          orderA: { filledFraction: 1.0, spread },
          orderB: { filledFraction: 0.5 },
        },
      };

      await exchangeTestUtil.setupRing(ringA, false, true);
      await exchangeTestUtil.sendRing(exchangeID, ringA);

      await exchangeTestUtil.depositTo(ringA.ringMatcherAccountID, ringA.orderB.tokenB, ringA.orderB.amountB);

      await exchangeTestUtil.commitDeposits(exchangeID);
      await exchangeTestUtil.commitRings(exchangeID);

      // tokenS
      const exptectedBalanceS = spread;
      await exchangeTestUtil.checkOffchainBalance(
        order.accountID, order.tokenIdS, exptectedBalanceS, "BalanceS unexpected",
      );
      // tokenB
      const expectedFee = order.amountB.mul(new BN(order.maxFeeBips)).div(new BN(10000));
      const exptectedBalanceB = order.amountB.sub(expectedFee);
      await exchangeTestUtil.checkOffchainBalance(
        order.accountID, order.tokenIdB, exptectedBalanceB, "BalanceB unexpected",
      );

      await verify();
    });

    it("Market buy (multiple rings)", async () => {
      const order: OrderInfo = {
        tokenS: "WETH",
        tokenB: "GTO",
        amountS: new BN(web3.utils.toWei("110", "ether")),
        amountB: new BN(web3.utils.toWei("100", "ether")),
        owner: exchangeTestUtil.testContext.orderOwners[0],
        maxFeeBips: 25,
        rebateBips: 0,
        buy: true,
      };
      await exchangeTestUtil.setupOrder(order, 0);

      const spread = new BN(web3.utils.toWei("5", "ether"));
      const ringA: RingInfo = {
        orderA: order,
        orderB:
          {
            tokenS: "GTO",
            tokenB: "WETH",
            amountS: new BN(web3.utils.toWei("50", "ether")),
            amountB: new BN(web3.utils.toWei("50", "ether")),
            owner: exchangeTestUtil.testContext.orderOwners[1],
            maxFeeBips: 0,
            rebateBips: 20,
            buy: false,
          },
        expected: {
          orderA: { filledFraction: 0.5, spread },
          orderB: { filledFraction: 1.0 },
        },
      };
      const ringB: RingInfo = {
        orderA: order,
        orderB:
          {
            tokenS: "GTO",
            tokenB: "WETH",
            amountS: new BN(web3.utils.toWei("200", "ether")),
            amountB: new BN(web3.utils.toWei("220", "ether")),
            owner: exchangeTestUtil.testContext.orderOwners[2],
            maxFeeBips: 0,
            rebateBips: 10,
            buy: false,
          },
        expected: {
          orderA: { filledFraction: 0.5, spread: new BN(web3.utils.toWei("0", "ether")) },
          orderB: { filledFraction: 0.25 },
        },
      };

      await exchangeTestUtil.setupRing(ringA, false, true);
      await exchangeTestUtil.setupRing(ringB, false, true);
      await exchangeTestUtil.sendRing(exchangeID, ringA);
      await exchangeTestUtil.sendRing(exchangeID, ringB);

      await exchangeTestUtil.depositTo(ringA.ringMatcherAccountID, ringA.orderB.tokenB, ringA.orderB.amountB);
      await exchangeTestUtil.depositTo(ringB.ringMatcherAccountID, ringB.orderB.tokenB, ringB.orderB.amountB);

      await exchangeTestUtil.commitDeposits(exchangeID);
      await exchangeTestUtil.commitRings(exchangeID);

      // tokenS
      const exptectedBalanceS = spread;
      await exchangeTestUtil.checkOffchainBalance(
        order.accountID, order.tokenIdS, exptectedBalanceS, "BalanceS unexpected",
      );
      // tokenB
      const expectedFee = order.amountB.mul(new BN(order.maxFeeBips)).div(new BN(10000));
      const exptectedBalance = order.amountB.sub(expectedFee);
      await exchangeTestUtil.checkOffchainBalance(
        order.accountID, order.tokenIdB, exptectedBalance, "BalanceB unexpected",
      );

      await verify();
    });

    it("Market sell (single ring)", async () => {
      const order: OrderInfo = {
        tokenS: "WETH",
        tokenB: "GTO",
        amountS: new BN(web3.utils.toWei("1000", "ether")),
        amountB: new BN(web3.utils.toWei("99", "ether")),
        owner: exchangeTestUtil.testContext.orderOwners[0],
        maxFeeBips: 30,
        rebateBips: 0,
        buy: false,
      };
      await exchangeTestUtil.setupOrder(order, 0);

      const spread = new BN(web3.utils.toWei("1", "ether"));
      const ringA: RingInfo = {
        orderA: order,
        orderB:
          {
            tokenS: "GTO",
            tokenB: "WETH",
            amountS: new BN(web3.utils.toWei("200", "ether")),
            amountB: new BN(web3.utils.toWei("2000", "ether")),
            owner: exchangeTestUtil.testContext.orderOwners[1],
            maxFeeBips: 0,
            rebateBips: 20,
            buy: false,
          },
        expected: {
          orderA: { filledFraction: 1.0, spread },
          orderB: { filledFraction: 0.5 },
        },
      };

      await exchangeTestUtil.setupRing(ringA, false, true);
      await exchangeTestUtil.sendRing(exchangeID, ringA);

      await exchangeTestUtil.depositTo(ringA.ringMatcherAccountID, ringA.orderB.tokenB, ringA.orderB.amountB);

      await exchangeTestUtil.commitDeposits(exchangeID);
      await exchangeTestUtil.commitRings(exchangeID);

      // tokenS
<<<<<<< HEAD
      await exchangeTestUtil.checkOffchainBalance(
        order.accountID, order.tokenIdS, new BN(0), "BalanceS unexpected",
      );
      // tokenB
      const expectedFee = order.amountB.add(spread).mul(new BN(order.maxFeeBips)).div(new BN(10000));
      const exptectedBalance = order.amountB.add(spread).sub(expectedFee);
      await exchangeTestUtil.checkOffchainBalance(
=======
      await exchangeTestUtil.checkOffchainBalance(
        order.accountID, order.tokenIdS, new BN(0), "BalanceS unexpected",
      );
      // tokenB
      const expectedFee = order.amountB.add(spread).mul(new BN(order.maxFeeBips)).div(new BN(10000));
      const exptectedBalance = order.amountB.add(spread).sub(expectedFee);
      await exchangeTestUtil.checkOffchainBalance(
>>>>>>> 6577c440
        order.accountID, order.tokenIdB, exptectedBalance, "BalanceB unexpected",
      );

      await verify();
    });

    it("Market sell (multiple rings)", async () => {
      const order: OrderInfo = {
        tokenS: "WETH",
        tokenB: "GTO",
        amountS: new BN(web3.utils.toWei("100", "ether")),
        amountB: new BN(web3.utils.toWei("900", "ether")),
        owner: exchangeTestUtil.testContext.orderOwners[0],
        maxFeeBips: 25,
        rebateBips: 0,
        buy: false,
      };
      await exchangeTestUtil.setupOrder(order, 0);

      const spread = new BN(web3.utils.toWei("50", "ether"));
      const ringA: RingInfo = {
        orderA: order,
        orderB:
          {
            tokenS: "GTO",
            tokenB: "WETH",
            amountS: new BN(web3.utils.toWei("500", "ether")),
            amountB: new BN(web3.utils.toWei("50", "ether")),
            owner: exchangeTestUtil.testContext.orderOwners[1],
            maxFeeBips: 0,
            rebateBips: 20,
            buy: true,
          },
        expected: {
          orderA: { filledFraction: 0.5, spread },
          orderB: { filledFraction: 1.0 },
        },
      };
      const ringB: RingInfo = {
        orderA: order,
        orderB:
          {
            tokenS: "GTO",
            tokenB: "WETH",
            amountS: new BN(web3.utils.toWei("900", "ether")),
            amountB: new BN(web3.utils.toWei("100", "ether")),
            owner: exchangeTestUtil.testContext.orderOwners[2],
            maxFeeBips: 0,
            rebateBips: 10,
            buy: true,
          },
        expected: {
          orderA: { filledFraction: 0.5, spread: new BN(web3.utils.toWei("0", "ether")) },
          orderB: { filledFraction: 0.5 },
        },
      };

      await exchangeTestUtil.setupRing(ringA, false, true);
      await exchangeTestUtil.setupRing(ringB, false, true);
      await exchangeTestUtil.sendRing(exchangeID, ringA);
      await exchangeTestUtil.sendRing(exchangeID, ringB);

      await exchangeTestUtil.depositTo(ringA.ringMatcherAccountID, ringA.orderB.tokenB, ringA.orderB.amountB);
      await exchangeTestUtil.depositTo(ringB.ringMatcherAccountID, ringB.orderB.tokenB, ringB.orderB.amountB);

      await exchangeTestUtil.commitDeposits(exchangeID);
      await exchangeTestUtil.commitRings(exchangeID);

      // tokenS
      await exchangeTestUtil.checkOffchainBalance(
        order.accountID, order.tokenIdS, new BN(0), "BalanceS unexpected",
      );
      // tokenB
      const expectedFee = order.amountB.add(spread).mul(new BN(order.maxFeeBips)).div(new BN(10000));
      const exptectedBalance = order.amountB.add(spread).sub(expectedFee);
      await exchangeTestUtil.checkOffchainBalance(
        order.accountID, order.tokenIdB, exptectedBalance, "BalanceB unexpected",
      );

      await verify();
    });

    it("Buy order used as taker and maker", async () => {
      const order: OrderInfo = {
        tokenS: "WETH",
        tokenB: "GTO",
        amountS: new BN(web3.utils.toWei("110", "ether")),
        amountB: new BN(web3.utils.toWei("100", "ether")),
        owner: exchangeTestUtil.testContext.orderOwners[0],
        maxFeeBips: 25,
        rebateBips: 0,
        buy: true,
      };
      await exchangeTestUtil.setupOrder(order, 0);

      const spread = new BN(web3.utils.toWei("5", "ether"));
      const ringA: RingInfo = {
        orderA: order,
        orderB:
          {
            tokenS: "GTO",
            tokenB: "WETH",
            amountS: new BN(web3.utils.toWei("50", "ether")),
            amountB: new BN(web3.utils.toWei("50", "ether")),
            owner: exchangeTestUtil.testContext.orderOwners[1],
            maxFeeBips: 0,
            rebateBips: 20,
            buy: false,
          },
        expected: {
          orderA: { filledFraction: 0.5, spread },
          orderB: { filledFraction: 1.0 },
        },
      };
      const ringB: RingInfo = {
        orderA:
          {
            tokenS: "GTO",
            tokenB: "WETH",
            amountS: new BN(web3.utils.toWei("220", "ether")),
            amountB: new BN(web3.utils.toWei("220", "ether")),
            owner: exchangeTestUtil.testContext.orderOwners[2],
            maxFeeBips: 30,
            buy: false,
          },
        orderB: order,
        expected: {
          orderA: { filledFraction: 50 / 220, spread: new BN(web3.utils.toWei("5", "ether")) },
          orderB: { filledFraction: 0.5 },
        },
      };

      await exchangeTestUtil.setupRing(ringA, false, true);
      await exchangeTestUtil.setupRing(ringB, true, false);
      await exchangeTestUtil.sendRing(exchangeID, ringA);
      await exchangeTestUtil.sendRing(exchangeID, ringB);

      await exchangeTestUtil.depositTo(ringA.ringMatcherAccountID, ringA.orderB.tokenB, ringA.orderB.amountB);
      await exchangeTestUtil.depositTo(ringB.ringMatcherAccountID, ringB.orderB.tokenB, ringB.orderB.amountB);

      await exchangeTestUtil.commitDeposits(exchangeID);
      await exchangeTestUtil.commitRings(exchangeID);

      // tokenS
      const exptectedBalanceS = spread;
      await exchangeTestUtil.checkOffchainBalance(
        order.accountID, order.tokenIdS, exptectedBalanceS, "BalanceS unexpected",
      );
      // tokenB
      const expectedFee = order.amountB.mul(new BN(order.maxFeeBips)).div(new BN(10000));
      const exptectedBalance = order.amountB.sub(expectedFee);
      await exchangeTestUtil.checkOffchainBalance(
        order.accountID, order.tokenIdB, exptectedBalance, "Balance unexpected",
      );

      await verify();
    });

    it("Sell order used as taker and maker", async () => {
      const order: OrderInfo = {
        tokenS: "WETH",
        tokenB: "GTO",
        amountS: new BN(web3.utils.toWei("100", "ether")),
        amountB: new BN(web3.utils.toWei("90", "ether")),
        owner: exchangeTestUtil.testContext.orderOwners[0],
        maxFeeBips: 25,
        rebateBips: 0,
        buy: false,
      };
      await exchangeTestUtil.setupOrder(order, 0);

      const spread = new BN(web3.utils.toWei("5", "ether"));
      const ringA: RingInfo = {
        orderA: order,
        orderB:
          {
            tokenS: "GTO",
            tokenB: "WETH",
            amountS: new BN(web3.utils.toWei("50", "ether")),
            amountB: new BN(web3.utils.toWei("50", "ether")),
            owner: exchangeTestUtil.testContext.orderOwners[1],
            maxFeeBips: 0,
            rebateBips: 20,
            buy: true,
          },
        expected: {
          orderA: { filledFraction: 0.5, spread },
          orderB: { filledFraction: 1.0 },
        },
      };
      const ringB: RingInfo = {
        orderA:
          {
            tokenS: "GTO",
            tokenB: "WETH",
            amountS: new BN(web3.utils.toWei("190", "ether")),
            amountB: new BN(web3.utils.toWei("200", "ether")),
            owner: exchangeTestUtil.testContext.orderOwners[2],
            maxFeeBips: 15,
            buy: true,
          },
          orderB: order,
        expected: {
          orderA: { filledFraction: 0.25, spread: new BN(web3.utils.toWei("2.5", "ether")) },
          orderB: { filledFraction: 0.5 },
        },
      };

      await exchangeTestUtil.setupRing(ringA, false, true);
      await exchangeTestUtil.setupRing(ringB, true, false);
      await exchangeTestUtil.sendRing(exchangeID, ringA);
      await exchangeTestUtil.sendRing(exchangeID, ringB);

      await exchangeTestUtil.depositTo(ringA.ringMatcherAccountID, ringA.orderB.tokenB, ringA.orderB.amountB);

      await exchangeTestUtil.commitDeposits(exchangeID);
      await exchangeTestUtil.commitRings(exchangeID);

      // tokenS
      await exchangeTestUtil.checkOffchainBalance(
        order.accountID, order.tokenIdS, new BN(0), "BalanceS unexpected",
      );
      // tokenB
      const expectedFee = order.amountB.add(spread).mul(new BN(order.maxFeeBips)).div(new BN(10000));
      const exptectedBalance = order.amountB.add(spread).sub(expectedFee);
      await exchangeTestUtil.checkOffchainBalance(
        order.accountID, order.tokenIdB, exptectedBalance, "BalanceB unexpected",
      );

      await verify();
    });

    it("feeBips < maxFeeBips", async () => {
      const ring: RingInfo = {
        orderA:
          {
            tokenS: "LRC",
            tokenB: "GTO",
            amountS: new BN(web3.utils.toWei("101", "ether")),
            amountB: new BN(web3.utils.toWei("10", "ether")),
            maxFeeBips: 35,
            feeBips: 30,
          },
        orderB:
          {
            tokenS: "GTO",
            tokenB: "LRC",
            amountS: new BN(web3.utils.toWei("20", "ether")),
            amountB: new BN(web3.utils.toWei("200", "ether")),
            maxFeeBips: 40,
            feeBips: 25,
          },
        expected: {
          orderA: { filledFraction: 1.0, spread: new BN(web3.utils.toWei("1", "ether")) },
          orderB: { filledFraction: 0.5 },
        },
      };

      await exchangeTestUtil.setupRing(ring);
      await exchangeTestUtil.sendRing(exchangeID, ring);

      await exchangeTestUtil.commitDeposits(exchangeID);
      await exchangeTestUtil.commitRings(exchangeID);

      await verify();
    });

    it("Rebate (single order)", async () => {
      const ring: RingInfo = {
        orderA:
          {
            tokenS: "LRC",
            tokenB: "GTO",
            amountS: new BN(web3.utils.toWei("100", "ether")),
            amountB: new BN(web3.utils.toWei("10", "ether")),
          },
        orderB:
          {
            tokenS: "GTO",
            tokenB: "LRC",
            amountS: new BN(web3.utils.toWei("20", "ether")),
            amountB: new BN(web3.utils.toWei("200", "ether")),
            maxFeeBips: 0,
            rebateBips: 10,
          },
        expected: {
          orderA: { filledFraction: 1.0, spread: new BN(web3.utils.toWei("0", "ether")) },
          orderB: { filledFraction: 0.5 },
        },
      };

      await exchangeTestUtil.setupRing(ring);
      await exchangeTestUtil.sendRing(exchangeID, ring);

      await exchangeTestUtil.depositTo(ring.ringMatcherAccountID, ring.orderB.tokenB, ring.orderB.amountB);

      await exchangeTestUtil.commitDeposits(exchangeID);
      await exchangeTestUtil.commitRings(exchangeID);

      await verify();
    });

    it("Rebate (both orders, rebate token == operator fee token)", async () => {
      const ring: RingInfo = {
        orderA:
          {
            tokenS: "LRC",
            tokenB: "GTO",
            amountS: new BN(web3.utils.toWei("100", "ether")),
            amountB: new BN(web3.utils.toWei("10", "ether")),
            maxFeeBips: 0,
            rebateBips: 10,
          },
        orderB:
          {
            tokenS: "GTO",
            tokenB: "LRC",
            amountS: new BN(web3.utils.toWei("20", "ether")),
            amountB: new BN(web3.utils.toWei("200", "ether")),
            maxFeeBips: 0,
            rebateBips: 20,
          },
        tokenID: await exchangeTestUtil.getTokenIdFromNameOrAddress("LRC"),
        expected: {
          orderA: { filledFraction: 1.0, spread: new BN(web3.utils.toWei("0", "ether")) },
          orderB: { filledFraction: 0.5 },
        },
      };

      await exchangeTestUtil.setupRing(ring);
      await exchangeTestUtil.sendRing(exchangeID, ring);

      await exchangeTestUtil.depositTo(ring.ringMatcherAccountID, ring.orderA.tokenB, ring.orderA.amountB);
      await exchangeTestUtil.depositTo(ring.ringMatcherAccountID, ring.orderB.tokenB, ring.orderB.amountB);

      await exchangeTestUtil.commitDeposits(exchangeID);
      await exchangeTestUtil.commitRings(exchangeID);

      await verify();
    });

    it("Unmatchable", async () => {
      const ring: RingInfo = {
        orderA:
          {
            tokenS: "WETH",
            tokenB: "GTO",
            amountS: new BN(web3.utils.toWei("90", "ether")),
            amountB: new BN(web3.utils.toWei("100", "ether")),
            allOrNone: true,
          },
        orderB:
          {
            tokenS: "GTO",
            tokenB: "WETH",
            amountS: new BN(web3.utils.toWei("100", "ether")),
            amountB: new BN(web3.utils.toWei("100", "ether")),
          },
        expected: {
          orderA: { filledFraction: 0.0, spread: new BN(web3.utils.toWei("10", "ether")).neg() },
          orderB: { filledFraction: 0.0 },
        },
      };

      await exchangeTestUtil.setupRing(ring);
      await exchangeTestUtil.sendRing(exchangeID, ring);

      await exchangeTestUtil.commitDeposits(exchangeID);
      await exchangeTestUtil.commitRings(exchangeID);

      await verify();
    });

    it("No funds available", async () => {
      const ring: RingInfo = {
        orderA:
          {
            tokenS: "ETH",
            tokenB: "GTO",
            amountS: new BN(web3.utils.toWei("100", "ether")),
            amountB: new BN(web3.utils.toWei("10", "ether")),
          },
        orderB:
          {
            tokenS: "GTO",
            tokenB: "ETH",
            amountS: new BN(web3.utils.toWei("5", "ether")),
            amountB: new BN(web3.utils.toWei("45", "ether")),
            balanceS: new BN(0),
          },
        expected: {
          orderA: { filledFraction: 0.0, spread: new BN(0) },
          orderB: { filledFraction: 0.0 },
        },
      };

      await exchangeTestUtil.setupRing(ring);
      await exchangeTestUtil.sendRing(exchangeID, ring);

      await exchangeTestUtil.commitDeposits(exchangeID);
      await exchangeTestUtil.commitRings(exchangeID);

      await verify();
    });

    it("allOrNone (Buy, successful)", async () => {
      const ring: RingInfo = {
        orderA:
          {
            tokenS: "ETH",
            tokenB: "GTO",
            amountS: new BN(web3.utils.toWei("110", "ether")),
            amountB: new BN(web3.utils.toWei("10", "ether")),
            allOrNone: true,
          },
        orderB:
          {
            tokenS: "GTO",
            tokenB: "ETH",
            amountS: new BN(web3.utils.toWei("20", "ether")),
            amountB: new BN(web3.utils.toWei("200", "ether")),
          },
        expected: {
          orderA: { filledFraction: 1.0, spread: new BN(web3.utils.toWei("10", "ether")) },
          orderB: { filledFraction: 0.5 },
        },
      };

      await exchangeTestUtil.setupRing(ring);
      await exchangeTestUtil.sendRing(exchangeID, ring);

      await exchangeTestUtil.commitDeposits(exchangeID);
      await exchangeTestUtil.commitRings(exchangeID);

      await verify();
    });

    it("allOrNone (Sell, successful)", async () => {
      const ring: RingInfo = {
        orderA:
          {
            tokenS: "ETH",
            tokenB: "GTO",
            amountS: new BN(web3.utils.toWei("110", "ether")),
            amountB: new BN(web3.utils.toWei("10", "ether")),
            allOrNone: true,
            buy: false,
          },
        orderB:
          {
            tokenS: "GTO",
            tokenB: "ETH",
            amountS: new BN(web3.utils.toWei("20", "ether")),
            amountB: new BN(web3.utils.toWei("200", "ether")),
          },
        expected: {
          orderA: { filledFraction: 1.0, spread: new BN(web3.utils.toWei("1", "ether")) },
          orderB: { filledFraction: 0.55 },
        },
      };

      await exchangeTestUtil.setupRing(ring);
      await exchangeTestUtil.sendRing(exchangeID, ring);

      await exchangeTestUtil.commitDeposits(exchangeID);
      await exchangeTestUtil.commitRings(exchangeID);

      await verify();
    });

    it("allOrNone (Buy, unsuccessful)", async () => {
      const ring: RingInfo = {
        orderA:
          {
            tokenS: "WETH",
            tokenB: "GTO",
            amountS: new BN(web3.utils.toWei("110", "ether")),
            amountB: new BN(web3.utils.toWei("10", "ether")),
            allOrNone: true,
          },
        orderB:
          {
            tokenS: "GTO",
            tokenB: "WETH",
            amountS: new BN(web3.utils.toWei("20", "ether")),
            amountB: new BN(web3.utils.toWei("200", "ether")),
            balanceS: new BN(web3.utils.toWei("5", "ether")),
          },
        expected: {
          orderA: { filledFraction: 0.0, spread: new BN(web3.utils.toWei("5", "ether")) },
          orderB: { filledFraction: 0.0 },
        },
      };

      await exchangeTestUtil.setupRing(ring);
      await exchangeTestUtil.sendRing(exchangeID, ring);

      await exchangeTestUtil.commitDeposits(exchangeID);
      await exchangeTestUtil.commitRings(exchangeID);

      await verify();
    });

    it("allOrNone (Sell, unsuccessful)", async () => {
      const ring: RingInfo = {
        orderA:
          {
            tokenS: "ETH",
            tokenB: "GTO",
            amountS: new BN(web3.utils.toWei("110", "ether")),
            amountB: new BN(web3.utils.toWei("10", "ether")),
            allOrNone: true,
            buy: false,
          },
        orderB:
          {
            tokenS: "GTO",
            tokenB: "ETH",
            amountS: new BN(web3.utils.toWei("20", "ether")),
            amountB: new BN(web3.utils.toWei("200", "ether")),
            balanceS: new BN(web3.utils.toWei("5", "ether")),
          },
        expected: {
          orderA: { filledFraction: 0.0 },
          orderB: { filledFraction: 0.0 },
        },
      };

      await exchangeTestUtil.setupRing(ring);
      await exchangeTestUtil.sendRing(exchangeID, ring);

      await exchangeTestUtil.commitDeposits(exchangeID);
      await exchangeTestUtil.commitRings(exchangeID);

      await verify();
    });

    it("Self-trading", async () => {
      const ring: RingInfo = {
        orderA:
          {
            tokenS: "WETH",
            tokenB: "GTO",
            amountS: new BN(web3.utils.toWei("105", "ether")),
            amountB: new BN(web3.utils.toWei("10", "ether")),
            balanceS: new BN(web3.utils.toWei("105", "ether")),
            balanceB: new BN(web3.utils.toWei("10", "ether")),
          },
        orderB:
          {
            tokenS: "GTO",
            tokenB: "WETH",
            amountS: new BN(web3.utils.toWei("10", "ether")),
            amountB: new BN(web3.utils.toWei("100", "ether")),
          },
        expected: {
          orderA: { filledFraction: 1.0, spread: new BN(web3.utils.toWei("5", "ether")) },
          orderB: { filledFraction: 1.0 },
        },
      };

      await exchangeTestUtil.setupRing(ring);

      ring.orderB.accountID = ring.orderA.accountID;
      ring.orderB.walletAccountID = ring.orderA;
      ring.orderB.signature = undefined;
      exchangeTestUtil.signOrder(ring.orderB);

      await exchangeTestUtil.sendRing(exchangeID, ring);

      await exchangeTestUtil.commitDeposits(exchangeID);
      await exchangeTestUtil.commitRings(exchangeID);

      await verify();
    });

    it("selling token with decimals == 0", async () => {
      const ring: RingInfo = {
        orderA:
          {
            tokenS: "INDA",
            tokenB: "WETH",
            amountS: new BN(60),
            amountB: new BN(web3.utils.toWei("5", "ether")),
          },
        orderB:
          {
            tokenS: "WETH",
            tokenB: "INDA",
            amountS: new BN(web3.utils.toWei("2.5", "ether")),
            amountB: new BN(25),
          },
        expected: {
          orderA: { filledFraction: 0.5, spread: new BN(5) },
          orderB: { filledFraction: 1.0 },
        },
      };

      await exchangeTestUtil.setupRing(ring);
      await exchangeTestUtil.sendRing(exchangeID, ring);

      await exchangeTestUtil.commitDeposits(exchangeID);
      await exchangeTestUtil.commitRings(exchangeID);

      await verify();
    });

    it("fillAmountB rounding error > 1%", async () => {
      const ring: RingInfo = {
        orderA:
          {
            tokenS: "INDA",
            tokenB: "INDB",
            amountS: new BN(20),
            amountB: new BN(200),
            buy: true,
          },
        orderB:
          {
            tokenS: "INDB",
            tokenB: "INDA",
            amountS: new BN(200),
            amountB: new BN(20),
            balanceS: new BN(199),
            buy: false,
          },
        expected: {
          orderA: { filledFraction: 0.0 },
          orderB: { filledFraction: 0.0 },
        },
      };

      await exchangeTestUtil.setupRing(ring);
      await exchangeTestUtil.sendRing(exchangeID, ring);

      await exchangeTestUtil.commitDeposits(exchangeID);
      await exchangeTestUtil.commitRings(exchangeID);

      await verify();
    });

    it("fillAmountB is 0 because of rounding error", async () => {
      const ring: RingInfo = {
        orderA:
          {
            tokenS: "INDA",
            tokenB: "INDB",
            amountS: new BN(1),
            amountB: new BN(10),
          },
        orderB:
          {
            tokenS: "INDB",
            tokenB: "INDA",
            amountS: new BN(10),
            amountB: new BN(1),
            balanceS: new BN(5),
          },
        expected: {
          orderA: { filledFraction: 0.0, spread: new BN(0) },
          orderB: { filledFraction: 0.0 },
        },
      };

      await exchangeTestUtil.setupRing(ring);
      await exchangeTestUtil.sendRing(exchangeID, ring);

      await exchangeTestUtil.commitDeposits(exchangeID);
      await exchangeTestUtil.commitRings(exchangeID);

      await verify();
    });

    it("ring-matcher == order owner", async () => {
      const ring: RingInfo = {
        orderA:
          {
            tokenS: "WETH",
            tokenB: "LRC",
            amountS: new BN(web3.utils.toWei("100", "ether")),
            amountB: new BN(web3.utils.toWei("100", "ether")),
          },
        orderB:
          {
            tokenS: "LRC",
            tokenB: "WETH",
            amountS: new BN(web3.utils.toWei("100", "ether")),
            amountB: new BN(web3.utils.toWei("100", "ether")),
          },
      };

      await exchangeTestUtil.setupRing(ring);
      ring.ringMatcherAccountID = ring.orderA.accountID;
      await exchangeTestUtil.sendRing(exchangeID, ring);

      await exchangeTestUtil.commitDeposits(exchangeID);
      await exchangeTestUtil.commitRings(exchangeID);

      await verify();
    });

    it("ring-matcher == operator", async () => {
      const ringA: RingInfo = {
        orderA:
          {
            tokenS: "ETH",
            tokenB: "GTO",
            amountS: new BN(web3.utils.toWei("3", "ether")),
            amountB: new BN(web3.utils.toWei("100", "ether")),
            owner: exchangeTestUtil.testContext.orderOwners[0],
          },
        orderB:
          {
            tokenS: "GTO",
            tokenB: "ETH",
            amountS: new BN(web3.utils.toWei("100", "ether")),
            amountB: new BN(web3.utils.toWei("2", "ether")),
            owner: exchangeTestUtil.testContext.orderOwners[1],
          },
        expected: {
          orderA: { filledFraction: 1.0, spread: new BN(web3.utils.toWei("1", "ether")) },
          orderB: { filledFraction: 1.0 },
        },
      };
      const ringB: RingInfo = {
        orderA:
          {
            tokenS: "WETH",
            tokenB: "GTO",
            amountS: new BN(web3.utils.toWei("110", "ether")),
            amountB: new BN(web3.utils.toWei("200", "ether")),
            owner: exchangeTestUtil.testContext.orderOwners[2],
          },
        orderB:
          {
            tokenS: "GTO",
            tokenB: "WETH",
            amountS: new BN(web3.utils.toWei("200", "ether")),
            amountB: new BN(web3.utils.toWei("100", "ether")),
            owner: exchangeTestUtil.testContext.orderOwners[3],
          },
        expected: {
          orderA: { filledFraction: 1.0, spread: new BN(web3.utils.toWei("10", "ether")) },
          orderB: { filledFraction: 1.0 },
        },
      };

      await exchangeTestUtil.setupRing(ringA);
      await exchangeTestUtil.setupRing(ringB);
      await exchangeTestUtil.sendRing(exchangeID, ringA);
      await exchangeTestUtil.sendRing(exchangeID, ringB);

      assert.equal(ringA.ringMatcherAccountID, ringB.ringMatcherAccountID,
                   "ringMatcher needs to remain the same between rings");
      exchangeTestUtil.setActiveOperator(ringA.ringMatcherAccountID);

      await exchangeTestUtil.commitDeposits(exchangeID);
      await exchangeTestUtil.commitRings(exchangeID);

      await verify();
    });

    it("operator == order owner", async () => {
      const ring: RingInfo = {
        orderA:
          {
            tokenS: "WETH",
            tokenB: "LRC",
<<<<<<< HEAD
            amountS: new BN(web3.utils.toWei("100", "ether")),
            amountB: new BN(web3.utils.toWei("100", "ether")),
          },
        orderB:
          {
            tokenS: "LRC",
            tokenB: "WETH",
            amountS: new BN(web3.utils.toWei("100", "ether")),
            amountB: new BN(web3.utils.toWei("100", "ether")),
          },
=======
            amountS: new BN(web3.utils.toWei("100", "ether")),
            amountB: new BN(web3.utils.toWei("100", "ether")),
          },
        orderB:
          {
            tokenS: "LRC",
            tokenB: "WETH",
            amountS: new BN(web3.utils.toWei("100", "ether")),
            amountB: new BN(web3.utils.toWei("100", "ether")),
          },
>>>>>>> 6577c440
      };

      await exchangeTestUtil.setupRing(ring);
      await exchangeTestUtil.sendRing(exchangeID, ring);

      exchangeTestUtil.setActiveOperator(ring.orderB.accountID);

      await exchangeTestUtil.commitDeposits(exchangeID);
      await exchangeTestUtil.commitRings(exchangeID);

      await verify();
    });

    it("orderA.owner == orderB.owner == ringMatcher == operator", async () => {
      const ring: RingInfo = {
        orderA:
          {
            tokenS: "WETH",
            tokenB: "GTO",
            amountS: new BN(web3.utils.toWei("105", "ether")),
            amountB: new BN(web3.utils.toWei("10", "ether")),
            balanceS: new BN(web3.utils.toWei("105", "ether")),
            balanceB: new BN(web3.utils.toWei("10", "ether")),
          },
        orderB:
          {
            tokenS: "GTO",
            tokenB: "WETH",
            amountS: new BN(web3.utils.toWei("10", "ether")),
            amountB: new BN(web3.utils.toWei("100", "ether")),
          },
        tokenID: await exchangeTestUtil.getTokenIdFromNameOrAddress("WETH"),
        expected: {
          orderA: { filledFraction: 1.0, spread: new BN(web3.utils.toWei("5", "ether")) },
          orderB: { filledFraction: 1.0 },
        },
      };

      await exchangeTestUtil.setupRing(ring);
      ring.ringMatcherAccountID = ring.orderA.accountID;

      ring.orderB.accountID = ring.orderA.accountID;
      ring.orderB.walletAccountID = ring.orderA;
      ring.orderB.signature = undefined;
      exchangeTestUtil.signOrder(ring.orderB);

      await exchangeTestUtil.sendRing(exchangeID, ring);

      exchangeTestUtil.setActiveOperator(ring.orderA.accountID);

      await exchangeTestUtil.commitDeposits(exchangeID);
      await exchangeTestUtil.commitRings(exchangeID);

      await verify();
    });

    it("tokenS/tokenB mismatch", async () => {
      const ring: RingInfo = {
        orderA:
          {
            tokenS: "ETH",
            tokenB: "GTO",
            amountS: new BN(web3.utils.toWei("100", "ether")),
            amountB: new BN(web3.utils.toWei("100", "ether")),
          },
        orderB:
          {
            tokenS: "LRC",
            tokenB: "ETH",
            amountS: new BN(web3.utils.toWei("100", "ether")),
            amountB: new BN(web3.utils.toWei("100", "ether")),
          },
      };

      await exchangeTestUtil.setupRing(ring);
      await exchangeTestUtil.sendRing(exchangeID, ring);

      await exchangeTestUtil.commitDeposits(exchangeID);
      let receivedThrow = false;
      try {
        await exchangeTestUtil.commitRings(exchangeID);
      } catch {
        exchangeTestUtil.cancelPendingRings(exchangeID);
        receivedThrow = true;
      }
      assert(receivedThrow, "did not receive expected invalid block error");
    });

    it("tokenS == tokenB", async () => {
      const ring: RingInfo = {
        orderA:
          {
            tokenS: "WETH",
            tokenB: "WETH",
            amountS: new BN(web3.utils.toWei("100", "ether")),
            amountB: new BN(web3.utils.toWei("100", "ether")),
          },
        orderB:
          {
            tokenS: "WETH",
            tokenB: "WETH",
            amountS: new BN(web3.utils.toWei("100", "ether")),
            amountB: new BN(web3.utils.toWei("100", "ether")),
<<<<<<< HEAD
          },
      };

      await exchangeTestUtil.setupRing(ring);
      await exchangeTestUtil.sendRing(exchangeID, ring);

      await exchangeTestUtil.commitDeposits(exchangeID);
      let receivedThrow = false;
      try {
        await exchangeTestUtil.commitRings(exchangeID);
      } catch {
        exchangeTestUtil.cancelPendingRings(exchangeID);
        receivedThrow = true;
      }
      assert(receivedThrow, "did not receive expected invalid block error");
    });

    it("Wrong order signature", async () => {
      const ring: RingInfo = {
        orderA:
          {
            tokenS: "WETH",
            tokenB: "LRC",
            amountS: new BN(web3.utils.toWei("100", "ether")),
            amountB: new BN(web3.utils.toWei("100", "ether")),
            signature: {Rx: "4564565564545", Ry: "456445648974", s: "445644894"},
          },
        orderB:
          {
            tokenS: "LRC",
            tokenB: "WETH",
            amountS: new BN(web3.utils.toWei("100", "ether")),
            amountB: new BN(web3.utils.toWei("100", "ether")),
          },
      };

      await exchangeTestUtil.setupRing(ring);
      await exchangeTestUtil.sendRing(exchangeID, ring);

      await exchangeTestUtil.commitDeposits(exchangeID);
      let receivedThrow = false;
      try {
        await exchangeTestUtil.commitRings(exchangeID);
      } catch {
        exchangeTestUtil.cancelPendingRings(exchangeID);
        receivedThrow = true;
      }
      assert(receivedThrow, "did not receive expected invalid block error");
    });

    it("Wrong dual auth signature", async () => {
      const ring: RingInfo = {
        orderA:
          {
            tokenS: "WETH",
            tokenB: "LRC",
            amountS: new BN(web3.utils.toWei("100", "ether")),
            amountB: new BN(web3.utils.toWei("100", "ether")),
          },
        orderB:
          {
            tokenS: "LRC",
            tokenB: "WETH",
            amountS: new BN(web3.utils.toWei("100", "ether")),
            amountB: new BN(web3.utils.toWei("100", "ether")),
=======
>>>>>>> 6577c440
          },
        dualAuthBSignature: {Rx: "4564565564545", Ry: "456445648974", s: "445644894"},
      };

      await exchangeTestUtil.setupRing(ring);
      await exchangeTestUtil.sendRing(exchangeID, ring);

      await exchangeTestUtil.commitDeposits(exchangeID);
      let receivedThrow = false;
      try {
        await exchangeTestUtil.commitRings(exchangeID);
      } catch {
        exchangeTestUtil.cancelPendingRings(exchangeID);
        receivedThrow = true;
      }
      assert(receivedThrow, "did not receive expected invalid block error");
<<<<<<< HEAD
=======
    });

    it("Wrong order signature", async () => {
      const ring: RingInfo = {
        orderA:
          {
            tokenS: "WETH",
            tokenB: "LRC",
            amountS: new BN(web3.utils.toWei("100", "ether")),
            amountB: new BN(web3.utils.toWei("100", "ether")),
            signature: {Rx: "4564565564545", Ry: "456445648974", s: "445644894"},
          },
        orderB:
          {
            tokenS: "LRC",
            tokenB: "WETH",
            amountS: new BN(web3.utils.toWei("100", "ether")),
            amountB: new BN(web3.utils.toWei("100", "ether")),
          },
      };

      await exchangeTestUtil.setupRing(ring);
      await exchangeTestUtil.sendRing(exchangeID, ring);

      await exchangeTestUtil.commitDeposits(exchangeID);
      let receivedThrow = false;
      try {
        await exchangeTestUtil.commitRings(exchangeID);
      } catch {
        exchangeTestUtil.cancelPendingRings(exchangeID);
        receivedThrow = true;
      }
      assert(receivedThrow, "did not receive expected invalid block error");
    });

    it("Wrong dual auth signature", async () => {
      const ring: RingInfo = {
        orderA:
          {
            tokenS: "WETH",
            tokenB: "LRC",
            amountS: new BN(web3.utils.toWei("100", "ether")),
            amountB: new BN(web3.utils.toWei("100", "ether")),
          },
        orderB:
          {
            tokenS: "LRC",
            tokenB: "WETH",
            amountS: new BN(web3.utils.toWei("100", "ether")),
            amountB: new BN(web3.utils.toWei("100", "ether")),
          },
        dualAuthBSignature: {Rx: "4564565564545", Ry: "456445648974", s: "445644894"},
      };

      await exchangeTestUtil.setupRing(ring);
      await exchangeTestUtil.sendRing(exchangeID, ring);

      await exchangeTestUtil.commitDeposits(exchangeID);
      let receivedThrow = false;
      try {
        await exchangeTestUtil.commitRings(exchangeID);
      } catch {
        exchangeTestUtil.cancelPendingRings(exchangeID);
        receivedThrow = true;
      }
      assert(receivedThrow, "did not receive expected invalid block error");
    });

    it("should not be able to increase a balance to > MAX_AMOUNT", async () => {
      const ring: RingInfo = {
        orderA:
          {
            tokenS: "GTO",
            tokenB: "TEST",
            amountS: new BN(web3.utils.toWei("100", "ether")),
            amountB: new BN(web3.utils.toWei("200", "ether")),
          },
        orderB:
          {
            tokenS: "TEST",
            tokenB: "GTO",
            amountS: new BN(web3.utils.toWei("200", "ether")),
            amountB: new BN(web3.utils.toWei("100", "ether")),
          },
        expected: {
          orderA: { filledFraction: 0.0, spread: new BN(0) },
          orderB: { filledFraction: 0.0 },
        },
      };

      await exchangeTestUtil.setupRing(ring);
      await exchangeTestUtil.sendRing(exchangeID, ring);

      // Set the balance or orderA.owner already at almost MAX_AMOUNT so that
      // the balance after the trade would be > MAX_AMOUNT
      await exchangeTestUtil.depositTo(ring.orderA.accountID, "TEST",
                                       constants.MAX_AMOUNT.sub(ring.orderA.amountB).add(new BN(1)));

      await exchangeTestUtil.commitDeposits(exchangeID);
      let receivedThrow = false;
      try {
        await exchangeTestUtil.commitRings(exchangeID);
      } catch {
        exchangeTestUtil.cancelPendingRings(exchangeID);
        receivedThrow = true;
      }
      assert(receivedThrow, "did not receive expected invalid block error");
>>>>>>> 6577c440
    });

    it("validUntil < now", async () => {
      const ring: RingInfo = {
        orderA:
          {
            tokenS: "WETH",
            tokenB: "GTO",
            amountS: new BN(web3.utils.toWei("100", "ether")),
            amountB: new BN(web3.utils.toWei("200", "ether")),
            validUntil: 1,
          },
        orderB:
          {
            tokenS: "GTO",
            tokenB: "WETH",
            amountS: new BN(web3.utils.toWei("200", "ether")),
            amountB: new BN(web3.utils.toWei("100", "ether")),
          },
        expected: {
          orderA: { filledFraction: 0.0, spread: new BN(0) },
          orderB: { filledFraction: 0.0 },
        },
      };

      await exchangeTestUtil.setupRing(ring);
      await exchangeTestUtil.sendRing(exchangeID, ring);

      await exchangeTestUtil.commitDeposits(exchangeID);
      await exchangeTestUtil.commitRings(exchangeID);

      await verify();
    });

    it("validSince > now", async () => {
      const ring: RingInfo = {
        orderA:
          {
            tokenS: "WETH",
            tokenB: "GTO",
            amountS: new BN(web3.utils.toWei("100", "ether")),
            amountB: new BN(web3.utils.toWei("200", "ether")),
            validSince: 0xFFFFFFFF,
          },
        orderB:
          {
            tokenS: "GTO",
            tokenB: "WETH",
            amountS: new BN(web3.utils.toWei("200", "ether")),
            amountB: new BN(web3.utils.toWei("100", "ether")),
          },
        expected: {
          orderA: { filledFraction: 0.0, spread: new BN(0) },
          orderB: { filledFraction: 0.0 },
        },
      };

      await exchangeTestUtil.setupRing(ring);
      await exchangeTestUtil.sendRing(exchangeID, ring);

      await exchangeTestUtil.commitDeposits(exchangeID);
      await exchangeTestUtil.commitRings(exchangeID);

      await verify();
    });

    it("Multiple rings", async () => {
      const ringA: RingInfo = {
        orderA:
          {
            tokenS: "ETH",
            tokenB: "GTO",
            amountS: new BN(web3.utils.toWei("3", "ether")),
            amountB: new BN(web3.utils.toWei("100", "ether")),
            owner: exchangeTestUtil.testContext.orderOwners[0],
          },
        orderB:
          {
            tokenS: "GTO",
            tokenB: "ETH",
            amountS: new BN(web3.utils.toWei("100", "ether")),
            amountB: new BN(web3.utils.toWei("2", "ether")),
            owner: exchangeTestUtil.testContext.orderOwners[1],
          },
        expected: {
          orderA: { filledFraction: 1.0, spread: new BN(web3.utils.toWei("1", "ether")) },
          orderB: { filledFraction: 1.0 },
        },
      };
      const ringB: RingInfo = {
        orderA:
          {
            tokenS: "WETH",
            tokenB: "GTO",
            amountS: new BN(web3.utils.toWei("110", "ether")),
            amountB: new BN(web3.utils.toWei("200", "ether")),
            owner: exchangeTestUtil.testContext.orderOwners[2],
          },
        orderB:
          {
            tokenS: "GTO",
            tokenB: "WETH",
            amountS: new BN(web3.utils.toWei("200", "ether")),
            amountB: new BN(web3.utils.toWei("100", "ether")),
            owner: exchangeTestUtil.testContext.orderOwners[3],
          },
        expected: {
          orderA: { filledFraction: 1.0, spread: new BN(web3.utils.toWei("10", "ether")) },
          orderB: { filledFraction: 1.0 },
        },
      };

      await exchangeTestUtil.setupRing(ringA);
      await exchangeTestUtil.setupRing(ringB);
      await exchangeTestUtil.sendRing(exchangeID, ringA);
      await exchangeTestUtil.sendRing(exchangeID, ringB);

      await exchangeTestUtil.commitDeposits(exchangeID);
      await exchangeTestUtil.commitRings(exchangeID);

      await verify();
    });

    it("Order filled in multiple rings (order.orderID == tradeHistory.orderID)", async () => {
      const order: OrderInfo = {
        tokenS: "ETH",
        tokenB: "GTO",
        amountS: new BN(web3.utils.toWei("10", "ether")),
        amountB: new BN(web3.utils.toWei("100", "ether")),
        owner: exchangeTestUtil.testContext.orderOwners[0],
      };
      await exchangeTestUtil.setupOrder(order, 0);

      const ringA: RingInfo = {
        orderA: order,
        orderB:
          {
            tokenS: "GTO",
            tokenB: "ETH",
            amountS: new BN(web3.utils.toWei("60", "ether")),
            amountB: new BN(web3.utils.toWei("6", "ether")),
            owner: exchangeTestUtil.testContext.orderOwners[1],
          },
        expected: {
          orderA: { filledFraction: 0.6, spread: new BN(web3.utils.toWei("0", "ether")) },
          orderB: { filledFraction: 1.0 },
        },
      };
      const ringB: RingInfo = {
        orderA: order,
        orderB:
          {
            tokenS: "GTO",
            tokenB: "ETH",
            amountS: new BN(web3.utils.toWei("120", "ether")),
            amountB: new BN(web3.utils.toWei("12", "ether")),
            owner: exchangeTestUtil.testContext.orderOwners[2],
          },
        expected: {
          orderA: { filledFraction: 0.4, spread: new BN(web3.utils.toWei("0", "ether")) },
          orderB: { filledFraction: 0.33333 },
        },
      };

      await exchangeTestUtil.setupRing(ringA, false, true);
      await exchangeTestUtil.setupRing(ringB, false, true);
      await exchangeTestUtil.sendRing(exchangeID, ringA);
      await exchangeTestUtil.sendRing(exchangeID, ringB);

      await exchangeTestUtil.commitDeposits(exchangeID);
      await exchangeTestUtil.commitRings(exchangeID);

      await verify();
    });

    it("Reused OrderID (tradeHistory.filled > order.amount)", async () => {
      const orderID = 79;
      const ringA: RingInfo = {
        orderA:
          {
            tokenS: "WETH",
            tokenB: "GTO",
            amountS: new BN(web3.utils.toWei("1000", "ether")),
            amountB: new BN(web3.utils.toWei("2000", "ether")),
            owner: exchangeTestUtil.testContext.orderOwners[0],
            orderID,
          },
        orderB:
          {
            tokenS: "GTO",
            tokenB: "WETH",
            amountS: new BN(web3.utils.toWei("2000", "ether")),
            amountB: new BN(web3.utils.toWei("1000", "ether")),
            owner: exchangeTestUtil.testContext.orderOwners[1],
          },
        expected: {
          orderA: { filledFraction: 1.0, spread: new BN(0) },
          orderB: { filledFraction: 1.0 },
        },
      };
      const ringB: RingInfo = {
        orderA:
          {
            tokenS: "WETH",
            tokenB: "GTO",
            amountS: new BN(web3.utils.toWei("100", "ether")),
            amountB: new BN(web3.utils.toWei("200", "ether")),
            owner: exchangeTestUtil.testContext.orderOwners[0],
            orderID: orderID,
          },
        orderB:
          {
            tokenS: "GTO",
            tokenB: "WETH",
            amountS: new BN(web3.utils.toWei("200", "ether")),
            amountB: new BN(web3.utils.toWei("100", "ether")),
            owner: exchangeTestUtil.testContext.orderOwners[3],
          },
        expected: {
          orderA: { filledFraction: 0.0, spread: new BN(0) },
          orderB: { filledFraction: 0.0 },
        },
      };

      await exchangeTestUtil.setupRing(ringA);
      await exchangeTestUtil.setupRing(ringB);
      await exchangeTestUtil.sendRing(exchangeID, ringA);
      await exchangeTestUtil.sendRing(exchangeID, ringB);

      await exchangeTestUtil.commitDeposits(exchangeID);
      await exchangeTestUtil.commitRings(exchangeID);

      await verify();
    });

    it("Trimmed OrderID (order.orderID > tradeHistory.orderID)", async () => {
      const orderID = 8;
      const ringA: RingInfo = {
        orderA:
          {
            tokenS: "WETH",
            tokenB: "GTO",
            amountS: new BN(web3.utils.toWei("100", "ether")),
            amountB: new BN(web3.utils.toWei("200", "ether")),
            owner: exchangeTestUtil.testContext.orderOwners[0],
            orderID,
          },
        orderB:
          {
            tokenS: "GTO",
            tokenB: "WETH",
            amountS: new BN(web3.utils.toWei("200", "ether")),
            amountB: new BN(web3.utils.toWei("100", "ether")),
            owner: exchangeTestUtil.testContext.orderOwners[1],
          },
        expected: {
          orderA: { filledFraction: 1.0, spread: new BN(0) },
          orderB: { filledFraction: 1.0 },
        },
      };
      const ringB: RingInfo = {
        orderA:
          {
            tokenS: "WETH",
            tokenB: "GTO",
            amountS: new BN(web3.utils.toWei("100", "ether")),
            amountB: new BN(web3.utils.toWei("200", "ether")),
            owner: exchangeTestUtil.testContext.orderOwners[0],
            orderID: orderID + 2 ** constants.TREE_DEPTH_TRADING_HISTORY,
          },
        orderB:
          {
            tokenS: "GTO",
            tokenB: "WETH",
            amountS: new BN(web3.utils.toWei("200", "ether")),
            amountB: new BN(web3.utils.toWei("100", "ether")),
            owner: exchangeTestUtil.testContext.orderOwners[3],
          },
        expected: {
          orderA: { filledFraction: 1.0, spread: new BN(0) },
          orderB: { filledFraction: 1.0 },
        },
      };

      await exchangeTestUtil.setupRing(ringA);
      await exchangeTestUtil.setupRing(ringB);
      await exchangeTestUtil.sendRing(exchangeID, ringA);
      await exchangeTestUtil.sendRing(exchangeID, ringB);

      await exchangeTestUtil.commitDeposits(exchangeID);
      await exchangeTestUtil.commitRings(exchangeID);

      await verify();
    });

    it("Cancelled OrderID (order.orderID < tradeHistory.orderID)", async () => {
      const orderID = 8;
      const ringA: RingInfo = {
        orderA:
          {
            tokenS: "WETH",
            tokenB: "GTO",
            amountS: new BN(web3.utils.toWei("100", "ether")),
            amountB: new BN(web3.utils.toWei("200", "ether")),
            owner: exchangeTestUtil.testContext.orderOwners[0],
            orderID: orderID + 2 ** constants.TREE_DEPTH_TRADING_HISTORY,
          },
        orderB:
          {
            tokenS: "GTO",
            tokenB: "WETH",
            amountS: new BN(web3.utils.toWei("200", "ether")),
            amountB: new BN(web3.utils.toWei("100", "ether")),
            owner: exchangeTestUtil.testContext.orderOwners[1],
          },
        expected: {
          orderA: { filledFraction: 1.0, spread: new BN(0) },
          orderB: { filledFraction: 1.0 },
        },
      };
      const ringB: RingInfo = {
        orderA:
          {
            tokenS: "WETH",
            tokenB: "GTO",
            amountS: new BN(web3.utils.toWei("100", "ether")),
            amountB: new BN(web3.utils.toWei("200", "ether")),
            owner: exchangeTestUtil.testContext.orderOwners[0],
            orderID,
          },
        orderB:
          {
            tokenS: "GTO",
            tokenB: "WETH",
            amountS: new BN(web3.utils.toWei("200", "ether")),
            amountB: new BN(web3.utils.toWei("100", "ether")),
            owner: exchangeTestUtil.testContext.orderOwners[3],
          },
        expected: {
          orderA: { filledFraction: 0.0, spread: new BN(0) },
          orderB: { filledFraction: 0.0 },
        },
      };

      await exchangeTestUtil.setupRing(ringA);
      await exchangeTestUtil.setupRing(ringB);
      await exchangeTestUtil.sendRing(exchangeID, ringA);
      await exchangeTestUtil.sendRing(exchangeID, ringB);

      await exchangeTestUtil.commitDeposits(exchangeID);
      await exchangeTestUtil.commitRings(exchangeID);

      await verify();
    });

  });
});<|MERGE_RESOLUTION|>--- conflicted
+++ resolved
@@ -300,7 +300,6 @@
       await exchangeTestUtil.commitRings(exchangeID);
 
       // tokenS
-<<<<<<< HEAD
       await exchangeTestUtil.checkOffchainBalance(
         order.accountID, order.tokenIdS, new BN(0), "BalanceS unexpected",
       );
@@ -308,15 +307,6 @@
       const expectedFee = order.amountB.add(spread).mul(new BN(order.maxFeeBips)).div(new BN(10000));
       const exptectedBalance = order.amountB.add(spread).sub(expectedFee);
       await exchangeTestUtil.checkOffchainBalance(
-=======
-      await exchangeTestUtil.checkOffchainBalance(
-        order.accountID, order.tokenIdS, new BN(0), "BalanceS unexpected",
-      );
-      // tokenB
-      const expectedFee = order.amountB.add(spread).mul(new BN(order.maxFeeBips)).div(new BN(10000));
-      const exptectedBalance = order.amountB.add(spread).sub(expectedFee);
-      await exchangeTestUtil.checkOffchainBalance(
->>>>>>> 6577c440
         order.accountID, order.tokenIdB, exptectedBalance, "BalanceB unexpected",
       );
 
@@ -1085,7 +1075,6 @@
           {
             tokenS: "WETH",
             tokenB: "LRC",
-<<<<<<< HEAD
             amountS: new BN(web3.utils.toWei("100", "ether")),
             amountB: new BN(web3.utils.toWei("100", "ether")),
           },
@@ -1096,18 +1085,6 @@
             amountS: new BN(web3.utils.toWei("100", "ether")),
             amountB: new BN(web3.utils.toWei("100", "ether")),
           },
-=======
-            amountS: new BN(web3.utils.toWei("100", "ether")),
-            amountB: new BN(web3.utils.toWei("100", "ether")),
-          },
-        orderB:
-          {
-            tokenS: "LRC",
-            tokenB: "WETH",
-            amountS: new BN(web3.utils.toWei("100", "ether")),
-            amountB: new BN(web3.utils.toWei("100", "ether")),
-          },
->>>>>>> 6577c440
       };
 
       await exchangeTestUtil.setupRing(ring);
@@ -1211,8 +1188,8 @@
             tokenB: "WETH",
             amountS: new BN(web3.utils.toWei("100", "ether")),
             amountB: new BN(web3.utils.toWei("100", "ether")),
-<<<<<<< HEAD
-          },
+          },
+        dualAuthBSignature: {Rx: "4564565564545", Ry: "456445648974", s: "445644894"},
       };
 
       await exchangeTestUtil.setupRing(ring);
@@ -1277,8 +1254,6 @@
             tokenB: "WETH",
             amountS: new BN(web3.utils.toWei("100", "ether")),
             amountB: new BN(web3.utils.toWei("100", "ether")),
-=======
->>>>>>> 6577c440
           },
         dualAuthBSignature: {Rx: "4564565564545", Ry: "456445648974", s: "445644894"},
       };
@@ -1295,31 +1270,37 @@
         receivedThrow = true;
       }
       assert(receivedThrow, "did not receive expected invalid block error");
-<<<<<<< HEAD
-=======
-    });
-
-    it("Wrong order signature", async () => {
-      const ring: RingInfo = {
-        orderA:
-          {
-            tokenS: "WETH",
-            tokenB: "LRC",
-            amountS: new BN(web3.utils.toWei("100", "ether")),
-            amountB: new BN(web3.utils.toWei("100", "ether")),
-            signature: {Rx: "4564565564545", Ry: "456445648974", s: "445644894"},
-          },
-        orderB:
-          {
-            tokenS: "LRC",
-            tokenB: "WETH",
-            amountS: new BN(web3.utils.toWei("100", "ether")),
-            amountB: new BN(web3.utils.toWei("100", "ether")),
-          },
-      };
-
-      await exchangeTestUtil.setupRing(ring);
-      await exchangeTestUtil.sendRing(exchangeID, ring);
+    });
+
+    it("should not be able to increase a balance to > MAX_AMOUNT", async () => {
+      const ring: RingInfo = {
+        orderA:
+          {
+            tokenS: "GTO",
+            tokenB: "TEST",
+            amountS: new BN(web3.utils.toWei("100", "ether")),
+            amountB: new BN(web3.utils.toWei("200", "ether")),
+          },
+        orderB:
+          {
+            tokenS: "TEST",
+            tokenB: "GTO",
+            amountS: new BN(web3.utils.toWei("200", "ether")),
+            amountB: new BN(web3.utils.toWei("100", "ether")),
+          },
+        expected: {
+          orderA: { filledFraction: 0.0, spread: new BN(0) },
+          orderB: { filledFraction: 0.0 },
+        },
+      };
+
+      await exchangeTestUtil.setupRing(ring);
+      await exchangeTestUtil.sendRing(exchangeID, ring);
+
+      // Set the balance or orderA.owner already at almost MAX_AMOUNT so that
+      // the balance after the trade would be > MAX_AMOUNT
+      await exchangeTestUtil.depositTo(ring.orderA.accountID, "TEST",
+                                       constants.MAX_AMOUNT.sub(ring.orderA.amountB).add(new BN(1)));
 
       await exchangeTestUtil.commitDeposits(exchangeID);
       let receivedThrow = false;
@@ -1332,81 +1313,6 @@
       assert(receivedThrow, "did not receive expected invalid block error");
     });
 
-    it("Wrong dual auth signature", async () => {
-      const ring: RingInfo = {
-        orderA:
-          {
-            tokenS: "WETH",
-            tokenB: "LRC",
-            amountS: new BN(web3.utils.toWei("100", "ether")),
-            amountB: new BN(web3.utils.toWei("100", "ether")),
-          },
-        orderB:
-          {
-            tokenS: "LRC",
-            tokenB: "WETH",
-            amountS: new BN(web3.utils.toWei("100", "ether")),
-            amountB: new BN(web3.utils.toWei("100", "ether")),
-          },
-        dualAuthBSignature: {Rx: "4564565564545", Ry: "456445648974", s: "445644894"},
-      };
-
-      await exchangeTestUtil.setupRing(ring);
-      await exchangeTestUtil.sendRing(exchangeID, ring);
-
-      await exchangeTestUtil.commitDeposits(exchangeID);
-      let receivedThrow = false;
-      try {
-        await exchangeTestUtil.commitRings(exchangeID);
-      } catch {
-        exchangeTestUtil.cancelPendingRings(exchangeID);
-        receivedThrow = true;
-      }
-      assert(receivedThrow, "did not receive expected invalid block error");
-    });
-
-    it("should not be able to increase a balance to > MAX_AMOUNT", async () => {
-      const ring: RingInfo = {
-        orderA:
-          {
-            tokenS: "GTO",
-            tokenB: "TEST",
-            amountS: new BN(web3.utils.toWei("100", "ether")),
-            amountB: new BN(web3.utils.toWei("200", "ether")),
-          },
-        orderB:
-          {
-            tokenS: "TEST",
-            tokenB: "GTO",
-            amountS: new BN(web3.utils.toWei("200", "ether")),
-            amountB: new BN(web3.utils.toWei("100", "ether")),
-          },
-        expected: {
-          orderA: { filledFraction: 0.0, spread: new BN(0) },
-          orderB: { filledFraction: 0.0 },
-        },
-      };
-
-      await exchangeTestUtil.setupRing(ring);
-      await exchangeTestUtil.sendRing(exchangeID, ring);
-
-      // Set the balance or orderA.owner already at almost MAX_AMOUNT so that
-      // the balance after the trade would be > MAX_AMOUNT
-      await exchangeTestUtil.depositTo(ring.orderA.accountID, "TEST",
-                                       constants.MAX_AMOUNT.sub(ring.orderA.amountB).add(new BN(1)));
-
-      await exchangeTestUtil.commitDeposits(exchangeID);
-      let receivedThrow = false;
-      try {
-        await exchangeTestUtil.commitRings(exchangeID);
-      } catch {
-        exchangeTestUtil.cancelPendingRings(exchangeID);
-        receivedThrow = true;
-      }
-      assert(receivedThrow, "did not receive expected invalid block error");
->>>>>>> 6577c440
-    });
-
     it("validUntil < now", async () => {
       const ring: RingInfo = {
         orderA:
