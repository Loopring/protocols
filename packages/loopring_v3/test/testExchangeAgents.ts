--- conflicted
+++ resolved
@@ -18,7 +18,6 @@
     exchangeOwner = ctx.exchangeOwner;
   };
 
-<<<<<<< HEAD
   const authorizeAgentsChecked = async (
     owner: string,
     agents: string[],
@@ -281,268 +280,4 @@
       );
     });
   });
-=======
-  // const authorizeAgentsChecked = async (
-  //   owner: string,
-  //   agents: string[],
-  //   authorized: boolean[],
-  //   from: string
-  // ) => {
-  //   await exchange.authorizeAgents(owner, agents, authorized, { from });
-  //   const events = await ctx.assertEventsEmitted(
-  //     exchange,
-  //     "AgentAuthorized",
-  //     agents.length
-  //   );
-  //   for (const [i, event] of events.entries()) {
-  //     assert.equal(event.owner, owner, "owner unexpected");
-  //     assert.equal(event.agent, agents[i], "agent unexpected");
-  //     assert.equal(event.authorized, authorized[i], "authorized unexpected");
-
-  //     const isAgent = await exchange.isAgent(owner, agents[i]);
-  //     assert.equal(isAgent, authorized[i], "isAgent unexpected");
-  //   }
-  // };
-
-  // const whitelistAgentsChecked = async (
-  //   agents: string[],
-  //   authorized: boolean[],
-  //   from: string
-  // ) => {
-  //   await exchange.whitelistAgents(agents, authorized, { from });
-  //   const events = await ctx.assertEventsEmitted(
-  //     exchange,
-  //     "AgentWhitelisted",
-  //     agents.length
-  //   );
-  //   for (const [i, event] of events.entries()) {
-  //     assert.equal(event.agent, agents[i], "agent unexpected");
-  //     assert.equal(event.authorized, authorized[i], "authorized unexpected");
-
-  //     for (const owner of [ownerA, ownerB, ownerC, ownerD]) {
-  //       const isAgent = await exchange.isAgent(owner, agents[i]);
-  //       assert.equal(isAgent, authorized[i] || owner === agents[i], "isAgent unexpected");
-  //     }
-  //   }
-  // };
-
-  // const onchainTransferFromChecked = async (
-  //   from: string,
-  //   to: string,
-  //   token: string,
-  //   amount: BN,
-  //   sender: string
-  // ) => {
-  //   token = ctx.getTokenAddress(token);
-
-  //   // Simulate all transfers
-  //   const snapshot = new BalanceSnapshot(ctx);
-  //   await snapshot.transfer(from, to, token, amount, "from", "to");
-
-  //   // Do the transfer
-  //   await exchange.onchainTransferFrom(from, to, token, amount, {
-  //     from: sender
-  //   });
-
-  //   // Verify balances
-  //   await snapshot.verifyBalances();
-  // };
-
-  // before(async () => {
-  //   ctx = new ExchangeTestUtil();
-  //   await ctx.initialize(accounts);
-
-  //   ownerA = ctx.testContext.orderOwners[0];
-  //   ownerB = ctx.testContext.orderOwners[1];
-  //   ownerC = ctx.testContext.orderOwners[2];
-  //   ownerD = ctx.testContext.orderOwners[3];
-  // });
-
-  // after(async () => {
-  //   await ctx.stop();
-  // });
-
-  // describe("Agents", function() {
-  //   this.timeout(0);
-
-  //   it("should be able to whitelist and dewhitelist agents", async () => {
-  //     await createExchange();
-
-  //     // Only the exchange owner should be able to whitelist agents
-  //     await expectThrow(
-  //       whitelistAgentsChecked([ownerA], [true], ownerB),
-  //       "UNAUTHORIZED"
-  //     );
-
-  //     // Authorize an agent
-  //     await whitelistAgentsChecked([ownerA], [true], exchangeOwner);
-
-  //     // Try to whitelist another agent using a non-agent address
-  //     await expectThrow(
-  //       whitelistAgentsChecked([ownerB], [true], ownerC),
-  //       "UNAUTHORIZED"
-  //     );
-
-  //     // Whitelist new agents
-  //     await whitelistAgentsChecked([ownerB, ownerC], [true, true], exchangeOwner);
-
-  //     // Whitelist/Dewhitelist agents
-  //     await whitelistAgentsChecked([ownerB, ownerD], [false, true], exchangeOwner);
-
-  //     // Dewhitelist agents
-  //     await whitelistAgentsChecked([ownerD], [false], exchangeOwner);
-  //   });
-
-  //   it("should be able to authorize and deauthorize an agent", async () => {
-  //     await createExchange();
-
-  //     // Only the owner should be able to authorize the first agent
-  //     await expectThrow(
-  //       authorizeAgentsChecked(ownerA, [ownerB], [true], ownerB),
-  //       "UNAUTHORIZED"
-  //     );
-
-  //     // Authorize an agent
-  //     await authorizeAgentsChecked(ownerA, [ownerB], [true], ownerA);
-
-  //     // Try to authorize another agent using a non-agent address
-  //     await expectThrow(
-  //       authorizeAgentsChecked(ownerA, [ownerD], [true], ownerC),
-  //       "UNAUTHORIZED"
-  //     );
-
-  //     // Authorize a new agent using an agent
-  //     await authorizeAgentsChecked(ownerA, [ownerC], [true], ownerB);
-
-  //     // Deauthorize the old agent with the new agent
-  //     await authorizeAgentsChecked(ownerA, [ownerB], [false], ownerC);
-
-  //     // Make sure the deauthorized agent isn't an agent anymore
-  //     await expectThrow(
-  //       authorizeAgentsChecked(ownerA, [ownerD], [true], ownerB),
-  //       "UNAUTHORIZED"
-  //     );
-  //   });
-
-  //   it("should be able to call agent functions", async () => {
-  //     await createExchange();
-
-  //     const withdrawalFee = await ctx.loopringV3.forcedWithdrawalFee();
-  //     const depositFee = ctx.getRandomFee();
-
-  //     const agent = ownerC;
-
-  //     const token = ctx.getTokenAddress("LRC");
-
-  //     await expectThrow(
-  //       exchange.deposit(ownerA, ownerA, token, new BN(0), "0x", {
-  //         from: agent,
-  //         value: depositFee
-  //       }),
-  //       "UNAUTHORIZED"
-  //     );
-
-  //     await expectThrow(
-  //       exchange.forceWithdraw(ownerA, token, 0, {
-  //         from: agent,
-  //         value: withdrawalFee
-  //       }),
-  //       "UNAUTHORIZED"
-  //     );
-
-  //     await expectThrow(
-  //       exchange.authorizeAgents(ownerA, [agent], [true], { from: agent }),
-  //       "UNAUTHORIZED"
-  //     );
-
-  //     await expectThrow(
-  //       exchange.approveTransaction(ownerA, Buffer.from("FF"), {
-  //         from: agent
-  //       }),
-  //       "UNAUTHORIZED"
-  //     );
-
-  //     await expectThrow(
-  //       exchange.approveOffchainTransfer(ownerA, ownerB, token, new BN(0), token, new BN(0), new BN(0), new BN(1), {
-  //         from: agent
-  //       }),
-  //       "UNAUTHORIZED"
-  //     );
-
-  //     await expectThrow(
-  //       exchange.onchainTransferFrom(ownerA, ownerB, token, new BN(0), {
-  //         from: agent
-  //       }),
-  //       "UNAUTHORIZED"
-  //     );
-
-  //     // Authorize the agent
-  //     await authorizeAgentsChecked(ownerA, [agent], [true], ownerA);
-
-  //     // Now call the functions successfully
-
-  //     await exchange.deposit(ownerA, ownerA, token, new BN(0), "0x", {
-  //       from: agent,
-  //       value: depositFee
-  //     });
-
-  //     await exchange.forceWithdraw(ownerA, token, 0, {
-  //       from: agent,
-  //       value: withdrawalFee
-  //     });
-
-  //     await exchange.authorizeAgents(ownerA, [agent], [true], { from: agent });
-
-  //     await exchange.approveTransaction(ownerA, Buffer.from("FF"), {
-  //       from: agent
-  //     });
-
-  //     await exchange.approveOffchainTransfer(ownerA, ownerB, token, new BN(0), token, new BN(0), new BN(0), new BN(1), {
-  //       from: agent
-  //     });
-
-  //     await exchange.onchainTransferFrom(ownerA, ownerB, token, new BN(0), {
-  //       from: agent
-  //     });
-  //   });
-
-  //   it("agent should be able to transfer onchain funds", async () => {
-  //     await createExchange();
-
-  //     const amount = new BN(web3.utils.toWei("412.8", "ether"));
-
-  //     // Authorize an agent
-  //     await authorizeAgentsChecked(ownerA, [ownerD], [true], ownerA);
-
-  //     await ctx.setBalanceAndApprove(ownerA, "LRC", amount);
-  //     // Transfer the tokens
-  //     await onchainTransferFromChecked(
-  //       ownerA,
-  //       ownerB,
-  //       "LRC",
-  //       amount.div(new BN(2)),
-  //       ownerA
-  //     );
-  //     await onchainTransferFromChecked(
-  //       ownerA,
-  //       ownerC,
-  //       "LRC",
-  //       amount.div(new BN(2)),
-  //       ownerD
-  //     );
-
-  //     // Try to transfer again after all funds depleted
-  //     await expectThrow(
-  //       onchainTransferFromChecked(
-  //         ownerA,
-  //         ownerC,
-  //         "LRC",
-  //         amount.div(new BN(2)),
-  //         ownerD
-  //       ),
-  //       "TRANSFER_FAILED"
-  //     );
-  //   });
-  // });
->>>>>>> afb8b488
 });