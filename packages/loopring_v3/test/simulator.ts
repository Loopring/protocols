--- conflicted
+++ resolved
@@ -201,7 +201,6 @@
     return newExchangeState;
   }
 
-<<<<<<< HEAD
   public internalTransfer(
     exchangeState: ExchangeState,
     operatorAccountID: number,
@@ -247,7 +246,7 @@
     exchangeState: ExchangeState,
     operatorAccountID: number
   ) {
-    const fee = roundToFloatValue(transfer.fee, constants.Float16Encoding);
+    const fee = roundToFloatValue(transfer.fee, Constants.Float16Encoding);
 
     const accountFrom = exchangeState.accounts[transfer.accountFromID];
     let balanceFrom = accountFrom.balances[transfer.transTokenID].balance;
@@ -256,7 +255,7 @@
     }
     const amountTrans = roundToFloatValue(
       transfer.amount,
-      constants.Float24Encoding
+      Constants.Float24Encoding
     );
 
     // Update the Merkle tree with the input data
@@ -302,7 +301,7 @@
     offset += 5;
 
     const accountFromID = Math.floor(
-      combinedAccountIDs / 2 ** constants.NUM_BITS_ACCOUNTID
+      combinedAccountIDs / 2 ** Constants.NUM_BITS_ACCOUNTID
     );
     const accountToID = combinedAccountIDs & 0xfffff;
 
@@ -319,8 +318,8 @@
     offset += 2;
 
     // Decode the float values
-    const fee = fromFloat(fFee, constants.Float16Encoding);
-    const amountTrans = fromFloat(fAmountTrans, constants.Float24Encoding);
+    const fee = fromFloat(fFee, Constants.Float16Encoding);
+    const amountTrans = fromFloat(fAmountTrans, Constants.Float24Encoding);
 
     // Update the Merkle tree with the onchain data
     const newExchangeState = this.internalTransfer(
@@ -337,58 +336,6 @@
     return newExchangeState;
   }
 
-  public cancelOrderFromOnchainData(
-    bs: Bitstream,
-    cancelIndex: number,
-    exchangeState: ExchangeState
-  ) {
-    let offset = 0;
-
-    // General data
-    const exchangeID = bs.extractUint32(offset);
-    offset += 4 + 32 + 32 + 32;
-
-    // General data
-    const operatorAccountID = bs.extractUint24(offset);
-    offset += 3;
-
-    // Jump to the specified withdrawal
-    const onchainDataSize = 9;
-    offset += cancelIndex * onchainDataSize;
-
-    // Extract onchain data
-    const accountIdAndOrderId = bs.extractUint40(offset);
-    offset += 5;
-    const orderToken = bs.extractUint8(offset);
-    offset += 1;
-    const feeToken = bs.extractUint8(offset);
-    offset += 1;
-    const fFee = bs.extractUint16(offset);
-    offset += 2;
-
-    // Further extraction of packed data
-    const accountID = Math.floor(accountIdAndOrderId / 2 ** 20);
-    const orderID = accountIdAndOrderId & 0xfffff;
-
-    // Decode the float values
-    const fee = fromFloat(fFee, constants.Float16Encoding);
-
-    // Update the Merkle tree with the onchain data
-    const newExchangeState = this.cancelOrder(
-      exchangeState,
-      operatorAccountID,
-      accountID,
-      orderToken,
-      orderID,
-      feeToken,
-      fee
-    );
-
-    return newExchangeState;
-  }
-
-=======
->>>>>>> dc67d4cc
   public cancelOrderFromInputData(
     cancel: Cancel,
     exchangeState: ExchangeState,
