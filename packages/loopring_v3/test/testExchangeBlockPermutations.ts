import BN = require("bn.js");
import { Constants } from "loopringV3.js";
import { ExchangeTestUtil } from "./testExchangeUtil";
import { Deposit, SpotTrade, AuthMethod } from "./types";

contract("Exchange", (accounts: string[]) => {
  let exchangeTestUtil: ExchangeTestUtil;
  let exchangeId = 0;

  const createRandomRing = () => {
    // Make sure the ring is valid
    const fillA = new BN(1).add(exchangeTestUtil.getRandomAmount());
    const fillB = new BN(1).add(exchangeTestUtil.getRandomAmount());
    const ring: SpotTrade = {
      orderA: {
        tokenS: "WETH",
        tokenB: "GTO",
        amountS: fillA,
        amountB: fillB,
        buy: exchangeTestUtil.getRandomInt(2) > 0
      },
      orderB: {
        tokenS: "GTO",
        tokenB: "WETH",
        amountS: fillB,
        amountB: fillA,
        buy: exchangeTestUtil.getRandomInt(2) > 0
      }
    };
    return ring;
  };

  const doRandomDeposit = async () => {
    const orderOwners = exchangeTestUtil.testContext.orderOwners;
    const owner =
      orderOwners[Number(exchangeTestUtil.getRandomInt(orderOwners.length))];
    const amount = new BN(
      web3.utils.toWei(
        "" + exchangeTestUtil.getRandomInt(100000000) / 1000,
        "ether"
      )
    );
    const token = exchangeTestUtil.getTokenAddress("LRC");
<<<<<<< HEAD
    return await exchangeTestUtil.deposit(
      owner,
      owner,
      token,
      amount
    );
=======
    return await exchangeTestUtil.deposit(owner, owner, token, amount);
>>>>>>> 51d200df
  };

  const doRandomOnchainWithdrawal = async (deposit: Deposit) => {
    await exchangeTestUtil.requestWithdrawal(
      deposit.owner,
      deposit.token,
      exchangeTestUtil.getRandomAmount(),
      "ETH",
      new BN(0),
<<<<<<< HEAD
      {authMethod: AuthMethod.FORCE}
=======
      { authMethod: AuthMethod.FORCE }
>>>>>>> 51d200df
    );
  };

  const doRandomOffchainWithdrawal = async (deposit: Deposit) => {
    await exchangeTestUtil.requestWithdrawal(
      deposit.owner,
      deposit.token,
      deposit.amount,
      "LRC",
      new BN(0)
    );
  };

  const doRandomInternalTransfer = async (
    depositA: Deposit,
    depositB: Deposit
  ) => {
    await exchangeTestUtil.transfer(
      depositA.owner,
      depositB.owner,
      depositA.token,
      depositA.amount.div(new BN(10)),
      depositA.token,
      depositA.amount.div(new BN(100))
    );
  };

  const createExchange = async (brollupMode: boolean) => {
    exchangeId = await exchangeTestUtil.createExchange(
      exchangeTestUtil.testContext.stateOwners[0],
      true,
      brollupMode
    );
  };

  const bVerify = true;
  const verify = async () => {
    if (bVerify) {
      await exchangeTestUtil.submitPendingBlocks();
    }
  };

  before(async () => {
    exchangeTestUtil = new ExchangeTestUtil();
    await exchangeTestUtil.initialize(accounts);
  });

  after(async () => {
    await exchangeTestUtil.stop();
  });

  describe("Permutations", function() {
    this.timeout(0);

    it("Spot trade", async () => {
<<<<<<< HEAD
      const bDataAvailabilities = [true];
      for (const bDataAvailability of bDataAvailabilities) {
        await createExchange(bDataAvailability);
=======
      const brollupModeList = [true];
      for (const brollupMode of brollupModeList) {
        await createExchange(brollupMode);
>>>>>>> 51d200df
        const blockSizes = exchangeTestUtil.blockSizes;
        for (const blockSize of blockSizes) {
          const rings: SpotTrade[] = [];
          for (let i = 0; i < blockSize; i++) {
            rings.push(createRandomRing());
          }
          for (const ring of rings) {
            await exchangeTestUtil.setupRing(ring);
            await exchangeTestUtil.sendRing(ring);
          }
          await exchangeTestUtil.submitTransactions();
        }
        await verify();
      }
    });

    it("Deposit", async () => {
      await createExchange(true);
      const blockSizes = exchangeTestUtil.blockSizes;
      for (const blockSize of blockSizes) {
        for (let i = 0; i < blockSize; i++) {
          await doRandomDeposit();
        }
        await exchangeTestUtil.submitTransactions();
      }
      await verify();
    });

    it("Withdrawal", async () => {
<<<<<<< HEAD
      const bDataAvailabilities = [true];
      for (const bDataAvailability of bDataAvailabilities) {
        await createExchange(bDataAvailability);
=======
      const brollupModeList = [true];
      for (const brollupMode of brollupModeList) {
        await createExchange(brollupMode);
>>>>>>> 51d200df

        const blockSizes = exchangeTestUtil.blockSizes;
        for (const blockSize of blockSizes) {
          // Do some deposit
          const deposits: Deposit[] = [];
          for (let i = 0; i < blockSize; i++) {
            deposits.push(await doRandomDeposit());
<<<<<<< HEAD
          }
          for (let i = 0; i < blockSize; i++) {
            await doRandomOffchainWithdrawal(deposits[i]);
          }
=======
          }
          for (let i = 0; i < blockSize; i++) {
            await doRandomOffchainWithdrawal(deposits[i]);
          }
>>>>>>> 51d200df
          await exchangeTestUtil.submitTransactions();
        }
        await verify();
      }
    });

    it("Transfer", async () => {
<<<<<<< HEAD
      const bDataAvailabilities = [true];
      for (const bDataAvailability of bDataAvailabilities) {
        await createExchange(bDataAvailability);
=======
      const brollupModeList = [true];
      for (const brollupMode of brollupModeList) {
        await createExchange(brollupMode);
>>>>>>> 51d200df

        // Do some deposits
        const numDeposits = 8;
        const deposits: Deposit[] = [];
        for (let i = 0; i < numDeposits; i++) {
          deposits.push(await doRandomDeposit());
        }
        await exchangeTestUtil.submitTransactions();

        const blockSizes = exchangeTestUtil.blockSizes;
        for (const blockSize of blockSizes) {
          for (let i = 0; i < blockSize; i++) {
            const randomDepositA =
              deposits[exchangeTestUtil.getRandomInt(numDeposits)];
            const randomDepositB =
              deposits[exchangeTestUtil.getRandomInt(numDeposits)];
            await doRandomInternalTransfer(randomDepositA, randomDepositB);
          }
          await exchangeTestUtil.submitTransactions();
        }
        await verify();
      }
    });

    it("All transaction types in a single block", async () => {
      const ringA: SpotTrade = {
        orderA: {
          tokenS: "ETH",
          tokenB: "GTO",
          amountS: new BN(web3.utils.toWei("3", "ether")),
          amountB: new BN(web3.utils.toWei("100", "ether")),
          owner: exchangeTestUtil.testContext.orderOwners[0]
        },
        orderB: {
          tokenS: "GTO",
          tokenB: "ETH",
          amountS: new BN(web3.utils.toWei("100", "ether")),
          amountB: new BN(web3.utils.toWei("2", "ether")),
          owner: exchangeTestUtil.testContext.orderOwners[1]
        },
        expected: {
          orderA: {
            filledFraction: 1.0,
            spread: new BN(web3.utils.toWei("1", "ether"))
          },
          orderB: { filledFraction: 1.0 }
        }
      };
      const ringB: SpotTrade = {
        orderA: {
          tokenS: "WETH",
          tokenB: "GTO",
          amountS: new BN(web3.utils.toWei("110", "ether")),
          amountB: new BN(web3.utils.toWei("200", "ether")),
          owner: exchangeTestUtil.testContext.orderOwners[2]
        },
        orderB: {
          tokenS: "GTO",
          tokenB: "WETH",
          amountS: new BN(web3.utils.toWei("200", "ether")),
          amountB: new BN(web3.utils.toWei("100", "ether")),
          owner: exchangeTestUtil.testContext.orderOwners[3]
        },
        expected: {
          orderA: {
            filledFraction: 1.0,
            spread: new BN(web3.utils.toWei("10", "ether"))
          },
          orderB: { filledFraction: 1.0 }
        }
      };

      await exchangeTestUtil.setupRing(ringA);
      await exchangeTestUtil.setupRing(ringB);
      await exchangeTestUtil.sendRing(ringA);
      await exchangeTestUtil.sendRing(ringB);

      const token = "ETH";
      const feeToken = "LRC";
      const amount = new BN(web3.utils.toWei("2.9", "ether"));
      const fee = new BN(web3.utils.toWei("12.3", "ether"));

      const ownerA = exchangeTestUtil.testContext.orderOwners[0];
      const ownerB = exchangeTestUtil.testContext.orderOwners[1];
      const ownerC = exchangeTestUtil.testContext.orderOwners[2];
      const ownerD = exchangeTestUtil.testContext.orderOwners[3];
      const ownerE = exchangeTestUtil.testContext.orderOwners[4];
      const ownerF = exchangeTestUtil.testContext.orderOwners[5];

      // Do a transfer
<<<<<<< HEAD
      await exchangeTestUtil.transfer(ownerA, ownerB, token, amount, feeToken, fee);
=======
      await exchangeTestUtil.transfer(
        ownerA,
        ownerB,
        token,
        amount,
        feeToken,
        fee
      );
>>>>>>> 51d200df

      // Do a withdrawal
      await exchangeTestUtil.requestWithdrawal(
        ownerB,
        token,
        amount,
        feeToken,
        new BN(0)
      );

<<<<<<< HEAD
      await exchangeTestUtil.requestAccountUpdate(ownerB, "ETH", new BN(0), exchangeTestUtil.getKeyPairEDDSA());

      await exchangeTestUtil.requestNewAccount(ownerB, "ETH", new BN(0), ownerE, exchangeTestUtil.getKeyPairEDDSA());

      await exchangeTestUtil.requestOwnerChange(ownerE, "ETH", new BN(0), ownerF);
=======
      await exchangeTestUtil.requestAccountUpdate(
        ownerB,
        "ETH",
        new BN(0),
        exchangeTestUtil.getKeyPairEDDSA()
      );

      await exchangeTestUtil.requestNewAccount(
        ownerB,
        "ETH",
        new BN(0),
        ownerE,
        exchangeTestUtil.getKeyPairEDDSA()
      );

      await exchangeTestUtil.requestOwnerChange(
        ownerE,
        "ETH",
        new BN(0),
        ownerF
      );
>>>>>>> 51d200df

      await exchangeTestUtil.submitTransactions(24);
      await verify();
    });
  });
});<|MERGE_RESOLUTION|>--- conflicted
+++ resolved
@@ -41,16 +41,7 @@
       )
     );
     const token = exchangeTestUtil.getTokenAddress("LRC");
-<<<<<<< HEAD
-    return await exchangeTestUtil.deposit(
-      owner,
-      owner,
-      token,
-      amount
-    );
-=======
     return await exchangeTestUtil.deposit(owner, owner, token, amount);
->>>>>>> 51d200df
   };
 
   const doRandomOnchainWithdrawal = async (deposit: Deposit) => {
@@ -60,11 +51,7 @@
       exchangeTestUtil.getRandomAmount(),
       "ETH",
       new BN(0),
-<<<<<<< HEAD
-      {authMethod: AuthMethod.FORCE}
-=======
       { authMethod: AuthMethod.FORCE }
->>>>>>> 51d200df
     );
   };
 
@@ -120,15 +107,9 @@
     this.timeout(0);
 
     it("Spot trade", async () => {
-<<<<<<< HEAD
-      const bDataAvailabilities = [true];
-      for (const bDataAvailability of bDataAvailabilities) {
-        await createExchange(bDataAvailability);
-=======
       const brollupModeList = [true];
       for (const brollupMode of brollupModeList) {
         await createExchange(brollupMode);
->>>>>>> 51d200df
         const blockSizes = exchangeTestUtil.blockSizes;
         for (const blockSize of blockSizes) {
           const rings: SpotTrade[] = [];
@@ -158,15 +139,9 @@
     });
 
     it("Withdrawal", async () => {
-<<<<<<< HEAD
-      const bDataAvailabilities = [true];
-      for (const bDataAvailability of bDataAvailabilities) {
-        await createExchange(bDataAvailability);
-=======
       const brollupModeList = [true];
       for (const brollupMode of brollupModeList) {
         await createExchange(brollupMode);
->>>>>>> 51d200df
 
         const blockSizes = exchangeTestUtil.blockSizes;
         for (const blockSize of blockSizes) {
@@ -174,17 +149,10 @@
           const deposits: Deposit[] = [];
           for (let i = 0; i < blockSize; i++) {
             deposits.push(await doRandomDeposit());
-<<<<<<< HEAD
           }
           for (let i = 0; i < blockSize; i++) {
             await doRandomOffchainWithdrawal(deposits[i]);
           }
-=======
-          }
-          for (let i = 0; i < blockSize; i++) {
-            await doRandomOffchainWithdrawal(deposits[i]);
-          }
->>>>>>> 51d200df
           await exchangeTestUtil.submitTransactions();
         }
         await verify();
@@ -192,15 +160,9 @@
     });
 
     it("Transfer", async () => {
-<<<<<<< HEAD
-      const bDataAvailabilities = [true];
-      for (const bDataAvailability of bDataAvailabilities) {
-        await createExchange(bDataAvailability);
-=======
       const brollupModeList = [true];
       for (const brollupMode of brollupModeList) {
         await createExchange(brollupMode);
->>>>>>> 51d200df
 
         // Do some deposits
         const numDeposits = 8;
@@ -291,9 +253,6 @@
       const ownerF = exchangeTestUtil.testContext.orderOwners[5];
 
       // Do a transfer
-<<<<<<< HEAD
-      await exchangeTestUtil.transfer(ownerA, ownerB, token, amount, feeToken, fee);
-=======
       await exchangeTestUtil.transfer(
         ownerA,
         ownerB,
@@ -302,7 +261,6 @@
         feeToken,
         fee
       );
->>>>>>> 51d200df
 
       // Do a withdrawal
       await exchangeTestUtil.requestWithdrawal(
@@ -313,13 +271,6 @@
         new BN(0)
       );
 
-<<<<<<< HEAD
-      await exchangeTestUtil.requestAccountUpdate(ownerB, "ETH", new BN(0), exchangeTestUtil.getKeyPairEDDSA());
-
-      await exchangeTestUtil.requestNewAccount(ownerB, "ETH", new BN(0), ownerE, exchangeTestUtil.getKeyPairEDDSA());
-
-      await exchangeTestUtil.requestOwnerChange(ownerE, "ETH", new BN(0), ownerF);
-=======
       await exchangeTestUtil.requestAccountUpdate(
         ownerB,
         "ETH",
@@ -341,7 +292,6 @@
         new BN(0),
         ownerF
       );
->>>>>>> 51d200df
 
       await exchangeTestUtil.submitTransactions(24);
       await verify();
