import BN = require("bn.js");
import childProcess = require("child_process");
import fs = require("fs");
import path = require("path");
import http = require("http");
import { performance } from "perf_hooks";
import { SHA256 } from "sha2";
import { Artifacts } from "../util/Artifacts";
import { SignatureType, sign, verifySignature } from "../util/Signature";
import {
  Bitstream,
  BlockType,
  calculateCalldataCost,
  compress,
  compressLZ,
  decompressLZ,
  CompressionType,
  Constants,
  EdDSA,
  Explorer,
  roundToFloatValue,
  toFloat,
  TransactionType,
  Poseidon,
  WithdrawFromMerkleTreeData
} from "loopringV3.js";
import { Context } from "./context";
import { expectThrow } from "./expectThrow";
import { doDebugLogging, logDebug, logInfo } from "./logs";
import * as sigUtil from "eth-sig-util";
import { Simulator, AccountLeaf } from "./simulator";
import { ExchangeTestContext } from "./testExchangeContext";
import {
  Account,
  AuthMethod,
  Block,
  Deposit,
  Transfer,
  Noop,
  OrderInfo,
  TxBlock,
  AccountUpdate,
  SpotTrade,
  WithdrawalRequest,
  NewAccount,
  Wallet,
  OwnerChange
} from "./types";

type TxType =
  | Noop
  | SpotTrade
  | Transfer
  | WithdrawalRequest
  | Deposit
  | AccountUpdate
  | NewAccount
  | OwnerChange;

// JSON replacer function for BN values
function replacer(name: any, val: any) {
  if (
    name === "balance" ||
    name === "amountS" ||
    name === "amountB" ||
    name === "amount" ||
    name === "fee" ||
    name === "startHash" ||
    name === "minPrice" ||
    name === "maxPrice" ||
    name === "minMarginFraction" ||
    name === "fundingIndex" ||
    name === "transferAmountTrade" ||
    name === "triggerPrice" ||
    name === "transferAmount" ||
    name === "transferFee" ||
    name === "index"
  ) {
    return new BN(val, 16).toString(10);
  } else if (
    name === "owner" ||
    name === "newOwner" ||
    name === "from" ||
    name === "to" ||
    name === "payerTo" ||
    name === "to" ||
    name === "exchange"
  ) {
    return new BN(val.slice(2), 16).toString(10);
  } else {
    return val;
  }
}

export interface TransferOptions {
  authMethod?: AuthMethod;
  useDualAuthoring?: boolean;
  secretKnown?: boolean;
  amountToDeposit?: BN;
  feeToDeposit?: BN;
  transferToNew?: boolean;
  signer?: string;
}

export interface WithdrawOptions {
  authMethod?: AuthMethod;
  to?: string;
  minGas?: number;
  gas?: number;
  data?: string;
  signer?: string;
}

export interface NewAccountOptions {
  authMethod?: AuthMethod;
}

export interface AccountUpdateOptions {
  authMethod?: AuthMethod;
}

export interface OwnerChangeOptions {
  authMethod?: AuthMethod;
  walletCalldata?: string;
}

export interface OnchainBlock {
  blockType: number;
  blockSize: number;
  blockVersion: number;
  data: any;
  proof: any;
  storeDataHashOnchain: boolean;
  auxiliaryData?: any;
  offchainData?: any;
}

export interface AuxiliaryData {
  txIndex: number;
  txAuxiliaryData?: any;
}

export namespace AccountUpdateUtils {
  export function toTypedData(
    update: AccountUpdate,
    verifyingContract: string
  ) {
    const typedData = {
      types: {
        EIP712Domain: [
          { name: "name", type: "string" },
          { name: "version", type: "string" },
          { name: "chainId", type: "uint256" },
          { name: "verifyingContract", type: "address" }
        ],
        AccountUpdate: [
          { name: "owner", type: "address" },
          { name: "accountID", type: "uint24" },
          { name: "nonce", type: "uint32" },
          { name: "publicKey", type: "uint256" },
          { name: "walletHash", type: "uint256" },
          { name: "feeTokenID", type: "uint16" },
          { name: "fee", type: "uint256" }
        ]
      },
      primaryType: "AccountUpdate",
      domain: {
        name: "Loopring Protocol",
        version: "3.6.0",
        chainId: new BN(/*await web3.eth.net.getId()*/ 1),
        verifyingContract
      },
      message: {
        owner: update.owner,
        accountID: update.accountID,
        nonce: update.nonce,
        publicKey: new BN(EdDSA.pack(update.publicKeyX, update.publicKeyY), 16),
        walletHash: new BN(update.walletHash),
        feeTokenID: update.feeTokenID,
        fee: update.fee
      }
    };
    return typedData;
  }

  export function getHash(update: AccountUpdate, verifyingContract: string) {
    const typedData = this.toTypedData(update, verifyingContract);
    return sigUtil.TypedDataUtils.sign(typedData);
  }

  export function sign(keyPair: any, update: AccountUpdate) {
    // Calculate hash
    const hasher = Poseidon.createHash(9, 6, 53);
    const inputs = [
      update.exchange,
      update.accountID,
      update.feeTokenID,
      update.fee,
      update.publicKeyX,
      update.publicKeyY,
      update.walletHash,
      update.nonce
    ];
    const hash = hasher(inputs).toString(10);

    // Create signature
    const signature = EdDSA.sign(keyPair.secretKey, hash);

    // Verify signature
    const success = EdDSA.verify(hash, signature, [
      keyPair.publicKeyX,
      keyPair.publicKeyY
    ]);
    assert(success, "Failed to verify signature");

    return signature;
  }
}

export namespace WithdrawalUtils {
  export function toTypedData(
    withdrawal: WithdrawalRequest,
    verifyingContract: string
  ) {
    const typedData = {
      types: {
        EIP712Domain: [
          { name: "name", type: "string" },
          { name: "version", type: "string" },
          { name: "chainId", type: "uint256" },
          { name: "verifyingContract", type: "address" }
        ],
        Withdrawal: [
          { name: "owner", type: "address" },
          { name: "accountID", type: "uint24" },
          { name: "nonce", type: "uint32" },
          { name: "tokenID", type: "uint16" },
          { name: "amount", type: "uint256" },
          { name: "feeTokenID", type: "uint16" },
          { name: "fee", type: "uint256" },
          { name: "to", type: "address" },
          { name: "dataHash", type: "bytes32" },
          { name: "minGas", type: "uint24" }
        ]
      },
      primaryType: "Withdrawal",
      domain: {
        name: "Loopring Protocol",
        version: "3.6.0",
        chainId: new BN(/*await web3.eth.net.getId()*/ 1),
        verifyingContract
      },
      message: {
        owner: withdrawal.owner,
        accountID: withdrawal.accountID,
        nonce: withdrawal.nonce,
        tokenID: withdrawal.tokenID,
        amount: withdrawal.amount,
        feeTokenID: withdrawal.feeTokenID,
        fee: withdrawal.fee,
        to: withdrawal.to,
        dataHash: "0x" + new BN(withdrawal.dataHash).toString(16),
        minGas: withdrawal.minGas
      }
    };
    return typedData;
  }

  export function getHash(
    withdrawal: WithdrawalRequest,
    verifyingContract: string
  ) {
    const typedData = this.toTypedData(withdrawal, verifyingContract);
    return sigUtil.TypedDataUtils.sign(typedData);
  }

  export function sign(keyPair: any, withdrawal: WithdrawalRequest) {
    // Calculate hash
    const hasher = Poseidon.createHash(11, 6, 53);
    const inputs = [
      withdrawal.exchange,
      withdrawal.accountID,
      withdrawal.tokenID,
      withdrawal.amount,
      withdrawal.feeTokenID,
      withdrawal.fee,
      withdrawal.to,
      withdrawal.dataHash,
      withdrawal.minGas,
      withdrawal.nonce
    ];
    const hash = hasher(inputs).toString(10);

    // Create signature
    withdrawal.signature = EdDSA.sign(keyPair.secretKey, hash);

    // Verify signature
    const success = EdDSA.verify(hash, withdrawal.signature, [
      keyPair.publicKeyX,
      keyPair.publicKeyY
    ]);
    assert(success, "Failed to verify signature");
  }
}

export namespace TransferUtils {
  export function toTypedData(transfer: Transfer, verifyingContract: string) {
    const typedData = {
      types: {
        EIP712Domain: [
          { name: "name", type: "string" },
          { name: "version", type: "string" },
          { name: "chainId", type: "uint256" },
          { name: "verifyingContract", type: "address" }
        ],
        Transfer: [
          { name: "from", type: "address" },
          { name: "to", type: "address" },
          { name: "tokenID", type: "uint16" },
          { name: "amount", type: "uint256" },
          { name: "feeTokenID", type: "uint16" },
          { name: "fee", type: "uint256" },
          { name: "data", type: "uint256" },
          { name: "nonce", type: "uint32" }
        ]
      },
      primaryType: "Transfer",
      domain: {
        name: "Loopring Protocol",
        version: "3.6.0",
        chainId: new BN(/*await web3.eth.net.getId()*/ 1),
        verifyingContract
      },
      message: {
        from: transfer.from,
        to: transfer.to,
        tokenID: transfer.tokenID,
        amount: transfer.amount,
        feeTokenID: transfer.feeTokenID,
        fee: transfer.fee,
        data: transfer.data,
        nonce: transfer.nonce
      }
    };
    return typedData;
  }

  export function getHash(transfer: Transfer, verifyingContract: string) {
    const typedData = this.toTypedData(transfer, verifyingContract);
    return sigUtil.TypedDataUtils.sign(typedData);
  }

  export function sign(keyPair: any, transfer: Transfer, payer: boolean) {
    // Calculate hash
    const hasher = Poseidon.createHash(14, 6, 53);
    const inputs = [
      transfer.exchange,
      transfer.fromAccountID,
      payer ? transfer.payerToAccountID : transfer.toAccountID,
      transfer.tokenID,
      transfer.amount,
      transfer.feeTokenID,
      transfer.fee,
      transfer.validUntil,
      payer ? transfer.payerTo : transfer.to,
      transfer.dualAuthorX,
      transfer.dualAuthorY,
      transfer.data,
      transfer.nonce
    ];
    const hash = hasher(inputs).toString(10);

    // Create signature
    const signature = EdDSA.sign(keyPair.secretKey, hash);

    // Verify signature
    const success = EdDSA.verify(hash, signature, [
      keyPair.publicKeyX,
      keyPair.publicKeyY
    ]);
    assert(success, "Failed to verify signature");

    return signature;
  }
}

export namespace WalletUtils {
  export function toTypedDataStatelessWallet(
    wallet: Wallet,
    verifyingContract: string
  ) {
    const typedData = {
      types: {
        EIP712Domain: [
          { name: "name", type: "string" },
          { name: "version", type: "string" },
          { name: "chainId", type: "uint256" },
          { name: "verifyingContract", type: "address" }
        ],
        Guardian: [
          { name: "addr", type: "address" },
          { name: "group", type: "uint256" }
        ],
        StatelessWallet: [
          { name: "accountID", type: "uint24" },
          { name: "guardians", type: "Guardian[]" },
          { name: "inheritor", type: "address" },
          { name: "inheritableSince", type: "uint256" }
        ]
      },
      primaryType: "StatelessWallet" as const,
      domain: {
        name: "Loopring Stateless Wallet",
        version: "1.0",
        chainId: new BN(/*await web3.eth.net.getId()*/ 1),
        verifyingContract
      },
      message: {
        accountID: wallet.accountID,
        guardians: wallet.guardians,
        inheritor: wallet.inheritor,
        inheritableSince: wallet.inheritableSince
      }
    };
    return typedData;
  }

  export function toTypedDataWallet(
    walletAddress: string,
    walletDataHash: string,
    verifyingContract: string
  ) {
    const typedData = {
      types: {
        EIP712Domain: [
          { name: "name", type: "string" },
          { name: "version", type: "string" },
          { name: "chainId", type: "uint256" },
          { name: "verifyingContract", type: "address" }
        ],
        Wallet: [
          { name: "walletAddress", type: "address" },
          { name: "walletDataHash", type: "bytes32" }
        ]
      },
      primaryType: "Wallet" as const,
      domain: {
        name: "Loopring Protocol",
        version: "3.6.0",
        chainId: new BN(/*await web3.eth.net.getId()*/ 1),
        verifyingContract
      },
      message: {
        walletAddress,
        walletDataHash
      }
    };
    return typedData;
  }

  export function getWalletHash(wallet: Wallet, verifyingContract: string) {
    const typedData = this.toTypedDataStatelessWallet(
      wallet,
      verifyingContract
    );
    return sigUtil.TypedDataUtils.sign(typedData);
  }

  export function getHash(
    wallet: Wallet,
    walletAddress: string,
    verifyingContract: string
  ) {
    const walletDataHash =
      "0x" + this.getWalletHash(wallet, walletAddress).toString("hex");
    const typedData = this.toTypedDataWallet(
      walletAddress,
      walletDataHash,
      verifyingContract
    );
    return sigUtil.TypedDataUtils.sign(typedData);
  }
}

export namespace OwnerChangeUtils {
  export function toTypedData(
    accountTransfer: OwnerChange,
    verifyingContract: string
  ) {
    const typedData = {
      types: {
        EIP712Domain: [
          { name: "name", type: "string" },
          { name: "version", type: "string" },
          { name: "chainId", type: "uint256" },
          { name: "verifyingContract", type: "address" }
        ],
        OwnerChange: [
          { name: "owner", type: "address" },
          { name: "accountID", type: "uint24" },
          { name: "feeTokenID", type: "uint16" },
          { name: "fee", type: "uint256" },
          { name: "newOwner", type: "address" },
          { name: "nonce", type: "uint32" },
          { name: "walletAddress", type: "address" },
          { name: "walletDataHash", type: "bytes32" },
          { name: "walletCalldata", type: "bytes" }
        ]
      },
      primaryType: "OwnerChange",
      domain: {
        name: "Loopring Protocol",
        version: "3.6.0",
        chainId: new BN(/*await web3.eth.net.getId()*/ 1),
        verifyingContract
      },
      message: {
        owner: accountTransfer.owner,
        accountID: accountTransfer.accountID,
        feeTokenID: accountTransfer.feeTokenID,
        fee: accountTransfer.fee,
        newOwner: accountTransfer.newOwner,
        nonce: accountTransfer.nonce,
        walletAddress: accountTransfer.walletAddress,
        walletDataHash: accountTransfer.walletDataHash,
        walletCalldata: accountTransfer.walletCalldata
      }
    };
    return typedData;
  }

  export function getHash(
    accountTransfer: OwnerChange,
    verifyingContract: string
  ) {
    const typedData = this.toTypedData(accountTransfer, verifyingContract);
    return sigUtil.TypedDataUtils.sign(typedData);
  }
}

export namespace NewAccountUtils {
  export function toTypedData(update: NewAccount, verifyingContract: string) {
    const typedData = {
      types: {
        EIP712Domain: [
          { name: "name", type: "string" },
          { name: "version", type: "string" },
          { name: "chainId", type: "uint256" },
          { name: "verifyingContract", type: "address" }
        ],
        NewAccount: [
          { name: "accountID", type: "uint24" },
          { name: "owner", type: "address" },
          { name: "publicKey", type: "uint256" },
          { name: "walletHash", type: "uint256" }
        ]
      },
      primaryType: "NewAccount",
      domain: {
        name: "Loopring Protocol",
        version: "3.6.0",
        chainId: new BN(/*await web3.eth.net.getId()*/ 1),
        verifyingContract
      },
      message: {
        accountID: update.newAccountID,
        owner: update.newOwner,
        publicKey: new BN(
          EdDSA.pack(update.newPublicKeyX, update.newPublicKeyY),
          16
        ),
        walletHash: new BN(update.newWalletHash)
      }
    };
    return typedData;
  }

  export function getHash(create: NewAccount, verifyingContract: string) {
    const typedData = this.toTypedData(create, verifyingContract);
    return sigUtil.TypedDataUtils.sign(typedData);
  }

  export function sign(keyPair: any, create: NewAccount) {
    // Calculate hash
    const hasher = Poseidon.createHash(11, 6, 53);
    const inputs = [
      create.exchange,
      create.payerAccountID,
      create.feeTokenID,
      create.fee,
      create.nonce,
      create.newAccountID,
      create.newOwner,
      create.newPublicKeyX,
      create.newPublicKeyY,
      create.newWalletHash
    ];
    const hash = hasher(inputs).toString(10);

    // Create signature
    const signature = EdDSA.sign(keyPair.secretKey, hash);

    // Verify signature
    const success = EdDSA.verify(hash, signature, [
      keyPair.publicKeyX,
      keyPair.publicKeyY
    ]);
    assert(success, "Failed to verify signature");

    return signature;
  }
}

export class ExchangeTestUtil {
  public context: Context;
  public testContext: ExchangeTestContext;

  public explorer: Explorer;

  public blockSizes = [8];

  public loopringV3: any;
  public blockVerifier: any;
  public lzDecompressor: any;

  public lrcAddress: string;
  public wethAddress: string;

  public exchange: any;
  public depositContract: any;
  public exchangeOwner: string;
  public exchangeOperator: string;
  public exchangeId: number;

  public operator: any;
  public activeOperator: number;

  public userStakingPool: any;
  public protocolFeeVault: any;
  public protocolFeeVaultContract: any;
  public universalRegistry: any;

  public statelessWallet: any;

  public blocks: Block[][] = [];
  public accounts: Account[][] = [];

  public operators: number[] = [];

  public GENESIS_MERKLE_ROOT: BN;
  public SNARK_SCALAR_FIELD: BN;
  public MAX_OPEN_FORCED_REQUESTS: number;
  public MAX_AGE_FORCED_REQUEST_UNTIL_WITHDRAW_MODE: number;
  public TIMESTAMP_HALF_WINDOW_SIZE_IN_SECONDS: number;
  public MAX_NUM_TOKENS: number;
  public MIN_AGE_PROTOCOL_FEES_UNTIL_UPDATED: number;
  public MIN_TIME_IN_SHUTDOWN: number;
  public TX_DATA_AVAILABILITY_SIZE: number;
  public MAX_AGE_DEPOSIT_UNTIL_WITHDRAWABLE: number;

  public tokenAddressToIDMap = new Map<string, number>();
  public tokenIDToAddressMap = new Map<number, string>();

  public index = new Map<string, BN>();

  public contracts = new Artifacts(artifacts);

  public pendingBlocks: Block[][] = [];

  public onchainDataAvailability = true;
  public compressionType = CompressionType.LZ;

  public autoCommit = true;

  public useProverServer: boolean = true;

  private pendingTransactions: TxType[][] = [];

  private orderIDGenerator: number = 0;

  private MAX_NUM_EXCHANGES: number = 512;

  private proverPorts = new Map<number, number>();
  private portGenerator = 1234;

  public async initialize(accounts: string[]) {
    this.context = await this.createContractContext();
    this.testContext = await this.createExchangeTestContext(accounts);

    this.statelessWallet = await this.contracts.StatelessWallet.new();

    this.explorer = new Explorer();
    await this.explorer.initialize(web3, this.universalRegistry.address);

    // Initialize LoopringV3
    this.protocolFeeVault = this.testContext.ringMatchers[0];

    await this.loopringV3.updateSettings(
      this.protocolFeeVault,
      this.blockVerifier.address,
      new BN(web3.utils.toWei("10000", "ether")),
      new BN(web3.utils.toWei("0.02", "ether")),
      new BN(web3.utils.toWei("2000", "ether")),
      new BN(web3.utils.toWei("1", "ether")),
      new BN(web3.utils.toWei("250000", "ether")),
      new BN(web3.utils.toWei("1000000", "ether")),
      { from: this.testContext.deployer }
    );

    // Register LoopringV3 to UniversalRegistry
    // await this.universalRegistry.registerProtocol(
    //   this.loopringV3.address,
    //   this.exchange.address,
    //   { from: this.testContext.deployer }
    // );

    await this.loopringV3.updateProtocolFeeSettings(
      25,
      50,
      10,
      25,
      new BN(web3.utils.toWei("25000000", "ether")),
      new BN(web3.utils.toWei("10000000", "ether")),
      { from: this.testContext.deployer }
    );

    for (let i = 0; i < this.MAX_NUM_EXCHANGES; i++) {
      this.pendingTransactions.push([]);
      this.pendingBlocks.push([]);
      this.blocks.push([]);

      const protocolFeeAccount: Account = {
        accountID: 0,
        owner: Constants.zeroAddress,
        publicKeyX: "0",
        publicKeyY: "0",
        secretKey: "0",
        nonce: 0
      };
      const indexAccount: Account = {
        accountID: 1,
        owner: Constants.zeroAddress,
        publicKeyX: "0",
        publicKeyY: "0",
        secretKey: "0",
        nonce: 0
      };
      this.accounts.push([protocolFeeAccount, indexAccount]);
    }

    await this.createExchange(
      this.testContext.deployer,
      true,
      this.onchainDataAvailability
    );

    const constants = await this.exchange.getConstants();
    this.SNARK_SCALAR_FIELD = new BN(constants.SNARK_SCALAR_FIELD);
    this.MAX_OPEN_FORCED_REQUESTS = new BN(
      constants.MAX_OPEN_FORCED_REQUESTS
    ).toNumber();
    this.MAX_AGE_FORCED_REQUEST_UNTIL_WITHDRAW_MODE = new BN(
      constants.MAX_AGE_FORCED_REQUEST_UNTIL_WITHDRAW_MODE
    ).toNumber();
    this.TIMESTAMP_HALF_WINDOW_SIZE_IN_SECONDS = new BN(
      constants.TIMESTAMP_HALF_WINDOW_SIZE_IN_SECONDS
    ).toNumber();
    this.MAX_NUM_TOKENS = new BN(constants.MAX_NUM_TOKENS).toNumber();
    this.MIN_AGE_PROTOCOL_FEES_UNTIL_UPDATED = new BN(
      constants.MIN_AGE_PROTOCOL_FEES_UNTIL_UPDATED
    ).toNumber();
    this.MIN_TIME_IN_SHUTDOWN = new BN(
      constants.MIN_TIME_IN_SHUTDOWN
    ).toNumber();
    this.TX_DATA_AVAILABILITY_SIZE = new BN(
      constants.TX_DATA_AVAILABILITY_SIZE
    ).toNumber();
    this.MAX_AGE_DEPOSIT_UNTIL_WITHDRAWABLE = new BN(
      constants.MAX_AGE_DEPOSIT_UNTIL_WITHDRAWABLE
    ).toNumber();
  }

  public async setupTestState(exchangeID: number) {
    this.operators[exchangeID] = await this.createOperator(
      this.testContext.operators[0]
    );
  }

  public async createOperator(owner: string) {
    // Make an account for the operator
    const deposit = await this.deposit(
      owner,
      owner,
      Constants.zeroAddress,
      new BN(0)
    );
    return deposit.accountID;
  }

  public async getEventsFromContract(
    contract: any,
    eventName: string,
    fromBlock: number
  ) {
    return await contract
      .getPastEvents(eventName, {
        fromBlock,
        toBlock: "latest"
      })
      .then((events: any) => {
        return events;
      });
  }

  // This works differently from truffleAssert.eventEmitted in that it also is able to
  // get events emmitted in `deep contracts` (i.e. events not emmitted in the contract
  // the function got called in).
  public async assertEventsEmitted(
    contract: any,
    event: string,
    numExpected: number,
    filter?: any
  ) {
    const eventArr: any = await this.getEventsFromContract(
      contract,
      event,
      web3.eth.blockNumber
    );
    const items = eventArr.map((eventObj: any) => {
      if (filter !== undefined) {
        assert(filter(eventObj.args), "Event values unexpected: " + eventObj);
      }
      return eventObj.args;
    });
    assert.equal(
      items.length,
      numExpected,
      "Unexpected number of '" + event + "' events",
      event
    );
    return items;
  }

  public async assertEventEmitted(contract: any, event: string, filter?: any) {
    return (await this.assertEventsEmitted(contract, event, 1, filter))[0];
  }

  public async assertNoEventEmitted(contract: any, event: string) {
    this.assertEventsEmitted(contract, event, 0, undefined);
  }

  public async transfer(
    from: string,
    to: string,
    token: string,
    amount: BN,
    feeToken: string,
    fee: BN,
    options: TransferOptions = {}
  ) {
    amount = roundToFloatValue(amount, Constants.Float24Encoding);
    fee = roundToFloatValue(fee, Constants.Float16Encoding);

    // Fill in defaults
    const amountToDeposit = options.amountToDeposit
      ? options.amountToDeposit
      : amount;
    const feeToDeposit = options.feeToDeposit ? options.feeToDeposit : fee;
    const authMethod =
      options.authMethod !== undefined ? options.authMethod : AuthMethod.EDDSA;
    const useDualAuthoring =
      options.useDualAuthoring !== undefined ? options.useDualAuthoring : false;
    const secretKnown =
      options.secretKnown !== undefined ? options.secretKnown : true;
    const transferToNew =
      options.transferToNew !== undefined ? options.transferToNew : false;
    const signer = options.signer !== undefined ? options.signer : from;

    // From
    await this.deposit(from, from, token, amountToDeposit);
    await this.deposit(from, from, feeToken, feeToDeposit);

    // To
    let toAccountID = this.getAccountID(to);
    if (!transferToNew) {
      if (toAccountID === undefined) {
        await this.deposit(to, to, token, new BN(0));
        toAccountID = this.findAccount(to).accountID;
      }
    } else {
      const account: Account = {
        accountID: this.accounts[this.exchangeId].length,
        owner: to,
        publicKeyX: "0",
        publicKeyY: "0",
        secretKey: "0",
        wallet: undefined,
        nonce: 0
      };
      this.accounts[this.exchangeId].push(account);
      toAccountID = account.accountID;
    }

    // Tokens
    if (!token.startsWith("0x")) {
      token = this.testContext.tokenSymbolAddrMap.get(token);
    }
    if (!feeToken.startsWith("0x")) {
      feeToken = this.testContext.tokenSymbolAddrMap.get(feeToken);
    }
    const tokenID = this.tokenAddressToIDMap.get(token);
    const feeTokenID = this.tokenAddressToIDMap.get(feeToken);

    // Dual author key
    const dualAuthorkeyPair = this.getKeyPairEDDSA();
    let dualAuthorX = "0";
    let dualAuthorY = "0";
    let dualSecretKey = "0";
    if (useDualAuthoring) {
      dualAuthorX = dualAuthorkeyPair.publicKeyX;
      dualAuthorY = dualAuthorkeyPair.publicKeyY;
      dualSecretKey = dualAuthorkeyPair.secretKey;
    }

    // Setup the transfer tx
    const accountFrom = this.findAccount(from);
    const fromAccountID = accountFrom.accountID;
    const transfer: Transfer = {
      txType: "Transfer",
      exchange: this.exchange.address,
      fromAccountID,
      toAccountID,
      tokenID,
      amount,
      feeTokenID,
      fee,
      from,
      to,
      data: this.getRandomMemo(),
      type: authMethod === AuthMethod.EDDSA ? 0 : 1,
      validUntil: 0xffffffff,
      dualAuthorX,
      dualAuthorY,
      payerToAccountID: useDualAuthoring ? 0 : toAccountID,
      payerTo: useDualAuthoring ? Constants.zeroAddress : to,
      payeeToAccountID: toAccountID,
      nonce: this.accounts[this.exchangeId][fromAccountID].nonce++,
      dualSecretKey
    };

    // Authorize the tx
    if (authMethod === AuthMethod.EDDSA) {
      transfer.signature = TransferUtils.sign(accountFrom, transfer, true);
      if (useDualAuthoring) {
        const dualKeyPair = secretKnown
          ? dualAuthorkeyPair
          : this.getKeyPairEDDSA();
        transfer.dualSignature = TransferUtils.sign(
          dualKeyPair,
          transfer,
          false
        );
      }
    } else if (authMethod === AuthMethod.ECDSA) {
      const hash = TransferUtils.getHash(transfer, this.exchange.address);
      transfer.onchainSignature = await sign(
        signer,
        hash,
        SignatureType.EIP_712
      );
      await verifySignature(signer, hash, transfer.onchainSignature);
    } else if (authMethod === AuthMethod.APPROVE) {
      const txHash = TransferUtils.getHash(transfer, this.exchange.address);

      // Randomly approve using approveOffchainTransfer/approveTransaction
      const toggle = this.getRandomBool();
      if (toggle) {
        await this.exchange.approveOffchainTransfer(
          signer,
          transfer.to,
          token,
          transfer.amount,
          feeToken,
          transfer.fee,
          transfer.data,
          transfer.nonce,
          { from: signer }
        );
      } else {
        await this.exchange.approveTransaction(signer, txHash, {
          from: signer
        });
      }
      // Verify the transaction has been approved
      // Check the event
      const event = await this.assertEventEmitted(
        this.exchange,
        "TransactionApproved"
      );
      assert.equal(event.owner, signer, "unexpected tx owner");
      assert.equal(
        event.transactionHash,
        "0x" + txHash.toString("hex"),
        "unexpected tx hasg"
      );
      // Check the exchange state
      const isApproved = await this.exchange.isTransactionApproved(
        signer,
        txHash
      );
      assert(isApproved, "tx not approved");
    }

    this.pendingTransactions[this.exchangeId].push(transfer);

    return transfer;
  }

  public async setupRing(
    ring: SpotTrade,
    bSetupOrderA: boolean = true,
    bSetupOrderB: boolean = true
  ) {
    if (bSetupOrderA) {
      await this.setupOrder(ring.orderA, this.orderIDGenerator++);
    }
    if (bSetupOrderB) {
      await this.setupOrder(ring.orderB, this.orderIDGenerator++);
    }
    ring.tokenID =
      ring.tokenID !== undefined
        ? ring.tokenID
        : await this.getTokenIdFromNameOrAddress("LRC");
    ring.fee = ring.fee ? ring.fee : new BN(web3.utils.toWei("1", "ether"));
  }

  public async setupOrder(order: OrderInfo, index: number) {
    if (order.owner === undefined) {
      const accountIndex = index % this.testContext.orderOwners.length;
      order.owner = this.testContext.orderOwners[accountIndex];
    } else if (order.owner !== undefined && !order.owner.startsWith("0x")) {
      const accountIndex = parseInt(order.owner, 10);
      assert(
        accountIndex >= 0 && accountIndex < this.testContext.orderOwners.length,
        "Invalid owner index"
      );
      order.owner = this.testContext.orderOwners[accountIndex];
    }
    if (!order.tokenS.startsWith("0x")) {
      order.tokenS = this.testContext.tokenSymbolAddrMap.get(order.tokenS);
    }
    if (!order.tokenB.startsWith("0x")) {
      order.tokenB = this.testContext.tokenSymbolAddrMap.get(order.tokenB);
    }
    if (!order.validSince) {
      // Set the order validSince time to a bit before the current timestamp;
      const blockNumber = await web3.eth.getBlockNumber();
      order.validSince =
        (await web3.eth.getBlock(blockNumber)).timestamp - 10000;
    }
    if (!order.validUntil) {
      // Set the order validUntil time to a bit after the current timestamp;
      const blockNumber = await web3.eth.getBlockNumber();
      order.validUntil =
        (await web3.eth.getBlock(blockNumber)).timestamp + 3600;
    }

    order.exchange =
      order.exchange !== undefined ? order.exchange : this.exchange.address;

    order.buy = order.buy !== undefined ? order.buy : true;

    order.maxFeeBips = order.maxFeeBips !== undefined ? order.maxFeeBips : 20;
    order.allOrNone = order.allOrNone ? order.allOrNone : false;

    order.feeBips =
      order.feeBips !== undefined ? order.feeBips : order.maxFeeBips;
    order.rebateBips = order.rebateBips !== undefined ? order.rebateBips : 0;

    order.orderID = order.orderID !== undefined ? order.orderID : index;

    order.tokenIdS = this.tokenAddressToIDMap.get(order.tokenS);
    order.tokenIdB = this.tokenAddressToIDMap.get(order.tokenB);

    assert(order.maxFeeBips < 64, "maxFeeBips >= 64");
    assert(order.feeBips < 64, "feeBips >= 64");
    assert(order.rebateBips < 64, "rebateBips >= 64");

    order.transferAmountTrade =
      order.transferAmountTrade !== undefined
        ? order.transferAmountTrade
        : new BN(0);
    order.reduceOnly =
      order.reduceOnly !== undefined ? order.reduceOnly : false;
    order.triggerPrice =
      order.triggerPrice !== undefined ? order.triggerPrice : new BN(0);

    order.transferAmount =
      order.transferAmount !== undefined ? order.transferAmount : new BN(0);
    order.transferFee =
      order.transferFee !== undefined ? order.transferFee : new BN(0);

    // setup initial balances:
    await this.setOrderBalances(order);

    // Sign the order
    this.signOrder(order);
  }

  public signOrder(order: OrderInfo) {
    if (order.signature !== undefined) {
      return;
    }
    const account = this.accounts[this.exchangeId][order.accountID];

    // Calculate hash
    const hasher = Poseidon.createHash(13, 6, 53);
    const inputs = [
      order.exchange,
      order.orderID,
      order.accountID,
      order.tokenIdS,
      order.tokenIdB,
      order.amountS,
      order.amountB,
      order.allOrNone ? 1 : 0,
      order.validSince,
      order.validUntil,
      order.maxFeeBips,
      order.buy ? 1 : 0
    ];
    order.hash = hasher(inputs).toString(10);

    // Create signature
    order.signature = EdDSA.sign(account.secretKey, order.hash);

    // Verify signature
    const success = EdDSA.verify(order.hash, order.signature, [
      account.publicKeyX,
      account.publicKeyY
    ]);
    assert(success, "Failed to verify signature");
  }

  public signRingBlock(block: any, publicDataInput: any) {
    if (block.signature !== undefined) {
      return;
    }

    const hasher = Poseidon.createHash(3, 6, 51);
    const account = this.accounts[this.exchangeId][block.operatorAccountID];

    console.log("operator nonce: " + account.nonce);

    // Calculate hash
    const inputs = [new BN(publicDataInput, 10), account.nonce++];
    const hash = hasher(inputs).toString(10);

    // Create signature
    block.signature = EdDSA.sign(account.secretKey, hash);

    // Verify signature
    const success = EdDSA.verify(hash, block.signature, [
      account.publicKeyX,
      account.publicKeyY
    ]);
    assert(success, "Failed to verify signature");
  }

  public async setOrderBalances(order: OrderInfo) {
    const balanceS =
      order.balanceS !== undefined ? order.balanceS : order.amountS;
    const deposit = await this.deposit(
      order.owner,
      order.owner,
      order.tokenS,
      balanceS
    );
    order.accountID = deposit.accountID;

    const balanceB = order.balanceB !== undefined ? order.balanceB : new BN(0);
    if (balanceB.gt(new BN(0)) || order.accountID === undefined) {
      const deposit = await this.deposit(
        order.owner,
        order.owner,
        order.tokenB,
        balanceB
      );
      order.accountID = deposit.accountID;
    }
  }

  public getAddressBook(
    ring: SpotTrade,
    index?: number,
    addressBook: { [id: number]: string } = {}
  ) {
    const addAccount = (
      addrBook: { [id: string]: any },
      accountID: number,
      name: string
    ) => {
      addrBook[accountID] =
        (addrBook[accountID] ? addrBook[accountID] + "=" : "") + name;
    };
    const bIndex = index !== undefined;
    addAccount(addressBook, 0, "ProtocolFeePool");
    addAccount(
      addressBook,
      ring.orderA.accountID,
      "OwnerA" + (bIndex ? "[" + index + "]" : "")
    );
    addAccount(
      addressBook,
      ring.orderB.accountID,
      "OwnerB" + (bIndex ? "[" + index + "]" : "")
    );
    return addressBook;
  }

  public getAddressBookBlock(block: TxBlock) {
    const addAccount = (
      addrBook: { [id: string]: any },
      accountID: number,
      name: string
    ) => {
      addrBook[accountID] =
        (addrBook[accountID] ? addrBook[accountID] + "=" : "") + name;
    };

    let addressBook: { [id: number]: string } = {};
    let index = 0;
    for (const tx of block.transactions) {
      if (tx.txType === "SpotTrade") {
        addressBook = this.getAddressBook(tx, index++, addressBook);
      }
    }
    addAccount(addressBook, block.operatorAccountID, "Operator");
    return addressBook;
  }

  public getKeyPairEDDSA() {
    return EdDSA.getKeyPair();
  }

  public getZeroKeyPairEDDSA() {
    return {
      publicKeyX: "0",
      publicKeyY: "0",
      secretKey: "0"
    };
  }

  public flattenList = (l: any[]) => {
    return [].concat.apply([], l);
  };

  public flattenVK = (vk: any) => {
    return [
      this.flattenList([
        vk.alpha[0],
        vk.alpha[1],
        this.flattenList(vk.beta),
        this.flattenList(vk.gamma),
        this.flattenList(vk.delta)
      ]),
      this.flattenList(vk.gammaABC)
    ];
  };

  public flattenProof = (proof: any) => {
    return this.flattenList([proof.A, this.flattenList(proof.B), proof.C]);
  };

  public async deposit(
    from: string,
    to: string,
    token: string,
    amount: BN,
    fee?: BN,
    autoSetKeys: boolean = true,
    accountContract?: any
  ) {
    console.log("token:" + token);
    console.log("amount:" + amount.toString(10));
    if (fee === undefined) {
      fee = this.getRandomFee();
    }
    if (!token.startsWith("0x")) {
      token = this.testContext.tokenSymbolAddrMap.get(token);
    }
    const tokenID = await this.getTokenID(token);

    const contract = accountContract ? accountContract : this.exchange;
    const caller = accountContract ? this.testContext.orderOwners[0] : from;

    let accountID = await this.getAccountID(to);
    let accountNewCreated = false;
    if (accountID === undefined) {
      const account: Account = {
        accountID: this.accounts[this.exchangeId].length,
        owner: to,
        publicKeyX: "0",
        publicKeyY: "0",
        secretKey: "0",
        nonce: 0
      };
      this.accounts[this.exchangeId].push(account);
      accountID = account.accountID;

      accountNewCreated = true;
    }

    let ethToSend = fee;
    if (amount.gt(0)) {
      if (token !== Constants.zeroAddress) {
        const Token = this.testContext.tokenAddrInstanceMap.get(token);
        await Token.setBalance(from, amount);
        await Token.approve(this.depositContract.address, amount, { from });
      } else {
        ethToSend = ethToSend.add(web3.utils.toBN(amount));
      }
    }

    const callerEthBalanceBefore = await this.getOnchainBalance(
      from,
      Constants.zeroAddress
    );

    const tx = await contract.deposit(
      from,
      to,
      token,
      web3.utils.toBN(amount),
      web3.utils.hexToBytes("0x"),
      { from: caller, value: ethToSend, gasPrice: 0 }
    );
    const ethBlock = await web3.eth.getBlock(tx.receipt.blockNumber);
    logInfo("\x1b[46m%s\x1b[0m", "[Deposit] Gas used: " + tx.receipt.gasUsed);

    // Check if the correct fee amount was paid
    const callerEthBalanceAfter = await this.getOnchainBalance(
      from,
      Constants.zeroAddress
    );
    assert(
      callerEthBalanceAfter.eq(callerEthBalanceBefore.sub(ethToSend)),
      "fee paid by the depositer needs to match exactly with the fee needed"
    );

    const event = await this.assertEventEmitted(
      this.exchange,
      "DepositRequested"
    );
    const index = event.index;
    this.index.set(token, index);
    // console.log("index: " + index.toString(10));

    const deposit: Deposit = {
      txType: "Deposit",
      owner: to,
      accountID,
      tokenID: this.tokenAddressToIDMap.get(token),
      amount,
      index,
      fee,
      token,
      timestamp: ethBlock.timestamp,
      transactionHash: tx.receipt.transactionHash
    };
    this.pendingTransactions[this.exchangeId].push(deposit);

    if (accountNewCreated && autoSetKeys) {
      let keyPair = this.getKeyPairEDDSA();
      await this.requestAccountUpdate(
        to,
        token,
        new BN(0),
        keyPair,
        undefined,
        { authMethod: AuthMethod.ECDSA }
      );
    }

    return deposit;
  }

  public hexToDecString(hex: string) {
    return new BN(hex.slice(2), 16).toString(10);
  }

  public async requestWithdrawal(
    owner: string,
    token: string,
    amount: BN,
    feeToken: string,
    fee: BN,
    options: WithdrawOptions = {}
  ) {
    // Fill in defaults
    const authMethod =
      options.authMethod !== undefined ? options.authMethod : AuthMethod.EDDSA;
    const to = options.to !== undefined ? options.to : owner;
    const minGas = options.minGas !== undefined ? options.minGas : 0;
    const gas =
      options.gas !== undefined ? options.gas : minGas > 0 ? minGas : 100000;
    const signer = options.signer !== undefined ? options.signer : owner;
    const data = options.data !== undefined ? options.data : "0x";

    let type = 0;
    if (authMethod === AuthMethod.ECDSA || authMethod === AuthMethod.APPROVE) {
      type = 1;
    }
    if (authMethod === AuthMethod.FORCE) {
      if (signer === owner) {
        type = 2;
      } else {
        type = 3;
      }
    }

    if (!token.startsWith("0x")) {
      token = this.testContext.tokenSymbolAddrMap.get(token);
    }
    const tokenID = this.tokenAddressToIDMap.get(token);
    if (!feeToken.startsWith("0x")) {
      feeToken = this.testContext.tokenSymbolAddrMap.get(feeToken);
    }

    let accountID = this.getAccountID(owner);
    if (authMethod === AuthMethod.FORCE) {
      const withdrawalFee = await this.loopringV3.forcedWithdrawalFee();
      if (owner != Constants.zeroAddress) {
        const numAvailableSlotsBefore = (await this.exchange.getNumAvailableForcedSlots()).toNumber();
        await this.exchange.forceWithdraw(owner, token, accountID, {
          from: signer,
          value: withdrawalFee
        });
        const numAvailableSlotsAfter = (await this.exchange.getNumAvailableForcedSlots()).toNumber();
        assert.equal(
          numAvailableSlotsAfter,
          numAvailableSlotsBefore - 1,
          "available slots should have decreased by 1"
        );
      } else {
        accountID = 0;
        await this.exchange.withdrawProtocolFees(token, {
          value: withdrawalFee
        });
      }
      //withdrawalRequest.timestamp = ethBlock.timestamp;
      //withdrawalRequest.transactionHash = tx.receipt.transactionHash;
    }

    const account = this.accounts[this.exchangeId][accountID];
    const feeTokenID = this.tokenAddressToIDMap.get(feeToken);
    const withdrawalRequest: WithdrawalRequest = {
      txType: "Withdraw",
      exchange: this.exchange.address,
      type,
      owner,
      accountID,
      nonce: account.nonce,
      tokenID,
      amount,
      feeTokenID,
      fee,
      to,
      withdrawalFee: await this.loopringV3.forcedWithdrawalFee(),
      minGas,
      gas,
      dataHash: this.hashToFieldElement("0x" + "00".repeat(32))
    };

    if (authMethod === AuthMethod.EDDSA) {
      WithdrawalUtils.sign(account, withdrawalRequest);
    } else if (authMethod === AuthMethod.ECDSA) {
      const hash = WithdrawalUtils.getHash(
        withdrawalRequest,
        this.exchange.address
      );
      withdrawalRequest.onchainSignature = await sign(
        owner,
        hash,
        SignatureType.EIP_712
      );
      await verifySignature(owner, hash, withdrawalRequest.onchainSignature);
    } else if (authMethod === AuthMethod.APPROVE) {
      const hash = WithdrawalUtils.getHash(
        withdrawalRequest,
        this.exchange.address
      );
      await this.exchange.approveTransaction(owner, hash, { from: owner });
    }

    if (type == 0 || type == 1) {
      this.accounts[this.exchangeId][accountID].nonce++;
    }

    this.pendingTransactions[this.exchangeId].push(withdrawalRequest);
    return withdrawalRequest;
  }

  public async requestNewAccount(
    payer: string,
    feeToken: string,
    fee: BN,
    newOwner: string,
    keyPair: any,
    wallet?: Wallet,
    options: NewAccountOptions = {}
  ) {
    fee = roundToFloatValue(fee, Constants.Float16Encoding);

    // Fill in defaults
    const authMethod =
      options.authMethod !== undefined ? options.authMethod : AuthMethod.ECDSA;

    if (!feeToken.startsWith("0x")) {
      feeToken = this.testContext.tokenSymbolAddrMap.get(feeToken);
    }
    const feeTokenID = this.tokenAddressToIDMap.get(feeToken);

    let walletHash = "0";
    if (wallet !== undefined) {
      const hash = WalletUtils.getHash(
        wallet,
        this.statelessWallet.address,
        this.exchange.address
      );
      walletHash = this.hashToFieldElement("0x" + hash.toString("hex"));
    }

    const payerAccount = this.findAccount(payer);

    const account: Account = {
      accountID: this.accounts[this.exchangeId].length,
      owner: newOwner,
      publicKeyX: keyPair.publicKeyX,
      publicKeyY: keyPair.publicKeyY,
      secretKey: keyPair.secretKey,
      wallet,
      nonce: 0
    };
    this.accounts[this.exchangeId].push(account);

    const accountNew: NewAccount = {
      txType: "NewAccount",
      exchange: this.exchange.address,
      payerAccountID: payerAccount.accountID,
      feeTokenID,
      fee,
      nonce: payerAccount.nonce++,
      newOwner,
      newAccountID: account.accountID,
      newPublicKeyX: account.publicKeyX,
      newPublicKeyY: account.publicKeyY,
      newWalletHash: walletHash
    };
    accountNew.signature = NewAccountUtils.sign(payerAccount, accountNew);

    // Let the new owner sign the new account data
    if (authMethod === AuthMethod.ECDSA) {
      const hash = NewAccountUtils.getHash(accountNew, this.exchange.address);
      accountNew.onchainSignature = await sign(
        newOwner,
        hash,
        SignatureType.EIP_712
      );
      await verifySignature(newOwner, hash, accountNew.onchainSignature);
    } else if (authMethod === AuthMethod.APPROVE) {
      const hash = NewAccountUtils.getHash(accountNew, this.exchange.address);
      await this.exchange.approveTransaction(newOwner, hash, {
        from: newOwner
      });
    }

    this.pendingTransactions[this.exchangeId].push(accountNew);
    return accountNew;
  }

  public async requestAccountUpdate(
    owner: string,
    feeToken: string,
    fee: BN,
    keyPair: any,
    wallet?: Wallet,
    options: AccountUpdateOptions = {}
  ) {
    fee = roundToFloatValue(fee, Constants.Float16Encoding);

    // Fill in defaults
    const authMethod =
      options.authMethod !== undefined ? options.authMethod : AuthMethod.EDDSA;

    // Type
    let type = 0;
    if (authMethod !== AuthMethod.EDDSA) {
      type = 1;
    }

    if (!feeToken.startsWith("0x")) {
      feeToken = this.testContext.tokenSymbolAddrMap.get(feeToken);
    }
    const feeTokenID = this.tokenAddressToIDMap.get(feeToken);

    let walletHash = "0";
    if (wallet !== undefined) {
      const hash = WalletUtils.getHash(
        wallet,
        this.statelessWallet.address,
        this.exchange.address
      );
      walletHash = this.hashToFieldElement("0x" + hash.toString("hex"));
    }

    const account = this.findAccount(owner);

    const accountUpdate: AccountUpdate = {
      txType: "AccountUpdate",
      exchange: this.exchange.address,
      type,
      owner,
      accountID: account.accountID,
      nonce: account.nonce++,
      publicKeyX: keyPair.publicKeyX,
      publicKeyY: keyPair.publicKeyY,
      walletHash,
      feeTokenID,
      fee
    };

    // Sign the public key update
    if (authMethod === AuthMethod.EDDSA) {
      accountUpdate.signature = AccountUpdateUtils.sign(account, accountUpdate);
    } else if (authMethod === AuthMethod.ECDSA) {
      const hash = AccountUpdateUtils.getHash(
        accountUpdate,
        this.exchange.address
      );
      accountUpdate.onchainSignature = await sign(
        owner,
        hash,
        SignatureType.EIP_712
      );
      await verifySignature(owner, hash, accountUpdate.onchainSignature);
    } else if (authMethod === AuthMethod.APPROVE) {
      const hash = AccountUpdateUtils.getHash(
        accountUpdate,
        this.exchange.address
      );
      await this.exchange.approveTransaction(owner, hash, { from: owner });
    }

    this.pendingTransactions[this.exchangeId].push(accountUpdate);

    // Update local account state
    account.publicKeyX = keyPair.publicKeyX;
    account.publicKeyY = keyPair.publicKeyY;
    account.secretKey = keyPair.secretKey;

    return accountUpdate;
  }

  public async requestOwnerChange(
    owner: string,
    feeToken: string,
    fee: BN,
    newOwner: string,
    options: OwnerChangeOptions = {}
  ) {
    fee = roundToFloatValue(fee, Constants.Float16Encoding);

    // Fill in defaults
    const authMethod =
      options.authMethod !== undefined ? options.authMethod : AuthMethod.ECDSA;
    const walletCalldata =
      options.walletCalldata !== undefined ? options.walletCalldata : "0x";

    if (!feeToken.startsWith("0x")) {
      feeToken = this.testContext.tokenSymbolAddrMap.get(feeToken);
    }
    const feeTokenID = this.tokenAddressToIDMap.get(feeToken);

    const account = this.findAccount(owner);

    let walletHash = "0";
    let walletDataHash = "0x0";
    if (account.wallet !== undefined) {
      const hash = WalletUtils.getHash(
        account.wallet,
        this.statelessWallet.address,
        this.exchange.address
      );
      const dataHash = WalletUtils.getWalletHash(
        account.wallet,
        this.statelessWallet.address
      );
      walletHash = this.hashToFieldElement("0x" + hash.toString("hex"));
      walletDataHash = "0x" + dataHash.toString("hex");
    }

    const accountTransfer: OwnerChange = {
      txType: "OwnerChange",
      owner,
      accountID: account.accountID,
      feeTokenID,
      fee,
      walletHash,
      nonce: account.nonce++,
      newOwner,
      walletAddress:
        authMethod === AuthMethod.WALLET
          ? this.statelessWallet.address
          : Constants.zeroAddress,
      walletDataHash,
      walletCalldata
    };

    // New owner always has to sign
    const hash = OwnerChangeUtils.getHash(
      accountTransfer,
      this.exchange.address
    );
    accountTransfer.onchainSignatureNewOwner = await sign(
      newOwner,
      hash,
      SignatureType.EIP_712
    );
    await verifySignature(
      newOwner,
      hash,
      accountTransfer.onchainSignatureNewOwner
    );

    // Sign the public key update
    if (authMethod === AuthMethod.ECDSA) {
      accountTransfer.onchainSignatureOldOwner = await sign(
        owner,
        hash,
        SignatureType.EIP_712
      );
      await verifySignature(
        owner,
        hash,
        accountTransfer.onchainSignatureOldOwner
      );
    } else if (authMethod === AuthMethod.WALLET) {
      // Nothing more to do
    }

    // Change the owner on the internal state
    account.owner = newOwner;

    this.pendingTransactions[this.exchangeId].push(accountTransfer);
    return accountTransfer;
  }

  public sendRing(ring: SpotTrade) {
    ring.txType = "SpotTrade";
    this.pendingTransactions[this.exchangeId].push(ring);
  }

  public ensureDirectoryExists(filePath: string) {
    const dirname = path.dirname(filePath);
    if (fs.existsSync(dirname)) {
      return true;
    }
    this.ensureDirectoryExists(dirname);
    fs.mkdirSync(dirname);
  }

  public async createBlock(
    exchangeID: number,
    blockType: BlockType,
    data: string,
    validate: boolean = true
  ) {
    const nextBlockIdx = this.blocks[exchangeID].length;
    const inputFilename =
      "./blocks/block_" + exchangeID + "_" + nextBlockIdx + "_info.json";
    const outputFilename =
      "./blocks/block_" + exchangeID + "_" + nextBlockIdx + ".json";

    this.ensureDirectoryExists(inputFilename);
    fs.writeFileSync(inputFilename, data, "utf8");

    // Create the block
    const result = childProcess.spawnSync(
      "python3",
      [
        "operator/create_block.py",
        "" + exchangeID,
        "" + nextBlockIdx,
        "" + blockType,
        inputFilename,
        outputFilename
      ],
      { stdio: doDebugLogging() ? "inherit" : "ignore" }
    );
    assert(result.status === 0, "create_block failed: " + blockType);

    if (validate) {
      await this.validateBlock(outputFilename);
    }

    return { blockIdx: nextBlockIdx, blockFilename: outputFilename };
  }

  public hashToFieldElement(hash: string) {
    const fieldHash = new BN(hash.slice(2), 16).shrn(3).toString(10);
    return fieldHash;
  }

  public getPublicDataHashAndInput(data: string) {
    const publicDataHash =
      "0x" + SHA256(Buffer.from(data.slice(2), "hex")).toString("hex");
    return {
      publicDataHash,
      publicInput: this.hashToFieldElement(publicDataHash)
    };
  }

  public async validateBlock(filename: string) {
    // Validate the block
    const result = childProcess.spawnSync(
      "build/circuit/dex_circuit",
      ["-validate", filename],
      { stdio: doDebugLogging() ? "inherit" : "ignore" }
    );
    assert(result.status === 0, "invalid block: " + filename);
  }

  public async commitBlock(
    operatorId: number,
    blockType: BlockType,
    blockSize: number,
    data: string,
    filename: string,
    txBlock: TxBlock,
    auxiliaryData: string = "0x"
  ) {
    const publicDataHashAndInput = this.getPublicDataHashAndInput(data);
    const publicDataHash = publicDataHashAndInput.publicDataHash;
    const publicInput = publicDataHashAndInput.publicInput;
    logDebug("- " + filename);
    logDebug("[EVM]PublicData: " + data);
    logDebug("[EVM]PublicDataHash: " + publicDataHash);
    logDebug("[EVM]PublicInput: " + publicInput);
    logDebug("[EVM]AuxiliaryData: " + auxiliaryData);

    const compressedData = compress(
      data,
      this.compressionType,
      this.lzDecompressor.address
    );

    // Make sure the keys are generated
    await this.registerCircuit(blockType, blockSize, 0);

    const blockVersion = 0;
    let offchainData =
      this.getRandomInt(2) === 0
        ? "0x0ff" + this.blocks[this.exchangeId].length
        : "0x";
    if (offchainData.length % 2 == 1) {
      offchainData += "0";
    }

    const blockFile = JSON.parse(fs.readFileSync(filename, "ascii"));
    const block: Block = {
      blockIdx: this.blocks[this.exchangeId].length,
      filename,
      blockType,
      blockSize,
      blockVersion,
      operator: this.operator ? this.operator.address : this.exchangeOperator,
      origin: this.exchangeOperator,
      operatorId,
      merkleRoot: "0x" + new BN(blockFile.merkleRootAfter, 10).toString(16, 64),
      data,
      auxiliaryData,
      offchainData,
      compressedData,
      publicDataHash,
      publicInput,
      blockFee: new BN(0),
      timestamp: 0,
      transactionHash: "0",
      internalBlock: txBlock
    };
    this.pendingBlocks[this.exchangeId].push(block);
    this.blocks[this.exchangeId].push(block);

    return block;
  }

  public async registerCircuit(
    blockType: BlockType,
    blockSize: number,
    blockVersion: number
  ) {
    const blockFilename =
      "./blocks/protoblock_" + blockType + "_blockSize_" + blockSize + ".json";

    const block: any = {};
    block.blockType = blockType;
    block.blockSize = blockSize;
    block.onchainDataAvailability = this.onchainDataAvailability;
    fs.writeFileSync(
      blockFilename,
      JSON.stringify(block, undefined, 4),
      "ascii"
    );

    const isCircuitRegistered = await this.blockVerifier.isCircuitRegistered(
      block.blockType,
      block.onchainDataAvailability,
      block.blockSize,
      blockVersion
    );
    if (!isCircuitRegistered) {
      const result = childProcess.spawnSync(
        "build/circuit/dex_circuit",
        ["-createkeys", blockFilename],
        { stdio: doDebugLogging() ? "inherit" : "ignore" }
      );
      assert(result.status === 0, "generateKeys failed: " + blockFilename);

      let verificationKeyFilename = "keys/";
      verificationKeyFilename += "all";
      verificationKeyFilename += block.onchainDataAvailability ? "_DA_" : "_";
      verificationKeyFilename += block.blockSize + "_vk.json";

      // Read the verification key and set it in the smart contract
      const vk = JSON.parse(fs.readFileSync(verificationKeyFilename, "ascii"));
      const vkFlattened = this.flattenList(this.flattenVK(vk));
      // console.log(vkFlattened);

      await this.blockVerifier.registerCircuit(
        block.blockType,
        block.onchainDataAvailability,
        block.blockSize,
        blockVersion,
        vkFlattened
      );
    }
  }

  public getKey(block: Block) {
    let key = 0;
    key |= block.blockType;
    key <<= 16;
    key |= block.blockSize;
    key <<= 8;
    key |= block.blockVersion;
    key <<= 1;
    key |= this.onchainDataAvailability ? 1 : 0;
    return key;
  }

  public sleep(millis: number) {
    return new Promise(resolve => setTimeout(resolve, millis));
  }

  // function returns a Promise
  public async httpGetSync(url: string, port: number) {
    return new Promise((resolve, reject) => {
      http.get(url, { port, timeout: 600 }, response => {
        let chunks_of_data: Buffer[] = [];

        response.on("data", fragments => {
          chunks_of_data.push(fragments);
        });

        response.on("end", () => {
          let response_body = Buffer.concat(chunks_of_data);
          resolve(response_body.toString());
        });

        response.on("error", error => {
          reject(error);
        });
      });
    });
  }

  public async stop() {
    // Stop all prover servers
    for (const port of this.proverPorts.values()) {
      await this.httpGetSync("http://localhost/stop", port);
    }
  }

  public async submitBlocks(blocks: Block[], callback?: any) {
    if (blocks.length === 0) {
      return;
    }

    // Generate proofs
    for (const [i, block] of blocks.entries()) {
      const blockData = JSON.parse(fs.readFileSync(block.filename, "ascii"));

      const proofFilename =
        "./blocks/block_" +
        this.exchangeId +
        "_" +
        block.blockIdx +
        "_proof.json";

      //console.log("Generating proof: " + proofFilename);

      if (this.useProverServer) {
        const key = this.getKey(block);
        if (!this.proverPorts.has(key)) {
          const port = this.portGenerator++;
          const process = childProcess.spawn(
            "build/circuit/dex_circuit",
            ["-server", block.filename, "" + port],
            { detached: false, stdio: doDebugLogging() ? "inherit" : "ignore" }
          );
          let connected = false;
          let numTries = 0;
          while (!connected) {
            // Wait for the prover server to start up
            http
              .get("http://localhost/status", { port }, res => {
                connected = true;
                this.proverPorts.set(key, port);
              })
              .on("error", e => {
                numTries++;
                if (numTries > 240) {
                  assert(false, "prover server failed to start: " + e);
                }
              });
            await this.sleep(1000);
          }
        }
        const port = this.proverPorts.get(key);
        // Generate the proof
        let proveQuery =
          "http://localhost/prove?block_filename=" + block.filename;
        proveQuery += "&proof_filename=" + proofFilename;
        proveQuery += "&validate=true";
        await this.httpGetSync(proveQuery, port);
      } else {
        // Generate the proof by starting a dedicated circuit binary app instance
        const result = childProcess.spawnSync(
          "build/circuit/dex_circuit",
          ["-prove", block.filename, proofFilename],
          { stdio: doDebugLogging() ? "inherit" : "ignore" }
        );
        assert(
          result.status === 0,
          "Block proof generation failed: " + block.filename
        );
      }

      // Read the proof
      block.proof = this.flattenProof(
        JSON.parse(fs.readFileSync(proofFilename, "ascii"))
      );
      // console.log(proof);
    }

    // Prepare block data
    const onchainBlocks: OnchainBlock[] = [];
    for (const [i, block] of blocks.entries()) {
      //console.log(block.blockIdx);
      const onchainBlock: OnchainBlock = {
        blockType: block.blockType,
        blockSize: block.blockSize,
        blockVersion: block.blockVersion,
        data: web3.utils.hexToBytes(block.data),
        proof: block.proof,
        storeDataHashOnchain: this.getRandomBool(),
        offchainData: web3.utils.hexToBytes(block.offchainData),
        auxiliaryData: web3.utils.hexToBytes(block.auxiliaryData)
      };
      onchainBlocks.push(onchainBlock);
    }

    // Callback that allows modifying the blocks
    if (callback !== undefined) {
      callback(onchainBlocks, blocks);
    }

    const numBlocksSubmittedBefore = (await this.exchange.getBlockHeight()).toNumber();

    // Forced requests
    const numAvailableSlotsBefore = (await this.exchange.getNumAvailableForcedSlots()).toNumber();

    // Submit the blocks onchain
    const operatorContract = this.operator ? this.operator : this.exchange;

    // Compress the data
    const txData = operatorContract.contract.methods
      .submitBlocks(onchainBlocks, this.exchangeOperator)
      .encodeABI();
    const compressed = compressLZ(txData);
    //console.log(txData);
    //console.log(compressed);

    let tx: any = undefined;
    tx = await operatorContract.submitBlocksCompressed(
      web3.utils.hexToBytes(compressed),
      { from: this.exchangeOperator, gasPrice: 0 }
    );
    /*tx = await operatorContract.submitBlocks(
      onchainBlocks,
      this.exchangeOperator,
      { from: this.exchangeOperator, gasPrice: 0 }
    );*/
    logInfo(
      "\x1b[46m%s\x1b[0m",
      "[submitBlocks] Gas used: " + tx.receipt.gasUsed
    );
    const ethBlock = await web3.eth.getBlock(tx.receipt.blockNumber);

    // Check number of blocks submitted
    const numBlocksSubmittedAfter = (await this.exchange.getBlockHeight()).toNumber();
    assert.equal(
      numBlocksSubmittedAfter,
      numBlocksSubmittedBefore + blocks.length,
      "unexpected block height"
    );

    // Check the BlockSubmitted event(s)
    {
      const events = await this.assertEventsEmitted(
        this.exchange,
        "BlockSubmitted",
        blocks.length
      );
      for (const [i, event] of events.entries()) {
        const blockIdx = event.blockIdx.toNumber();
        assert.equal(blockIdx, blocks[i].blockIdx, "unexpected block idx");
        assert.equal(
          event.publicDataHash,
          blocks[i].publicDataHash,
          "unexpected public data hash"
        );
        const block = this.blocks[this.exchangeId][event.blockIdx.toNumber()];
        block.transactionHash = tx.receipt.transactionHash;
        block.timestamp = ethBlock.timestamp;
        block.blockFee = new BN(event.blockFee);
      }
    }

    // Check the new Merkle root
    const merkleRoot = await this.exchange.getMerkleRoot();
    assert.equal(
      merkleRoot,
      blocks[blocks.length - 1].merkleRoot,
      "unexpected Merkle root"
    );

    // Check the Block info stored onchain
    for (const [i, block] of blocks.entries()) {
      const blockInfo = await this.exchange.getBlockInfo(block.blockIdx);
      const expectedHash = onchainBlocks[i].storeDataHashOnchain
        ? block.publicDataHash
        : "0x" + "00".repeat(32);
      assert.equal(
        blockInfo.blockDataHash,
        expectedHash,
        "unexpected public data hash"
      );
    }

    // Forced requests
    const numAvailableSlotsAfter = (await this.exchange.getNumAvailableForcedSlots()).toNumber();
    let numForcedRequestsProcessed = 0;
    for (const block of blocks) {
      for (const tx of block.internalBlock.transactions) {
        if (tx.txType === "Withdraw" && tx.type > 1) {
          numForcedRequestsProcessed++;
        }
      }
    }
    assert.equal(
      numAvailableSlotsAfter - numForcedRequestsProcessed,
      numAvailableSlotsBefore,
      "unexpected num available slots"
    );

    // Check the current state against the explorer state
    await this.checkExplorerState();
  }

  public async submitPendingBlocks(callback?: any) {
    await this.submitBlocks(this.pendingBlocks[this.exchangeId], callback);
    this.pendingBlocks[this.exchangeId] = [];
  }

  public async getActiveOperator(exchangeID: number) {
    return this.activeOperator
      ? this.activeOperator
      : this.operators[exchangeID];
  }

  public async setOperatorContract(operator: any) {
    await this.exchange.setOperator(operator.address, {
      from: this.exchangeOwner
    });
    this.operator = operator;
  }

  public async setActiveOperator(operator: number) {
    this.activeOperator = operator;
  }

  public async submitTransactions(forcedBlockSize?: number) {
    const exchangeID = this.exchangeId;
    const pendingTransactions = this.pendingTransactions[exchangeID];
    if (pendingTransactions.length === 0) {
      return [];
    }

    // Generate the token transfers for the ring
    const blockNumber = await web3.eth.getBlockNumber();
    const timestamp = (await web3.eth.getBlock(blockNumber)).timestamp + 30;

    let numTransactionsDone = 0;
    const blocks: Block[] = [];
    while (numTransactionsDone < pendingTransactions.length) {
      // Get all rings for the block
      const blockSize = forcedBlockSize
        ? forcedBlockSize
        : this.getBestBlockSize(
            pendingTransactions.length - numTransactionsDone,
            this.blockSizes
          );
      const transactions: TxType[] = [];
      for (
        let b = numTransactionsDone;
        b < numTransactionsDone + blockSize;
        b++
      ) {
        if (b < pendingTransactions.length) {
          transactions.push(pendingTransactions[b]);
        } else {
          const noop: Noop = {
            txType: "Noop"
          };
          transactions.push(noop);
        }
      }
      assert(transactions.length === blockSize);
      numTransactionsDone += blockSize;

      // Create the auxiliary data
      const auxiliaryData: any[] = [];
      let numConditionalTransactions = 0;
      for (const [i, transaction] of transactions.entries()) {
        if (transaction.txType === "Transfer") {
          if (transaction.type > 0) {
            numConditionalTransactions++;
            auxiliaryData.push([
              i,
              web3.utils.hexToBytes(
                transaction.onchainSignature
                  ? transaction.onchainSignature
                  : "0x"
              )
            ]);
          }
        } else if (transaction.txType === "Withdraw") {
          numConditionalTransactions++;
          const encodedWithdrawalData = web3.eth.abi.encodeParameter(
            "tuple(uint256,bytes,bytes)",
            [
              transaction.gas,
              web3.utils.hexToBytes(
                transaction.onchainSignature
                  ? transaction.onchainSignature
                  : "0x"
              ),
              web3.utils.hexToBytes("0x")
            ]
          );
          auxiliaryData.push([i, web3.utils.hexToBytes(encodedWithdrawalData)]);
        } else if (transaction.txType === "Deposit") {
          numConditionalTransactions++;
          auxiliaryData.push([i, web3.utils.hexToBytes("0x")]);
        } else if (transaction.txType === "NewAccount") {
          numConditionalTransactions++;
          auxiliaryData.push([
            i,
            web3.utils.hexToBytes(
              transaction.onchainSignature ? transaction.onchainSignature : "0x"
            )
          ]);
        } else if (transaction.txType === "AccountUpdate") {
          if (transaction.type > 0) {
            numConditionalTransactions++;
            auxiliaryData.push([
              i,
              web3.utils.hexToBytes(
                transaction.onchainSignature
                  ? transaction.onchainSignature
                  : "0x"
              )
            ]);
          }
        } else if (transaction.txType === "OwnerChange") {
          numConditionalTransactions++;
          const encodedOwnerChangeData = web3.eth.abi.encodeParameter(
            "tuple(bytes,bytes,address,bytes32,bytes)",
            [
              web3.utils.hexToBytes(
                transaction.onchainSignatureOldOwner
                  ? transaction.onchainSignatureOldOwner
                  : "0x"
              ),
              web3.utils.hexToBytes(
                transaction.onchainSignatureNewOwner
                  ? transaction.onchainSignatureNewOwner
                  : "0x"
              ),
              transaction.walletAddress,
              transaction.walletDataHash,
              transaction.walletCalldata
            ]
          );
          auxiliaryData.push([
            i,
            web3.utils.hexToBytes(encodedOwnerChangeData)
          ]);
        }
      }
      console.log("numConditionalTransactions: " + numConditionalTransactions);
      const encodedAuxiliaryData = web3.eth.abi.encodeParameter(
        "tuple(uint256,bytes)[]",
        auxiliaryData
      );

      const currentBlockIdx = this.blocks[exchangeID].length - 1;

      const protocolFees = await this.exchange.getProtocolFeeValues();
      const protocolTakerFeeBips = protocolFees.takerFeeBips.toNumber();
      const protocolMakerFeeBips = protocolFees.makerFeeBips.toNumber();

      for (const tx of transactions) {
        console.log(tx.txType);
      }

      const operator = await this.getActiveOperator(exchangeID);
      const txBlock: TxBlock = {
        transactions,
        onchainDataAvailability: this.onchainDataAvailability,
        timestamp,
        protocolTakerFeeBips,
        protocolMakerFeeBips,
        exchange: this.exchange.address,
        operatorAccountID: operator
      };

      // Store state before
      const stateBefore = await Simulator.loadExchangeState(
        exchangeID,
        currentBlockIdx
      );

      // Create the block
      const { blockIdx, blockFilename } = await this.createBlock(
        exchangeID,
        0,
        JSON.stringify(txBlock, replacer, 4),
        false
      );

      // Read in the block
      const block = JSON.parse(fs.readFileSync(blockFilename, "ascii"));

      // Pack the data that needs to be committed onchain
      const bs = new Bitstream();
      bs.addBN(new BN(block.exchange), 20);
      bs.addBN(new BN(block.merkleRootBefore, 10), 32);
      bs.addBN(new BN(block.merkleRootAfter, 10), 32);
      bs.addNumber(txBlock.timestamp, 4);
      bs.addNumber(txBlock.protocolTakerFeeBips, 1);
      bs.addNumber(txBlock.protocolMakerFeeBips, 1);
      bs.addNumber(numConditionalTransactions, 4);
      const allDa = new Bitstream();
      if (block.onchainDataAvailability) {
        allDa.addNumber(block.operatorAccountID, 3);
        for (const tx of block.transactions) {
          //console.log(tx);
          const da = new Bitstream();
          if (tx.noop) {
            // Do nothing
          } else if (tx.spotTrade) {
            const spotTrade = tx.spotTrade;
            const orderA = spotTrade.orderA;
            const orderB = spotTrade.orderB;

            da.addNumber(TransactionType.SPOT_TRADE, 1);

            const numSlots = 2 ** Constants.BINARY_TREE_DEPTH_TRADING_HISTORY;
            da.addNumber(
              spotTrade.overwriteTradeHistorySlotA * numSlots +
                (orderA.orderID % numSlots),
              2
            );
            da.addNumber(
              spotTrade.overwriteTradeHistorySlotB * numSlots +
                (orderB.orderID % numSlots),
              2
            );
            da.addNumber(orderA.accountID, 3);
            da.addNumber(orderB.accountID, 3);
            da.addNumber(orderA.tokenS * 2 ** 12 + orderB.tokenS, 3);
            da.addNumber(spotTrade.fFillS_A, 3);
            da.addNumber(spotTrade.fFillS_B, 3);

            let buyMask = orderA.buy ? 0b10000000 : 0;
            let rebateMask = orderA.rebateBips > 0 ? 0b01000000 : 0;
            da.addNumber(
              buyMask + rebateMask + orderA.feeBips + orderA.rebateBips,
              1
            );

            buyMask = orderB.buy ? 0b10000000 : 0;
            rebateMask = orderB.rebateBips > 0 ? 0b01000000 : 0;
            da.addNumber(
              buyMask + rebateMask + orderB.feeBips + orderB.rebateBips,
              1
            );
          } else if (tx.transfer) {
            const transfer = tx.transfer;
            da.addNumber(TransactionType.TRANSFER, 1);
            da.addNumber(transfer.type, 1);
            da.addNumber(transfer.fromAccountID, 3);
            da.addNumber(transfer.toAccountID, 3);
            da.addNumber(transfer.tokenID * 2 ** 12 + transfer.feeTokenID, 3);
            da.addNumber(
              toFloat(new BN(transfer.amount), Constants.Float24Encoding),
              3
            );
            da.addNumber(
              toFloat(new BN(transfer.fee), Constants.Float16Encoding),
              2
            );
            da.addBN(
              new BN(
                transfer.type > 0 || transfer.toNewAccount ? transfer.to : "0"
              ),
              20
            );
            da.addNumber(transfer.type > 0 ? transfer.nonce : 0, 4);
            da.addBN(new BN(transfer.type > 0 ? transfer.from : "0"), 20);
            da.addBN(new BN(transfer.data), 32);
          } else if (tx.withdraw) {
            const withdraw = tx.withdraw;
            da.addNumber(TransactionType.WITHDRAWAL, 1);
            da.addNumber(withdraw.type, 1);
            da.addBN(new BN(withdraw.owner), 20);
            da.addNumber(withdraw.accountID, 3);
            da.addNumber(withdraw.nonce, 4);
            da.addNumber(withdraw.tokenID * 2 ** 12 + withdraw.feeTokenID, 3);
            da.addBN(new BN(withdraw.amount), 12);
            da.addNumber(
              toFloat(new BN(withdraw.fee), Constants.Float16Encoding),
              2
            );
            da.addBN(new BN(withdraw.to), 20);
            da.addBN(new BN(withdraw.dataHash), 32);
            da.addNumber(withdraw.minGas, 3);
          } else if (tx.deposit) {
            const deposit = tx.deposit;
            da.addNumber(TransactionType.DEPOSIT, 1);
            da.addBN(new BN(deposit.owner), 20);
            da.addNumber(deposit.accountID, 3);
            da.addNumber(deposit.tokenID, 2);
            da.addBN(new BN(deposit.amount), 12);
            da.addBN(new BN(deposit.index), 12);
          } else if (tx.accountUpdate) {
            const update = tx.accountUpdate;
            da.addNumber(TransactionType.ACCOUNT_UPDATE, 1);
            da.addNumber(update.type, 1);
            da.addBN(new BN(update.owner), 20);
            da.addNumber(update.accountID, 3);
            da.addNumber(update.nonce, 4);
            da.addBN(
              new BN(EdDSA.pack(update.publicKeyX, update.publicKeyY), 16),
              32
            );
            da.addBN(new BN(update.walletHash), 32);
            da.addNumber(update.feeTokenID, 2);
            da.addNumber(
              toFloat(new BN(update.fee), Constants.Float16Encoding),
              2
            );
          } else if (tx.accountNew) {
            const create = tx.accountNew;
            da.addNumber(TransactionType.ACCOUNT_NEW, 1);
            da.addNumber(create.payerAccountID, 3);
            da.addNumber(create.feeTokenID, 2);
            da.addNumber(
              toFloat(new BN(create.fee), Constants.Float16Encoding),
              2
            );
            da.addNumber(create.newAccountID, 3);
            da.addBN(new BN(create.newOwner), 20);
            da.addBN(
              new BN(
                EdDSA.pack(create.newPublicKeyX, create.newPublicKeyY),
                16
              ),
              32
            );
            da.addBN(new BN(create.newWalletHash), 32);
          } else if (tx.accountTransfer) {
            const change = tx.accountTransfer;
            da.addNumber(TransactionType.ACCOUNT_TRANSFER, 1);
            da.addBN(new BN(change.owner), 20);
            da.addNumber(change.accountID, 3);
            da.addNumber(change.nonce, 4);
            da.addNumber(change.feeTokenID, 2);
            da.addNumber(
              toFloat(new BN(change.fee), Constants.Float16Encoding),
              2
            );
            da.addBN(new BN(change.newOwner), 20);
            da.addBN(new BN(change.walletHash), 32);
          }

          assert(
            da.length() <= Constants.TX_DATA_AVAILABILITY_SIZE,
            "tx uses too much da"
          );
          while (da.length() < Constants.TX_DATA_AVAILABILITY_SIZE) {
            da.addNumber(0, 1);
          }
          allDa.addHex(da.getData());
        }
      }
      if (block.onchainDataAvailability) {
        bs.addHex(allDa.getData());
      }

      // Write the block signature
      const publicDataHashAndInput = this.getPublicDataHashAndInput(
        bs.getData()
      );

      logDebug("[EVM]PublicData: " + bs.getData());
      logDebug("[EVM]PublicDataHash: " + publicDataHashAndInput.publicDataHash);
      logDebug("[EVM]PublicInput: " + publicDataHashAndInput.publicInput);

      this.signRingBlock(block, publicDataHashAndInput.publicInput);
      fs.writeFileSync(
        blockFilename,
        JSON.stringify(block, undefined, 4),
        "utf8"
      );

      // Validate the block after generating the signature
      await this.validateBlock(blockFilename);

      // Load state after
      const stateAfter = await Simulator.loadExchangeState(
        exchangeID,
        currentBlockIdx + 1
      );

      // Validate state change
      Simulator.executeBlock(txBlock, stateBefore, stateAfter);

      // Commit the block
      const blockInfo = await this.commitBlock(
        operator,
        0,
        blockSize,
        bs.getData(),
        blockFilename,
        txBlock,
        encodedAuxiliaryData
      );
      blocks.push(blockInfo);
    }

    this.pendingTransactions[exchangeID] = [];
    return blocks;
  }

  public async registerTokens() {
    for (const token of this.testContext.allTokens) {
      const tokenAddress =
        token === null ? Constants.zeroAddress : token.address;
      const symbol = this.testContext.tokenAddrSymbolMap.get(tokenAddress);
      // console.log(symbol + ": " + tokenAddress);

      if (symbol !== "ETH" && symbol !== "LRC") {
        // Make sure the exchange owner can pay the registration fee
        const registrationCost = await this.exchange.getLRCFeeForRegisteringOneMoreToken();
        await this.setBalanceAndApprove(
          this.exchangeOwner,
          "LRC",
          registrationCost,
          this.exchange.address
        );
        // Register the token
        const tx = await this.exchange.registerToken(tokenAddress, {
          from: this.exchangeOwner
        });
        // logInfo("\x1b[46m%s\x1b[0m", "[TokenRegistration] Gas used: " + tx.receipt.gasUsed);
      }

      const tokenID = await this.getTokenID(tokenAddress);
      this.tokenAddressToIDMap.set(tokenAddress, tokenID);
      this.tokenIDToAddressMap.set(tokenID, tokenAddress);
    }
    // console.log(this.tokenIDMap);
  }

  public async getTokenID(token: string) {
    if (!token.startsWith("0x")) {
      token = this.testContext.tokenSymbolAddrMap.get(token);
    }
    const tokenID = await this.exchange.getTokenID(token);
    return tokenID.toNumber();
  }

  public getTokenAddressFromID(tokenID: number) {
    return this.tokenIDToAddressMap.get(tokenID);
  }

  public getAccountID(owner: string) {
    //console.log("Finding: " + owner);
    for (const account of this.accounts[this.exchangeId]) {
      //console.log(account);
      if (account.owner === owner) {
        //console.log("Found!: " + account.accountID);
        return account.accountID;
      }
    }
    return undefined;
  }

  public getAccount(accountId: number) {
    return this.accounts[this.exchangeId][accountId];
  }

  public findAccount(owner: string) {
    for (let i = 0; i < this.accounts[this.exchangeId].length; i++) {
      if (this.accounts[this.exchangeId][i].owner === owner) {
        return this.accounts[this.exchangeId][i];
      }
    }
    return undefined;
  }

  public async createExchange(
    owner: string,
    bSetupTestState: boolean = true,
    onchainDataAvailability: boolean = true
  ) {
    const operator = this.testContext.operators[0];
    const exchangeCreationCostLRC = await this.loopringV3.exchangeCreationCostLRC();

    // Send enough tokens to the owner so the Exchange can be created
    const lrcAddress = this.testContext.tokenSymbolAddrMap.get("LRC");
    const LRC = this.testContext.tokenAddrInstanceMap.get(lrcAddress);
    await LRC.addBalance(owner, exchangeCreationCostLRC);
    await LRC.approve(this.universalRegistry.address, exchangeCreationCostLRC, {
      from: owner
    });

    // randomely support upgradability
    const forgeMode = new Date().getMilliseconds() % 4;
    // Create the new exchange
    const tx = await this.universalRegistry.forgeExchange(
      forgeMode,
      onchainDataAvailability,
      Constants.zeroAddress,
      Constants.zeroAddress,
      { from: owner }
    );

    // logInfo(
    //   "\x1b[46m%s\x1b[0m",
    //   "[CreateExchange] Gas used: " + tx.receipt.gasUsed
    // );

    const event = await this.assertEventEmitted(
      this.universalRegistry,
      "ExchangeForged"
    );
    const exchangeAddress = event.exchangeAddress;
    const exchangeId = event.exchangeId.toNumber();

    this.exchange = await this.contracts.ExchangeV3.at(exchangeAddress);

    // Create a deposit contract impl
    const depositContractImpl = await this.contracts.BasicDepositContract.new();
    // Create the proxy contract for the exchange using the implementation
    const depositContractProxy = await this.contracts.OwnedUpgradeabilityProxy.new(
      { from: owner }
    );
    await depositContractProxy.upgradeTo(depositContractImpl.address, {
      from: owner
    });
    // Wrap the proxy contract
    this.depositContract = await this.contracts.BasicDepositContract.at(
      depositContractProxy.address
    );
    // Ininitialze the deposit contract
    await this.depositContract.initialize(
      this.exchange.address,
      this.loopringV3.address
    );

    // Set the deposit contract on the exchange
    await this.exchange.setDepositContract(this.depositContract.address, {
      from: owner
    });
    // Check the deposit contract
    const onchainDepositContract = await this.exchange.getDepositContract();
    assert.equal(
      onchainDepositContract,
      this.depositContract.address,
      "unexpected deposit contract"
    );

    this.exchangeOwner = owner;
    this.exchangeOperator = operator;
    this.exchangeId = exchangeId;
    this.onchainDataAvailability = onchainDataAvailability;
    this.activeOperator = undefined;

    // Set the operator
    const operatorContract = await this.contracts.Operator.new(
      this.exchange.address,
      { from: this.exchangeOperator }
    );
<<<<<<< HEAD
=======
    await operatorContract.addManager(this.exchangeOperator, { from: this.exchangeOperator });
>>>>>>> ccdea7fa
    await this.setOperatorContract(operatorContract);

    const exchangeCreationTimestamp = (await this.exchange.getExchangeCreationTimestamp()).toNumber();
    this.GENESIS_MERKLE_ROOT = new BN(
      (await this.exchange.genesisMerkleRoot()).slice(2),
      16
    );

    const genesisBlock: Block = {
      blockIdx: 0,
      filename: null,
      blockType: BlockType.UNIVERSAL,
      blockSize: 0,
      blockVersion: 0,
      operator: Constants.zeroAddress,
      origin: Constants.zeroAddress,
      operatorId: 0,
      merkleRoot: "0x" + this.GENESIS_MERKLE_ROOT.toString(16, 64),
      data: "0x",
      auxiliaryData: "0x",
      offchainData: "0x",
      compressedData: "0x",
      publicDataHash: "0",
      publicInput: "0",
      blockFee: new BN(0),
      timestamp: exchangeCreationTimestamp,
      internalBlock: undefined,
      transactionHash: Constants.zeroAddress
    };
    this.blocks[exchangeId] = [genesisBlock];

    if (bSetupTestState) {
      await this.registerTokens();
      await this.setupTestState(exchangeId);
    }

    // Deposit some LRC to stake for the exchange
    const depositer = this.testContext.operators[2];
    const stakeAmount = onchainDataAvailability
      ? await this.loopringV3.minExchangeStakeWithDataAvailability()
      : await this.loopringV3.minExchangeStakeWithoutDataAvailability();
    await this.setBalanceAndApprove(
      depositer,
      "LRC",
      stakeAmount,
      this.loopringV3.address
    );

    // Stake it
    await this.loopringV3.depositExchangeStake(exchangeId, stakeAmount, {
      from: depositer
    });

    return exchangeId;
  }

  public async syncExplorer() {
    await this.explorer.sync(await web3.eth.getBlockNumber());
  }

  public getTokenAddress(token: string) {
    if (!token.startsWith("0x")) {
      token = this.testContext.tokenSymbolAddrMap.get(token);
    }
    return token;
  }

  public getTokenIdFromNameOrAddress(token: string) {
    if (!token.startsWith("0x")) {
      token = this.testContext.tokenSymbolAddrMap.get(token);
    }
    const tokenID = this.tokenAddressToIDMap.get(token);
    return tokenID;
  }

  public async createMerkleTreeInclusionProof(
    accountID: number,
    token: string
  ) {
    const tokenID = this.getTokenIdFromNameOrAddress(token);

    await this.syncExplorer();
    const explorerExchange = this.explorer.getExchangeById(this.exchangeId);
    explorerExchange.buildMerkleTreeForWithdrawalMode();
    return explorerExchange.getWithdrawFromMerkleTreeData(accountID, tokenID);
  }

  public async withdrawFromMerkleTreeWithProof(
    data: WithdrawFromMerkleTreeData
  ) {
    const tx = await this.exchange.withdrawFromMerkleTree(data);
    logInfo(
      "\x1b[46m%s\x1b[0m",
      "[WithdrawFromMerkleTree] Gas used: " + tx.receipt.gasUsed
    );
  }

  public async withdrawFromMerkleTree(accountID: number, token: string) {
    const proof = await this.createMerkleTreeInclusionProof(accountID, token);
    await this.withdrawFromMerkleTreeWithProof(proof);
  }

  public async setBalanceAndApprove(
    owner: string,
    token: string,
    amount: BN,
    contractAddress?: string
  ) {
    if (contractAddress === undefined) {
      contractAddress = this.depositContract.address;
    }
    const Token = await this.getTokenContract(token);
    if (owner !== this.testContext.deployer) {
      // Burn complete existing balance
      const existingBalance = await this.getOnchainBalance(owner, token);
      await Token.transfer(Constants.zeroAddress, existingBalance, {
        from: owner
      });
    }
    await Token.transfer(owner, amount, { from: this.testContext.deployer });
    await Token.approve(contractAddress, amount, { from: owner });
  }

  public async transferBalance(to: string, token: string, amount: BN) {
    const Token = await this.getTokenContract(token);
    await Token.transfer(to, amount, { from: this.testContext.deployer });
  }

  public evmIncreaseTime(seconds: number) {
    return new Promise((resolve, reject) => {
      web3.currentProvider.send(
        {
          jsonrpc: "2.0",
          method: "evm_increaseTime",
          params: [seconds]
        },
        (err: any, res: any) => {
          return err ? reject(err) : resolve(res);
        }
      );
    });
  }

  public async getMerkleRootOnchain() {
    return await this.exchange.getMerkleRoot();
  }

  public async getNumBlocksOnchain() {
    return (await this.exchange.getBlockHeight()).toNumber();
  }

  public evmMine() {
    return new Promise((resolve, reject) => {
      web3.currentProvider.send(
        {
          jsonrpc: "2.0",
          method: "evm_mine",
          id: Date.now()
        },
        (err: any, res: any) => {
          return err ? reject(err) : resolve(res);
        }
      );
    });
  }

  public async advanceBlockTimestamp(seconds: number) {
    const previousTimestamp = (await web3.eth.getBlock(
      await web3.eth.getBlockNumber()
    )).timestamp;
    await this.evmIncreaseTime(seconds);
    await this.evmMine();
    const currentTimestamp = (await web3.eth.getBlock(
      await web3.eth.getBlockNumber()
    )).timestamp;
    assert(
      Math.abs(currentTimestamp - (previousTimestamp + seconds)) < 60,
      "Timestamp should have been increased by roughly the expected value"
    );
  }

  public async getOffchainBalance(
    exchangeID: number,
    accountID: number,
    tokenID: number
  ) {
    const latestBlockIdx = this.blocks[exchangeID].length - 1;
    const state = await Simulator.loadExchangeState(exchangeID, latestBlockIdx);
    try {
      return state.accounts[accountID].balances[tokenID].balance;
    } catch {
      return new BN(0);
    }
  }

  public async getTokenContract(token: string) {
    if (!token.startsWith("0x")) {
      token = this.testContext.tokenSymbolAddrMap.get(token);
    }
    return await this.contracts.DummyToken.at(token);
  }

  public async getOnchainBalance(owner: string, token: string) {
    if (!token.startsWith("0x")) {
      token = this.testContext.tokenSymbolAddrMap.get(token);
    }
    if (token === Constants.zeroAddress) {
      return new BN(await web3.eth.getBalance(owner));
    } else {
      const Token = await this.contracts.DummyToken.at(token);
      return await Token.balanceOf(owner);
    }
  }

  public async checkOffchainBalance(
    accountID: number,
    tokenID: number,
    expectedBalance: BN,
    desc: string
  ) {
    const balance = await this.getOffchainBalance(
      this.exchangeId,
      accountID,
      tokenID
    );
    assert(
      balance.eq(expectedBalance),
      desc +
        ". " +
        balance.toString(10) +
        " but expected " +
        expectedBalance.toString(10)
    );
  }

  public async randomizeWithdrawalFee() {
    await this.loopringV3.updateSettings(
      await this.loopringV3.protocolFeeVault(),
      await this.loopringV3.blockVerifierAddress(),
      await this.loopringV3.exchangeCreationCostLRC(),
      this.getRandomFee(),
      await this.loopringV3.tokenRegistrationFeeLRCBase(),
      await this.loopringV3.tokenRegistrationFeeLRCDelta(),
      await this.loopringV3.minExchangeStakeWithDataAvailability(),
      await this.loopringV3.minExchangeStakeWithoutDataAvailability(),
      { from: this.testContext.deployer }
    );
  }

  public async doRandomDeposit(ownerIndex?: number) {
    const orderOwners = this.testContext.orderOwners;
    ownerIndex =
      ownerIndex !== undefined
        ? ownerIndex
        : this.getRandomInt(orderOwners.length);
    const owner = orderOwners[Number(ownerIndex)];
    const amount = this.getRandomAmount();
    const token = this.getTokenAddress("LRC");
    return await this.deposit(owner, owner, token, amount);
  }

  public async doRandomOnchainWithdrawal(deposit: Deposit) {
    return await this.requestWithdrawal(
      deposit.owner,
      deposit.token,
      this.getRandomAmount(),
      "ETH",
      new BN(0),
      { authMethod: AuthMethod.FORCE }
    );
  }

  public async doRandomOffchainWithdrawal(deposit: Deposit) {
    assert(false);
    this.requestWithdrawal(
      deposit.owner,
      deposit.token,
      this.getRandomAmount(),
      "LRC",
      new BN(0)
    );
  }

  public shuffle(a: any[]) {
    for (let i = a.length - 1; i > 0; i--) {
      const j = Math.floor(Math.random() * (i + 1));
      [a[i], a[j]] = [a[j], a[i]];
    }
    return a;
  }

  public async checkExplorerState() {
    // Get the current state
    const numBlocksOnchain = this.blocks[this.exchangeId].length;
    const state = await Simulator.loadExchangeState(
      this.exchangeId,
      numBlocksOnchain - 1
    );

    await this.syncExplorer();
    const exchange = this.explorer.getExchangeById(this.exchangeId);

    // Compare accounts
    assert.equal(
      exchange.getNumAccounts(),
      state.accounts.length,
      "number of accounts does not match"
    );
    for (let accountID = 0; accountID < state.accounts.length; accountID++) {
      const accountA = state.accounts[accountID];
      const accountB = exchange.getAccount(accountID);
      Simulator.compareAccounts(accountA, accountB);
    }

    // Compare blocks
    assert.equal(
      exchange.getNumBlocks(),
      this.blocks[this.exchangeId].length,
      "number of blocks does not match"
    );
    for (let blockIdx = 0; blockIdx < exchange.getNumBlocks(); blockIdx++) {
      //console.log("Testing blockIdx: " + blockIdx);
      const explorerBlock = exchange.getBlock(blockIdx);
      const testBlock = this.blocks[this.exchangeId][blockIdx];
      assert.equal(
        explorerBlock.exchangeId,
        this.exchangeId,
        "unexpected exchangeId"
      );
      assert.equal(
        explorerBlock.blockIdx,
        testBlock.blockIdx,
        "unexpected blockIdx"
      );
      assert.equal(
        explorerBlock.blockType,
        testBlock.blockType,
        "unexpected blockType"
      );
      assert.equal(
        explorerBlock.blockVersion,
        testBlock.blockVersion,
        "unexpected blockVersion"
      );
      assert.equal(explorerBlock.data, testBlock.data, "unexpected data");
      assert.equal(
        explorerBlock.offchainData,
        testBlock.offchainData,
        "unexpected offchainData"
      );
      assert.equal(
        explorerBlock.operator,
        testBlock.operator,
        "unexpected operator"
      );
      assert.equal(explorerBlock.origin, testBlock.origin, "unexpected origin");
      assert(
        explorerBlock.blockFee.eq(testBlock.blockFee),
        "unexpected blockFee"
      );
      assert.equal(
        explorerBlock.timestamp,
        testBlock.timestamp,
        "unexpected timestamp"
      );
      assert.equal(
        explorerBlock.transactionHash,
        testBlock.transactionHash,
        "unexpected transactionHash"
      );
    }

    // Compare deposits
    /*assert.equal(
      exchange.getNumDeposits(),
      this.deposits[this.exchangeId].length,
      "number of deposits does not match"
    );
    for (
      let depositIdx = 0;
      depositIdx < exchange.getNumDeposits();
      depositIdx++
    ) {
      const explorerDeposit = exchange.getDeposit(depositIdx);
      const testDeposit = this.deposits[this.exchangeId][depositIdx];
      assert.equal(
        explorerDeposit.exchangeId,
        testDeposit.exchangeId,
        "unexpected exchangeId"
      );
      assert.equal(
        explorerDeposit.depositIdx,
        testDeposit.depositIdx,
        "unexpected depositIdx"
      );
      assert.equal(
        explorerDeposit.timestamp,
        testDeposit.timestamp,
        "unexpected timestamp"
      );
      assert.equal(
        explorerDeposit.accountID,
        testDeposit.accountID,
        "unexpected accountID"
      );
      assert.equal(
        explorerDeposit.tokenID,
        testDeposit.tokenID,
        "unexpected tokenID"
      );
      assert(
        explorerDeposit.amount.eq(testDeposit.amount),
        "unexpected amount"
      );
      assert.equal(
        explorerDeposit.publicKeyX,
        testDeposit.publicKeyX,
        "unexpected publicKeyX"
      );
      assert.equal(
        explorerDeposit.publicKeyY,
        testDeposit.publicKeyY,
        "unexpected publicKeyY"
      );
    }

    // Compare on-chain withdrawal requests
    assert.equal(
      exchange.getNumOnchainWithdrawalRequests(),
      this.onchainWithdrawals[this.exchangeId].length,
      "number of on-chain withdrawals does not match"
    );
    for (
      let withdrawalIdx = 0;
      withdrawalIdx < exchange.getNumOnchainWithdrawalRequests();
      withdrawalIdx++
    ) {
      const explorerWithdrawal = exchange.getOnchainWithdrawalRequest(
        withdrawalIdx
      );
      const testWithdrawal = this.onchainWithdrawals[this.exchangeId][
        withdrawalIdx
      ];
      assert.equal(
        explorerWithdrawal.exchangeId,
        this.exchangeId,
        "unexpected exchangeId"
      );
      assert.equal(
        explorerWithdrawal.withdrawalIdx,
        testWithdrawal.withdrawalIdx,
        "unexpected withdrawalIdx"
      );
      assert.equal(
        explorerWithdrawal.timestamp,
        testWithdrawal.timestamp,
        "unexpected timestamp"
      );
      assert.equal(
        explorerWithdrawal.accountID,
        testWithdrawal.accountID,
        "unexpected accountID"
      );
      assert.equal(
        explorerWithdrawal.tokenID,
        testWithdrawal.tokenID,
        "unexpected tokenID"
      );
      assert(
        explorerWithdrawal.amountRequested.eq(testWithdrawal.amount),
        "unexpected amountRequested"
      );
    }*/
  }

  public getRandomInt(max: number) {
    return Math.floor(Math.random() * max);
  }

  public getRandomBool() {
    return this.getRandomInt(1000) >= 500;
  }

  public getRandomMemo() {
    const toggle = this.getRandomBool();
    if (toggle) {
      return "0";
    } else {
      return new BN(
        SHA256(Buffer.from("" + this.getRandomInt(1000)), "hex").toString(
          "hex"
        ),
        16
      )
        .shrn(3)
        .toString(10);
    }
  }

  public getRandomAmount() {
    return new BN(web3.utils.toWei("" + this.getRandomInt(100000000) / 1000));
  }

  public getRandomSmallAmount() {
    return new BN(web3.utils.toWei("" + this.getRandomInt(1000) / 1000));
  }

  public getRandomFee() {
    return new BN(web3.utils.toWei("" + this.getRandomInt(10000) / 1000000));
  }

  public async depositExchangeStakeChecked(amount: BN, owner: string) {
    const snapshot = new BalanceSnapshot(this);
    await snapshot.transfer(
      owner,
      this.loopringV3.address,
      "LRC",
      amount,
      "owner",
      "loopringV3"
    );

    const stakeBefore = await this.exchange.getExchangeStake();
    const totalStakeBefore = await this.loopringV3.totalStake();

    await this.loopringV3.depositExchangeStake(this.exchangeId, amount, {
      from: owner
    });

    await snapshot.verifyBalances();

    const stakeAfter = await this.exchange.getExchangeStake();
    const totalStakeAfter = await this.loopringV3.totalStake();

    assert(
      stakeAfter.eq(stakeBefore.add(amount)),
      "Stake should be increased by amount"
    );
    assert(
      totalStakeAfter.eq(totalStakeBefore.add(amount)),
      "Total stake should be increased by amount"
    );

    // Get the ExchangeStakeDeposited event
    const event = await this.assertEventEmitted(
      this.loopringV3,
      "ExchangeStakeDeposited"
    );
    assert.equal(
      event.exchangeId.toNumber(),
      this.exchangeId,
      "exchangeId should match"
    );
    assert(event.amount.eq(amount), "amount should match");
  }

  public async withdrawExchangeStakeChecked(recipient: string, amount: BN) {
    const snapshot = new BalanceSnapshot(this);
    await snapshot.transfer(
      this.loopringV3.address,
      recipient,
      "LRC",
      amount,
      "loopringV3",
      "recipient"
    );

    const stakeBefore = await this.exchange.getExchangeStake();
    const totalStakeBefore = await this.loopringV3.totalStake();

    await this.exchange.withdrawExchangeStake(recipient, {
      from: this.exchangeOwner
    });

    await snapshot.verifyBalances();

    const stakeAfter = await this.exchange.getExchangeStake();
    const totalStakeAfter = await this.loopringV3.totalStake();

    assert(
      stakeBefore.eq(stakeAfter.add(amount)),
      "Stake should be decreased by amount"
    );
    assert(
      totalStakeAfter.eq(totalStakeBefore.sub(amount)),
      "Total stake should be decreased by amount"
    );

    // Get the ExchangeStakeWithdrawn event
    const event = await this.assertEventEmitted(
      this.loopringV3,
      "ExchangeStakeWithdrawn"
    );
    assert.equal(
      event.exchangeId.toNumber(),
      this.exchangeId,
      "exchangeId should match"
    );
    assert(event.amount.eq(amount), "amount should match");
  }

  public async depositProtocolFeeStakeChecked(amount: BN, owner: string) {
    const snapshot = new BalanceSnapshot(this);
    await snapshot.transfer(
      owner,
      this.loopringV3.address,
      "LRC",
      amount,
      "owner",
      "loopringV3"
    );

    const stakeBefore = await this.loopringV3.getProtocolFeeStake(
      this.exchangeId
    );
    const totalStakeBefore = await this.loopringV3.totalStake();

    await this.loopringV3.depositProtocolFeeStake(this.exchangeId, amount, {
      from: owner
    });

    await snapshot.verifyBalances();

    const stakeAfter = await this.loopringV3.getProtocolFeeStake(
      this.exchangeId
    );
    const totalStakeAfter = await this.loopringV3.totalStake();

    assert(
      stakeAfter.eq(stakeBefore.add(amount)),
      "Stake should be increased by amount"
    );
    assert(
      totalStakeAfter.eq(totalStakeBefore.add(amount)),
      "Total stake should be increased by amount"
    );

    // Get the ProtocolFeeStakeDeposited event
    const event = await this.assertEventEmitted(
      this.loopringV3,
      "ProtocolFeeStakeDeposited"
    );
    assert.equal(
      event.exchangeId.toNumber(),
      this.exchangeId,
      "exchangeId should match"
    );
    assert(event.amount.eq(amount), "amount should match");
  }

  public async withdrawProtocolFeeStakeChecked(recipient: string, amount: BN) {
    const snapshot = new BalanceSnapshot(this);
    await snapshot.transfer(
      this.loopringV3.address,
      recipient,
      "LRC",
      amount,
      "loopringV3",
      "recipient"
    );

    const stakeBefore = await this.loopringV3.getProtocolFeeStake(
      this.exchangeId
    );
    const totalStakeBefore = await this.loopringV3.totalStake();

    await this.exchange.withdrawProtocolFeeStake(recipient, amount, {
      from: this.exchangeOwner
    });

    await snapshot.verifyBalances();

    const stakeAfter = await this.loopringV3.getProtocolFeeStake(
      this.exchangeId
    );
    const totalStakeAfter = await this.loopringV3.totalStake();

    assert(
      stakeBefore.eq(stakeAfter.add(amount)),
      "Stake should be decreased by amount"
    );
    assert(
      totalStakeAfter.eq(totalStakeBefore.sub(amount)),
      "Total stake should be decreased by amount"
    );

    // Get the ProtocolFeeStakeWithdrawn event
    const event = await this.assertEventEmitted(
      this.loopringV3,
      "ProtocolFeeStakeWithdrawn"
    );
    assert.equal(
      event.exchangeId.toNumber(),
      this.exchangeId,
      "exchangeId should match"
    );
    assert(event.amount.eq(amount), "amount should match");
  }

  // private functions:
  private async createContractContext() {
    const [
      universalRegistry,
      loopringV3,
      exchange,
      blockVerifier,
      lrcToken,
      wethToken
    ] = await Promise.all([
      this.contracts.UniversalRegistry.deployed(),
      this.contracts.LoopringV3.deployed(),
      this.contracts.ExchangeV3.deployed(),
      this.contracts.BlockVerifier.deployed(),
      this.contracts.LRCToken.deployed(),
      this.contracts.WETHToken.deployed()
    ]);

    const [userStakingPool, protocolFeeVaultContract] = await Promise.all([
      this.contracts.UserStakingPool.deployed(),
      this.contracts.ProtocolFeeVault.deployed()
    ]);

    this.userStakingPool = userStakingPool;
    this.protocolFeeVaultContract = protocolFeeVaultContract;

    this.lzDecompressor = await this.contracts.LzDecompressor.new();

    this.universalRegistry = universalRegistry;
    this.loopringV3 = loopringV3;
    this.exchange = exchange;
    this.blockVerifier = blockVerifier;

    this.lrcAddress = lrcToken.address;
    this.wethAddress = wethToken.address;

    const currBlockNumber = await web3.eth.getBlockNumber();
    const currBlockTimestamp = (await web3.eth.getBlock(currBlockNumber))
      .timestamp;
    return new Context(currBlockNumber, currBlockTimestamp, lrcToken.address);
  }

  private async createExchangeTestContext(accounts: string[]) {
    const tokenSymbolAddrMap = new Map<string, string>();
    const tokenAddrSymbolMap = new Map<string, string>();
    const tokenAddrDecimalsMap = new Map<string, number>();
    const tokenAddrInstanceMap = new Map<string, any>();

    const [eth, weth, lrc, gto, rdn, rep, inda, indb, test] = await Promise.all(
      [
        null,
        this.contracts.WETHToken.deployed(),
        this.contracts.LRCToken.deployed(),
        this.contracts.GTOToken.deployed(),
        this.contracts.RDNToken.deployed(),
        this.contracts.REPToken.deployed(),
        this.contracts.INDAToken.deployed(),
        this.contracts.INDBToken.deployed(),
        this.contracts.TESTToken.deployed()
      ]
    );

    const allTokens = [eth, weth, lrc, gto, rdn, rep, inda, indb, test];

    tokenSymbolAddrMap.set("ETH", Constants.zeroAddress);
    tokenSymbolAddrMap.set("WETH", this.contracts.WETHToken.address);
    tokenSymbolAddrMap.set("LRC", this.contracts.LRCToken.address);
    tokenSymbolAddrMap.set("GTO", this.contracts.GTOToken.address);
    tokenSymbolAddrMap.set("RDN", this.contracts.RDNToken.address);
    tokenSymbolAddrMap.set("REP", this.contracts.REPToken.address);
    tokenSymbolAddrMap.set("INDA", this.contracts.INDAToken.address);
    tokenSymbolAddrMap.set("INDB", this.contracts.INDBToken.address);
    tokenSymbolAddrMap.set("TEST", this.contracts.TESTToken.address);

    for (const token of allTokens) {
      if (token === null) {
        tokenAddrDecimalsMap.set(Constants.zeroAddress, 18);
      } else {
        tokenAddrDecimalsMap.set(token.address, await token.decimals());
      }
    }

    tokenAddrSymbolMap.set(Constants.zeroAddress, "ETH");
    tokenAddrSymbolMap.set(this.contracts.WETHToken.address, "WETH");
    tokenAddrSymbolMap.set(this.contracts.LRCToken.address, "LRC");
    tokenAddrSymbolMap.set(this.contracts.GTOToken.address, "GTO");
    tokenAddrSymbolMap.set(this.contracts.RDNToken.address, "RDN");
    tokenAddrSymbolMap.set(this.contracts.REPToken.address, "REP");
    tokenAddrSymbolMap.set(this.contracts.INDAToken.address, "INDA");
    tokenAddrSymbolMap.set(this.contracts.INDBToken.address, "INDB");
    tokenAddrSymbolMap.set(this.contracts.TESTToken.address, "TEST");

    tokenAddrInstanceMap.set(Constants.zeroAddress, null);
    tokenAddrInstanceMap.set(this.contracts.WETHToken.address, weth);
    tokenAddrInstanceMap.set(this.contracts.LRCToken.address, lrc);
    tokenAddrInstanceMap.set(this.contracts.GTOToken.address, gto);
    tokenAddrInstanceMap.set(this.contracts.RDNToken.address, rdn);
    tokenAddrInstanceMap.set(this.contracts.REPToken.address, rep);
    tokenAddrInstanceMap.set(this.contracts.INDAToken.address, inda);
    tokenAddrInstanceMap.set(this.contracts.INDBToken.address, indb);
    tokenAddrInstanceMap.set(this.contracts.TESTToken.address, test);

    const deployer = accounts[0];
    const stateOwners = accounts.slice(1, 5);
    const operators = accounts.slice(5, 10);
    const orderOwners = accounts.slice(10, 20);
    const wallets = accounts.slice(20, 30);
    const ringMatchers = accounts.slice(30, 40);
    const feeRecipients = accounts.slice(40, 50);

    return new ExchangeTestContext(
      deployer,
      stateOwners,
      operators,
      orderOwners,
      wallets,
      ringMatchers,
      feeRecipients,
      tokenSymbolAddrMap,
      tokenAddrSymbolMap,
      tokenAddrDecimalsMap,
      tokenAddrInstanceMap,
      allTokens
    );
  }

  private getBestBlockSize(count: number, blockSizes: number[]) {
    let blockSize = blockSizes[0];
    let i = 1;
    while (count > blockSize && i < blockSizes.length) {
      blockSize = blockSizes[i];
      i++;
    }
    return blockSize;
  }
}

export class BalanceSnapshot {
  private exchangeTestUtil: ExchangeTestUtil;
  private balances: Map<string, BN>[] = [];
  private addressBook: Map<string, string>;

  constructor(util: ExchangeTestUtil) {
    this.exchangeTestUtil = util;
    for (let i = 0; i < this.exchangeTestUtil.MAX_NUM_TOKENS; i++) {
      this.balances[i] = new Map<string, BN>();
    }
    this.addressBook = new Map<string, string>();
  }

  public async watchBalance(owner: string, token: string, name?: string) {
    const tokenID = await this.exchangeTestUtil.getTokenID(token);
    const balance = await this.exchangeTestUtil.getOnchainBalance(owner, token);
    if (!this.balances[tokenID].has(owner)) {
      this.balances[tokenID].set(owner, balance);
    }
    if (name !== undefined) {
      this.addressBook.set(owner, name);
    }
  }

  public async transfer(
    from: string,
    to: string,
    token: string,
    amount: BN,
    fromName?: string,
    toName?: string
  ) {
    const tokenID = await this.exchangeTestUtil.getTokenID(token);
    if (!this.balances[tokenID].has(from)) {
      await this.watchBalance(from, token, fromName);
    }
    if (!this.balances[tokenID].has(to)) {
      await this.watchBalance(to, token, toName);
    }
    //const symbol = this.exchangeTestUtil.testContext.tokenAddrSymbolMap.get(this.exchangeTestUtil.getTokenAddress(token));
    const balanceFrom = this.balances[tokenID].get(from);
    const balanceTo = this.balances[tokenID].get(to);
    //console.log(
    //  amount.toString(10) + symbol + " from " +
    //  this.addressBook.get(from) + " (" + balanceFrom.toString(10) + ") to " +
    //  this.addressBook.get(to) + " (" + balanceTo.toString(10) + ").");
    this.balances[tokenID].set(from, balanceFrom.sub(amount));
    this.balances[tokenID].set(to, balanceTo.add(amount));
  }

  public async verifyBalances(allowedDelta: BN = new BN(0)) {
    for (let i = 0; i < this.exchangeTestUtil.MAX_NUM_TOKENS; i++) {
      for (const [owner, balance] of this.balances[i].entries()) {
        const token = this.exchangeTestUtil.getTokenAddressFromID(i);
        const symbol = this.exchangeTestUtil.testContext.tokenAddrSymbolMap.get(
          this.exchangeTestUtil.getTokenAddress(token)
        );
        const currentBalance = await this.exchangeTestUtil.getOnchainBalance(
          owner,
          token
        );
        const ownerName = this.addressBook.get(owner);
        let descr = symbol + " balance of " + ownerName + " does not match: ";
        descr += currentBalance.toString(10) + " != " + balance.toString(10);
        assert(
          balance
            .sub(currentBalance)
            .abs()
            .lte(allowedDelta),
          descr
        );
      }
    }
  }
}<|MERGE_RESOLUTION|>--- conflicted
+++ resolved
@@ -2736,10 +2736,8 @@
       this.exchange.address,
       { from: this.exchangeOperator }
     );
-<<<<<<< HEAD
-=======
+
     await operatorContract.addManager(this.exchangeOperator, { from: this.exchangeOperator });
->>>>>>> ccdea7fa
     await this.setOperatorContract(operatorContract);
 
     const exchangeCreationTimestamp = (await this.exchange.getExchangeCreationTimestamp()).toNumber();
