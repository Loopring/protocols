import BN = require("bn.js");
import childProcess = require("child_process");
import ethUtil = require("ethereumjs-util");
import fs = require("fs");
import path = require("path");
import http = require("http");
import { performance } from "perf_hooks";
import { SHA256 } from "sha2";
import { Artifacts } from "../util/Artifacts";
import { SignatureType, sign, verifySignature } from "../util/Signature";
import {
  Bitstream,
  BlockType,
  compressZeros,
  CompressionType,
  Constants,
  EdDSA,
  Explorer,
  roundToFloatValue,
  toFloat,
  TransactionType,
  Poseidon,
  WithdrawFromMerkleTreeData
} from "loopringV3.js";
import { Context } from "./context";
import { doDebugLogging, logDebug, logInfo } from "./logs";
import * as sigUtil from "eth-sig-util";
import { Simulator } from "./simulator";
import { ExchangeTestContext } from "./testExchangeContext";
import {
  Account,
  AmmUpdate,
  AuthMethod,
  Block,
  BlockCallback,
  Deposit,
  Transfer,
  Noop,
  OrderInfo,
  TxBlock,
  AccountUpdate,
  SpotTrade,
  WithdrawalRequest
} from "./types";

const LoopringIOExchangeOwner = artifacts.require("LoopringIOExchangeOwner");

type TxType =
  | Noop
  | SpotTrade
  | Transfer
  | WithdrawalRequest
  | Deposit
  | AccountUpdate
  | AmmUpdate;

// JSON replacer function for BN values
function replacer(name: any, val: any) {
  if (
    name === "balance" ||
    name === "amountS" ||
    name === "amountB" ||
    name === "amount" ||
    name === "fee" ||
    name === "maxFee" ||
    name === "originalMaxFee" ||
    name === "tokenWeight" ||
    name === "mintMinAmount" ||
    name === "burnAmount"
  ) {
    return new BN(val, 16).toString(10);
  } else if (
    name === "owner" ||
    name === "newOwner" ||
    name === "from" ||
    name === "to" ||
    name === "payerTo" ||
    name === "to" ||
    name === "exchange" ||
    name === "taker" ||
    name === "onchainDataHash"
  ) {
    return new BN(val.slice(2), 16).toString(10);
  } else if (name === "joinAmounts" || name === "exitMinAmounts") {
    const array: string[] = [];
    for (const v of val) {
      array.push(new BN(v, 16).toString(10));
    }
    return array;
  } else {
    return val;
  }
}

export interface ExchangeOptions {
  setupTestState?: boolean;
  deterministic?: boolean;
  useOwnerContract?: boolean;
}

export interface DepositOptions {
  autoSetKeys?: boolean;
  accountContract?: any;
  amountDepositedCanDiffer?: boolean;
}

export interface TransferOptions {
  authMethod?: AuthMethod;
  useDualAuthoring?: boolean;
  secretKnown?: boolean;
  amountToDeposit?: BN;
  feeToDeposit?: BN;
  transferToNew?: boolean;
  signer?: string;
  validUntil?: number;
  storageID?: number;
  maxFee?: BN;
  putAddressesInDA?: boolean;
}

export interface WithdrawOptions {
  authMethod?: AuthMethod;
  to?: string;
  minGas?: number;
  gas?: number;
  extraData?: string;
  signer?: string;
  validUntil?: number;
  storageID?: number;
  maxFee?: BN;
  storeRecipient?: boolean;
  skipForcedAuthentication?: boolean;
}

export interface AccountUpdateOptions {
  authMethod?: AuthMethod;
  validUntil?: number;
  maxFee?: BN;
}

export interface AmmUpdateOptions {
  authMethod?: AuthMethod;
  validUntil?: number;
}

export interface OnchainBlock {
  blockType: number;
  blockSize: number;
  blockVersion: number;
  data: any;
  proof: any;
  storeBlockInfoOnchain: boolean;
  auxiliaryData?: any;
  offchainData?: any;
}

export interface AuxiliaryData {
  txIndex: number;
  txAuxiliaryData?: any;
}

export namespace AccountUpdateUtils {
  export function toTypedData(
    update: AccountUpdate,
    verifyingContract: string
  ) {
    const typedData = {
      types: {
        EIP712Domain: [
          { name: "name", type: "string" },
          { name: "version", type: "string" },
          { name: "chainId", type: "uint256" },
          { name: "verifyingContract", type: "address" }
        ],
        AccountUpdate: [
          { name: "owner", type: "address" },
          { name: "accountID", type: "uint32" },
          { name: "feeTokenID", type: "uint16" },
          { name: "maxFee", type: "uint96" },
          { name: "publicKey", type: "uint256" },
          { name: "validUntil", type: "uint32" },
          { name: "nonce", type: "uint32" }
        ]
      },
      primaryType: "AccountUpdate",
      domain: {
        name: "Loopring Protocol",
        version: "3.6.0",
        chainId: new BN(/*await web3.eth.net.getId()*/ 1),
        verifyingContract
      },
      message: {
        owner: update.owner,
        accountID: update.accountID,
        feeTokenID: update.feeTokenID,
        maxFee: update.maxFee,
        publicKey: new BN(EdDSA.pack(update.publicKeyX, update.publicKeyY), 16),
        validUntil: update.validUntil,
        nonce: update.nonce
      }
    };
    return typedData;
  }

  export function getHash(update: AccountUpdate, verifyingContract: string) {
    const typedData = this.toTypedData(update, verifyingContract);
    return sigUtil.TypedDataUtils.sign(typedData);
  }

  export function sign(keyPair: any, update: AccountUpdate) {
    // Calculate hash
    const hasher = Poseidon.createHash(9, 6, 53);
    const inputs = [
      update.exchange,
      update.accountID,
      update.feeTokenID,
      update.maxFee,
      update.publicKeyX,
      update.publicKeyY,
      update.validUntil,
      update.nonce
    ];
    const hash = hasher(inputs).toString(10);

    // Create signature
    const signature = EdDSA.sign(keyPair.secretKey, hash);

    // Verify signature
    const success = EdDSA.verify(hash, signature, [
      keyPair.publicKeyX,
      keyPair.publicKeyY
    ]);
    assert(success, "Failed to verify signature");

    return signature;
  }
}

export namespace WithdrawalUtils {
  export function toTypedData(
    withdrawal: WithdrawalRequest,
    verifyingContract: string
  ) {
    const typedData = {
      types: {
        EIP712Domain: [
          { name: "name", type: "string" },
          { name: "version", type: "string" },
          { name: "chainId", type: "uint256" },
          { name: "verifyingContract", type: "address" }
        ],
        Withdrawal: [
          { name: "owner", type: "address" },
          { name: "accountID", type: "uint32" },
          { name: "tokenID", type: "uint16" },
          { name: "amount", type: "uint96" },
          { name: "feeTokenID", type: "uint16" },
          { name: "maxFee", type: "uint96" },
          { name: "to", type: "address" },
          { name: "extraData", type: "bytes" },
          { name: "minGas", type: "uint256" },
          { name: "validUntil", type: "uint32" },
          { name: "storageID", type: "uint32" }
        ]
      },
      primaryType: "Withdrawal",
      domain: {
        name: "Loopring Protocol",
        version: "3.6.0",
        chainId: new BN(/*await web3.eth.net.getId()*/ 1),
        verifyingContract
      },
      message: {
        owner: withdrawal.owner,
        accountID: withdrawal.accountID,
        tokenID: withdrawal.tokenID,
        amount: withdrawal.amount,
        feeTokenID: withdrawal.feeTokenID,
        maxFee: withdrawal.maxFee,
        to: withdrawal.to,
        extraData: withdrawal.extraData,
        minGas: withdrawal.minGas,
        validUntil: withdrawal.validUntil,
        storageID: withdrawal.storageID
      }
    };
    return typedData;
  }

  export function getHash(
    withdrawal: WithdrawalRequest,
    verifyingContract: string
  ) {
    const typedData = this.toTypedData(withdrawal, verifyingContract);
    return sigUtil.TypedDataUtils.sign(typedData);
  }

  export function sign(keyPair: any, withdrawal: WithdrawalRequest) {
    // Calculate hash
    const hasher = Poseidon.createHash(10, 6, 53);
    const inputs = [
      withdrawal.exchange,
      withdrawal.accountID,
      withdrawal.tokenID,
      withdrawal.amount,
      withdrawal.feeTokenID,
      withdrawal.maxFee,
      withdrawal.onchainDataHash,
      withdrawal.validUntil,
      withdrawal.storageID
    ];
    const hash = hasher(inputs).toString(10);

    // Create signature
    withdrawal.signature = EdDSA.sign(keyPair.secretKey, hash);

    // Verify signature
    const success = EdDSA.verify(hash, withdrawal.signature, [
      keyPair.publicKeyX,
      keyPair.publicKeyY
    ]);
    assert(success, "Failed to verify signature");
  }
}

export namespace TransferUtils {
  export function toTypedData(transfer: Transfer, verifyingContract: string) {
    const typedData = {
      types: {
        EIP712Domain: [
          { name: "name", type: "string" },
          { name: "version", type: "string" },
          { name: "chainId", type: "uint256" },
          { name: "verifyingContract", type: "address" }
        ],
        Transfer: [
          { name: "from", type: "address" },
          { name: "to", type: "address" },
          { name: "tokenID", type: "uint16" },
          { name: "amount", type: "uint96" },
          { name: "feeTokenID", type: "uint16" },
          { name: "maxFee", type: "uint96" },
          { name: "validUntil", type: "uint32" },
          { name: "storageID", type: "uint32" }
        ]
      },
      primaryType: "Transfer",
      domain: {
        name: "Loopring Protocol",
        version: "3.6.0",
        chainId: new BN(/*await web3.eth.net.getId()*/ 1),
        verifyingContract
      },
      message: {
        from: transfer.from,
        to: transfer.to,
        tokenID: transfer.tokenID,
        amount: transfer.amount,
        feeTokenID: transfer.feeTokenID,
        maxFee: transfer.maxFee,
        validUntil: transfer.validUntil,
        storageID: transfer.storageID
      }
    };
    return typedData;
  }

  export function getHash(transfer: Transfer, verifyingContract: string) {
    const typedData = this.toTypedData(transfer, verifyingContract);
    return sigUtil.TypedDataUtils.sign(typedData);
  }

  export function sign(keyPair: any, transfer: Transfer, payer: boolean) {
    // Calculate hash
    const hasher = Poseidon.createHash(13, 6, 53);
    const inputs = [
      transfer.exchange,
      transfer.fromAccountID,
      payer ? transfer.payerToAccountID : transfer.toAccountID,
      transfer.tokenID,
      transfer.amount,
      transfer.feeTokenID,
      transfer.maxFee,
      payer ? transfer.payerTo : transfer.to,
      transfer.dualAuthorX,
      transfer.dualAuthorY,
      transfer.validUntil,
      transfer.storageID
    ];
    const hash = hasher(inputs).toString(10);

    // Create signature
    const signature = EdDSA.sign(keyPair.secretKey, hash);

    // Verify signature
    const success = EdDSA.verify(hash, signature, [
      keyPair.publicKeyX,
      keyPair.publicKeyY
    ]);
    assert(success, "Failed to verify signature");

    return signature;
  }
}

export namespace AmmUpdateUtils {
  export function toTypedData(update: AmmUpdate, verifyingContract: string) {
    const typedData = {
      types: {
        EIP712Domain: [
          { name: "name", type: "string" },
          { name: "version", type: "string" },
          { name: "chainId", type: "uint256" },
          { name: "verifyingContract", type: "address" }
        ],
        AmmUpdate: [
          { name: "owner", type: "address" },
          { name: "accountID", type: "uint32" },
          { name: "tokenID", type: "uint16" },
          { name: "feeBips", type: "uint8" },
          { name: "tokenWeight", type: "uint96" },
          { name: "validUntil", type: "uint32" },
          { name: "nonce", type: "uint32" }
        ]
      },
      primaryType: "AmmUpdate",
      domain: {
        name: "Loopring Protocol",
        version: "3.6.0",
        chainId: new BN(/*await web3.eth.net.getId()*/ 1),
        verifyingContract
      },
      message: {
        owner: update.owner,
        accountID: update.accountID,
        tokenID: update.tokenID,
        feeBips: update.feeBips,
        tokenWeight: update.tokenWeight,
        validUntil: update.validUntil,
        nonce: update.nonce
      }
    };
    return typedData;
  }

  export function getHash(update: AmmUpdate, verifyingContract: string) {
    const typedData = this.toTypedData(update, verifyingContract);
    return sigUtil.TypedDataUtils.sign(typedData);
  }
}

export class ExchangeTestUtil {
  public context: Context;
  public testContext: ExchangeTestContext;

  public explorer: Explorer;

  public blockSizes = [8];

  public loopringV3: any;
  public blockVerifier: any;

  public lrcAddress: string;
  public wethAddress: string;

  public exchange: any;
  public depositContract: any;
  public exchangeOwner: string;
  public exchangeOperator: string;

  public exchangeIdGenerator: number = 0;
  public exchangeId: number;

  public operator: any;
  public activeOperator: number;

  public userStakingPool: any;
  public protocolFeeVault: any;
  public protocolFeeVaultContract: any;

  public blocks: Block[][] = [];
  public accounts: Account[][] = [];

  public operators: number[] = [];

  public GENESIS_MERKLE_ROOT: BN;
  public SNARK_SCALAR_FIELD: BN;
  public MAX_OPEN_FORCED_REQUESTS: number;
  public MAX_AGE_FORCED_REQUEST_UNTIL_WITHDRAW_MODE: number;
  public TIMESTAMP_HALF_WINDOW_SIZE_IN_SECONDS: number;
  public MAX_NUM_TOKENS: number;
  public MIN_AGE_PROTOCOL_FEES_UNTIL_UPDATED: number;
  public MIN_TIME_IN_SHUTDOWN: number;
  public TX_DATA_AVAILABILITY_SIZE: number;
  public MAX_AGE_DEPOSIT_UNTIL_WITHDRAWABLE_UPPERBOUND: number;

  public tokenAddressToIDMap = new Map<string, number>();
  public tokenIDToAddressMap = new Map<number, string>();

  public contracts = new Artifacts(artifacts);

  public pendingBlocks: Block[][] = [];

  public compressionType = CompressionType.LZ;

  public autoCommit = true;

  public useProverServer: boolean = false;

  // Enabling this will remove randomness so gas measurements
  // can be compared between different runs.
  public deterministic: boolean = false;

  private pendingTransactions: TxType[][] = [];
  private pendingBlockCallbacks: BlockCallback[][] = [];

  private storageIDGenerator: number = 0;

  private MAX_NUM_EXCHANGES: number = 512;

  private proverPorts = new Map<number, number>();
  private portGenerator = 1234;

  private emptyMerkleRoot =
    "0x1efe4f31c90f89eb9b139426a95e5e87f6e0c9e8dab9ddf295e3f9d651f54698";

  public async initialize(accounts: string[]) {
    this.context = await this.createContractContext();
    this.testContext = await this.createExchangeTestContext(accounts);

    this.explorer = new Explorer();
    await this.explorer.initialize(web3, 0);

    // Initialize LoopringV3
    this.protocolFeeVault = this.testContext.orderOwners[
      this.testContext.orderOwners.length - 1
    ];

    await this.loopringV3.updateSettings(
      this.protocolFeeVault,
      this.blockVerifier.address,
      new BN(web3.utils.toWei("0.02", "ether")),
      { from: this.testContext.deployer }
    );

    // Register LoopringV3 to UniversalRegistry
    // await this.universalRegistry.registerProtocol(
    //   this.loopringV3.address,
    //   this.exchange.address,
    //   { from: this.testContext.deployer }
    // );

    await this.loopringV3.updateProtocolFeeSettings(50, 0, {
      from: this.testContext.deployer
    });

    for (let i = 0; i < this.MAX_NUM_EXCHANGES; i++) {
      this.pendingTransactions.push([]);
      this.pendingBlockCallbacks.push([]);
      this.pendingBlocks.push([]);
      this.blocks.push([]);

      const protocolFeeAccount: Account = {
        accountID: 0,
        owner: Constants.zeroAddress,
        publicKeyX: "0",
        publicKeyY: "0",
        secretKey: "0",
        nonce: 0
      };
      this.accounts.push([protocolFeeAccount]);
    }

    await this.createExchange(this.testContext.deployer);

    const constants = await this.exchange.getConstants();
    this.SNARK_SCALAR_FIELD = new BN(constants.SNARK_SCALAR_FIELD);
    this.MAX_OPEN_FORCED_REQUESTS = new BN(
      constants.MAX_OPEN_FORCED_REQUESTS
    ).toNumber();
    this.MAX_AGE_FORCED_REQUEST_UNTIL_WITHDRAW_MODE = new BN(
      constants.MAX_AGE_FORCED_REQUEST_UNTIL_WITHDRAW_MODE
    ).toNumber();
    this.TIMESTAMP_HALF_WINDOW_SIZE_IN_SECONDS = new BN(
      constants.TIMESTAMP_HALF_WINDOW_SIZE_IN_SECONDS
    ).toNumber();
    this.MAX_NUM_TOKENS = new BN(constants.MAX_NUM_TOKENS).toNumber();
    this.MIN_AGE_PROTOCOL_FEES_UNTIL_UPDATED = new BN(
      constants.MIN_AGE_PROTOCOL_FEES_UNTIL_UPDATED
    ).toNumber();
    this.MIN_TIME_IN_SHUTDOWN = new BN(
      constants.MIN_TIME_IN_SHUTDOWN
    ).toNumber();
    this.TX_DATA_AVAILABILITY_SIZE = new BN(
      constants.TX_DATA_AVAILABILITY_SIZE
    ).toNumber();
    this.MAX_AGE_DEPOSIT_UNTIL_WITHDRAWABLE_UPPERBOUND = new BN(
      constants.MAX_AGE_DEPOSIT_UNTIL_WITHDRAWABLE_UPPERBOUND
    ).toNumber();
  }

  public async setupTestState(exchangeID: number) {
    this.operators[exchangeID] = await this.createOperator(
      this.exchangeOperator
    );
  }

  public async createOperator(owner: string) {
    // Make an account for the operator
    const deposit = await this.deposit(
      owner,
      owner,
      Constants.zeroAddress,
      new BN(0)
    );
    return deposit.accountID;
  }

  public async getEventsFromContract(
    contract: any,
    eventName: string,
    fromBlock: number
  ) {
    return await contract
      .getPastEvents(eventName, {
        fromBlock,
        toBlock: "latest"
      })
      .then((events: any) => {
        return events;
      });
  }

  // This works differently from truffleAssert.eventEmitted in that it also is able to
  // get events emmitted in `deep contracts` (i.e. events not emmitted in the contract
  // the function got called in).
  public async assertEventsEmitted(
    contract: any,
    event: string,
    numExpected: number,
    filter?: any
  ) {
    const eventArr: any = await this.getEventsFromContract(
      contract,
      event,
      web3.eth.blockNumber
    );
    const items = eventArr.map((eventObj: any) => {
      if (filter !== undefined) {
        assert(filter(eventObj.args), "Event values unexpected: " + eventObj);
      }
      return eventObj.args;
    });
    assert.equal(
      items.length,
      numExpected,
      "Unexpected number of '" + event + "' events",
      event
    );
    return items;
  }

  public async assertEventEmitted(contract: any, event: string, filter?: any) {
    return (await this.assertEventsEmitted(contract, event, 1, filter))[0];
  }

  public async assertNoEventEmitted(contract: any, event: string) {
    this.assertEventsEmitted(contract, event, 0, undefined);
  }

  public async transfer(
    from: string,
    to: string,
    token: string,
    amount: BN,
    feeToken: string,
    fee: BN,
    options: TransferOptions = {}
  ) {
    amount = roundToFloatValue(amount, Constants.Float24Encoding);
    fee = roundToFloatValue(fee, Constants.Float16Encoding);

    // Fill in defaults
    const amountToDeposit = options.amountToDeposit
      ? options.amountToDeposit
      : amount;
    const feeToDeposit = options.feeToDeposit ? options.feeToDeposit : fee;
    const authMethod =
      options.authMethod !== undefined ? options.authMethod : AuthMethod.EDDSA;
    const useDualAuthoring =
      options.useDualAuthoring !== undefined ? options.useDualAuthoring : false;
    const secretKnown =
      options.secretKnown !== undefined ? options.secretKnown : true;
    const transferToNew =
      options.transferToNew !== undefined ? options.transferToNew : false;
    const signer = options.signer !== undefined ? options.signer : from;
    const validUntil =
      options.validUntil !== undefined ? options.validUntil : 0xffffffff;
    const storageID =
      options.storageID !== undefined
        ? options.storageID
        : this.storageIDGenerator++;
    const maxFee = options.maxFee !== undefined ? options.maxFee : fee;
    const putAddressesInDA =
      options.putAddressesInDA !== undefined ? options.putAddressesInDA : false;

    // From
    if (amountToDeposit.gt(new BN(0))) {
      await this.deposit(from, from, token, amountToDeposit);
    }
    if (feeToDeposit.gt(new BN(0))) {
      await this.deposit(from, from, feeToken, feeToDeposit);
    }

    // To
    let toAccountID = this.getAccountID(to);
    if (!transferToNew) {
      if (toAccountID === undefined) {
        await this.deposit(to, to, token, new BN(0));
        toAccountID = this.findAccount(to).accountID;
      }
    } else {
      const account: Account = {
        accountID: this.accounts[this.exchangeId].length,
        owner: to,
        publicKeyX: "0",
        publicKeyY: "0",
        secretKey: "0",
        nonce: 0
      };
      this.accounts[this.exchangeId].push(account);
      toAccountID = account.accountID;
    }

    // Tokens
    if (!token.startsWith("0x")) {
      token = this.testContext.tokenSymbolAddrMap.get(token);
    }
    if (!feeToken.startsWith("0x")) {
      feeToken = this.testContext.tokenSymbolAddrMap.get(feeToken);
    }
    const tokenID = this.tokenAddressToIDMap.get(token);
    const feeTokenID = this.tokenAddressToIDMap.get(feeToken);

    // Dual author key
    const dualAuthorkeyPair = this.getKeyPairEDDSA();
    let dualAuthorX = "0";
    let dualAuthorY = "0";
    let dualSecretKey = "0";
    if (useDualAuthoring) {
      dualAuthorX = dualAuthorkeyPair.publicKeyX;
      dualAuthorY = dualAuthorkeyPair.publicKeyY;
      dualSecretKey = dualAuthorkeyPair.secretKey;
    }

    // Setup the transfer tx
    const accountFrom = this.findAccount(from);
    const fromAccountID = accountFrom.accountID;
    const transfer: Transfer = {
      txType: "Transfer",
      exchange: this.exchange.address,
      fromAccountID,
      toAccountID,
      tokenID,
      amount,
      feeTokenID,
      fee,
      maxFee,
      originalMaxFee: maxFee,
      from,
      to,
      type: authMethod === AuthMethod.EDDSA ? 0 : 1,
      validUntil,
      putAddressesInDA,
      dualAuthorX,
      dualAuthorY,
      payerToAccountID: useDualAuthoring ? 0 : toAccountID,
      payerTo: useDualAuthoring ? Constants.zeroAddress : to,
      payeeToAccountID: toAccountID,
      storageID,
      dualSecretKey
    };

    // Authorize the tx
    if (authMethod === AuthMethod.EDDSA) {
      transfer.signature = TransferUtils.sign(accountFrom, transfer, true);
      if (useDualAuthoring) {
        const dualKeyPair = secretKnown
          ? dualAuthorkeyPair
          : this.getKeyPairEDDSA();
        transfer.dualSignature = TransferUtils.sign(
          dualKeyPair,
          transfer,
          false
        );
      }
    } else if (authMethod === AuthMethod.ECDSA) {
      const hash = TransferUtils.getHash(transfer, this.exchange.address);
      transfer.onchainSignature = await sign(
        signer,
        hash,
        SignatureType.EIP_712
      );
      await verifySignature(signer, hash, transfer.onchainSignature);
    } else if (authMethod === AuthMethod.APPROVE) {
      const txHash = TransferUtils.getHash(transfer, this.exchange.address);

      // Approve
      await this.exchange.approveTransaction(signer, txHash, {
        from: signer
      });

      // Verify the transaction has been approved
      // Check the event
      const event = await this.assertEventEmitted(
        this.exchange,
        "TransactionApproved"
      );
      assert.equal(event.owner, signer, "unexpected tx owner");
      assert.equal(
        event.transactionHash,
        "0x" + txHash.toString("hex"),
        "unexpected tx hash"
      );
      // Check the exchange state
      const isApproved = await this.exchange.isTransactionApproved(
        signer,
        txHash
      );
      assert(isApproved, "tx not approved");
    }

    if (authMethod !== AuthMethod.EDDSA) {
      // Set the max fee to the fee so that it can always pass through the circuit
      transfer.maxFee = transfer.fee;
    }

    this.pendingTransactions[this.exchangeId].push(transfer);

    return transfer;
  }

  public async setupRing(
    ring: SpotTrade,
    bSetupOrderA: boolean = true,
    bSetupOrderB: boolean = true,
    bDepositA: boolean = true,
    bDepositB: boolean = true
  ) {
    if (bSetupOrderA) {
      await this.setupOrder(ring.orderA, this.storageIDGenerator++, bDepositA);
    }
    if (bSetupOrderB) {
      await this.setupOrder(ring.orderB, this.storageIDGenerator++, bDepositB);
    }
    ring.tokenID =
      ring.tokenID !== undefined
        ? ring.tokenID
        : await this.getTokenIdFromNameOrAddress("LRC");
    ring.fee = ring.fee ? ring.fee : new BN(web3.utils.toWei("1", "ether"));
  }

  public async setupOrder(
    order: OrderInfo,
    index: number,
    bDeposit: boolean = true
  ) {
    if (order.owner === undefined) {
      const accountIndex = index % this.testContext.orderOwners.length;
      order.owner = this.testContext.orderOwners[accountIndex];
    } else if (order.owner !== undefined && !order.owner.startsWith("0x")) {
      const accountIndex = parseInt(order.owner, 10);
      assert(
        accountIndex >= 0 && accountIndex < this.testContext.orderOwners.length,
        "Invalid owner index"
      );
      order.owner = this.testContext.orderOwners[accountIndex];
    }
    if (!order.tokenS.startsWith("0x")) {
      order.tokenS = this.testContext.tokenSymbolAddrMap.get(order.tokenS);
    }
    if (!order.tokenB.startsWith("0x")) {
      order.tokenB = this.testContext.tokenSymbolAddrMap.get(order.tokenB);
    }
    if (!order.validUntil) {
      // Set the order validUntil time to a bit after the current timestamp;
      const blockNumber = await web3.eth.getBlockNumber();
      order.validUntil =
        (await web3.eth.getBlock(blockNumber)).timestamp + 3600;
    }

    order.exchange =
      order.exchange !== undefined ? order.exchange : this.exchange.address;

    order.fillAmountBorS =
      order.fillAmountBorS !== undefined ? order.fillAmountBorS : true;

    order.taker =
      order.taker !== undefined ? order.taker : Constants.zeroAddress;

    order.maxFeeBips = order.maxFeeBips !== undefined ? order.maxFeeBips : 20;

    order.feeBips =
      order.feeBips !== undefined ? order.feeBips : order.maxFeeBips;

    order.amm = order.amm !== undefined ? order.amm : false;

    order.storageID = order.storageID !== undefined ? order.storageID : index;

    order.tokenIdS = this.tokenAddressToIDMap.get(order.tokenS);
    order.tokenIdB = this.tokenAddressToIDMap.get(order.tokenB);

    assert(order.maxFeeBips < 64, "maxFeeBips >= 64");
    assert(order.feeBips < 64, "feeBips >= 64");

    if (bDeposit) {
      // setup initial balances:
      await this.setOrderBalances(order);
    } else {
      order.accountID = this.findAccount(order.owner).accountID;
    }

    // Sign the order
    this.signOrder(order);
  }

  public signOrder(order: OrderInfo) {
    if (order.signature !== undefined || order.amm) {
      return;
    }
    const account = this.accounts[this.exchangeId][order.accountID];

    // Calculate hash
    const hasher = Poseidon.createHash(12, 6, 53);
    const inputs = [
      order.exchange,
      order.storageID,
      order.accountID,
      order.tokenIdS,
      order.tokenIdB,
      order.amountS,
      order.amountB,
      order.validUntil,
      order.maxFeeBips,
      order.fillAmountBorS ? 1 : 0,
      order.taker
    ];
    order.hash = hasher(inputs).toString(10);

    // Create signature
    order.signature = EdDSA.sign(account.secretKey, order.hash);

    // Verify signature
    const success = EdDSA.verify(order.hash, order.signature, [
      account.publicKeyX,
      account.publicKeyY
    ]);
    assert(success, "Failed to verify signature");
  }

  public signRingBlock(block: any, publicDataInput: any) {
    if (block.signature !== undefined) {
      return;
    }

    const hasher = Poseidon.createHash(3, 6, 51);
    const account = this.accounts[this.exchangeId][block.operatorAccountID];

    // Calculate hash
    const inputs = [new BN(publicDataInput, 10), account.nonce++];
    const hash = hasher(inputs).toString(10);

    // Create signature
    block.signature = EdDSA.sign(account.secretKey, hash);

    // Verify signature
    const success = EdDSA.verify(hash, block.signature, [
      account.publicKeyX,
      account.publicKeyY
    ]);
    assert(success, "Failed to verify signature");
  }

  public async setOrderBalances(order: OrderInfo) {
    const balanceS =
      order.balanceS !== undefined ? order.balanceS : order.amountS;
    const deposit = await this.deposit(
      order.owner,
      order.owner,
      order.tokenS,
      balanceS
    );
    order.accountID = deposit.accountID;

    const balanceB = order.balanceB !== undefined ? order.balanceB : new BN(0);
    if (balanceB.gt(new BN(0)) || order.accountID === undefined) {
      const deposit = await this.deposit(
        order.owner,
        order.owner,
        order.tokenB,
        balanceB
      );
      order.accountID = deposit.accountID;
    }
  }

  public reserveStorageID() {
    return this.storageIDGenerator++;
  }

  public getAddressBook(
    ring: SpotTrade,
    index?: number,
    addressBook: { [id: number]: string } = {}
  ) {
    const addAccount = (
      addrBook: { [id: string]: any },
      accountID: number,
      name: string
    ) => {
      addrBook[accountID] =
        (addrBook[accountID] ? addrBook[accountID] + "=" : "") + name;
    };
    const bIndex = index !== undefined;
    addAccount(addressBook, 0, "ProtocolFeePool");
    addAccount(
      addressBook,
      ring.orderA.accountID,
      "OwnerA" + (bIndex ? "[" + index + "]" : "")
    );
    addAccount(
      addressBook,
      ring.orderB.accountID,
      "OwnerB" + (bIndex ? "[" + index + "]" : "")
    );
    return addressBook;
  }

  public getAddressBookBlock(block: TxBlock) {
    const addAccount = (
      addrBook: { [id: string]: any },
      accountID: number,
      name: string
    ) => {
      addrBook[accountID] =
        (addrBook[accountID] ? addrBook[accountID] + "=" : "") + name;
    };

    let addressBook: { [id: number]: string } = {};
    let index = 0;
    for (const tx of block.transactions) {
      if (tx.txType === "SpotTrade") {
        addressBook = this.getAddressBook(tx, index++, addressBook);
      }
    }
    addAccount(addressBook, block.operatorAccountID, "Operator");
    return addressBook;
  }

  public getKeyPairEDDSA() {
    return EdDSA.getKeyPair();
  }

  public getZeroKeyPairEDDSA() {
    return {
      publicKeyX: "0",
      publicKeyY: "0",
      secretKey: "0"
    };
  }

  public flattenList = (l: any[]) => {
    return [].concat.apply([], l);
  };

  public flattenVK = (vk: any) => {
    return [
      this.flattenList([
        vk.alpha[0],
        vk.alpha[1],
        this.flattenList(vk.beta),
        this.flattenList(vk.gamma),
        this.flattenList(vk.delta)
      ]),
      this.flattenList(vk.gammaABC)
    ];
  };

  public flattenProof = (proof: any) => {
    return this.flattenList([proof.A, this.flattenList(proof.B), proof.C]);
  };

  public async deposit(
    from: string,
    to: string,
    token: string,
    amount: BN,
    options: DepositOptions = {}
  ) {
    // Fill in defaults
    const autoSetKeys =
      options.autoSetKeys !== undefined ? options.autoSetKeys : true;
    const contract =
      options.accountContract !== undefined
        ? options.accountContract
        : this.exchange;
    const amountDepositedCanDiffer =
      options.amountDepositedCanDiffer !== undefined
        ? options.amountDepositedCanDiffer
        : this.exchange;

    //console.log("token:" + token);
    //console.log("amount:" + amount.toString(10));

    if (!token.startsWith("0x")) {
      token = this.testContext.tokenSymbolAddrMap.get(token);
    }
    const tokenID = await this.getTokenID(token);

    const caller = options.accountContract
      ? this.testContext.orderOwners[0]
      : from;

    let accountID = await this.getAccountID(to);
    let accountNewCreated = false;
    if (accountID === undefined) {
      const account: Account = {
        accountID: this.accounts[this.exchangeId].length,
        owner: to,
        publicKeyX: "0",
        publicKeyY: "0",
        secretKey: "0",
        nonce: 0
      };
      this.accounts[this.exchangeId].push(account);
      accountID = account.accountID;

      accountNewCreated = true;
    }

    let ethToSend = new BN(0);
    if (amount.gt(0)) {
      if (token !== Constants.zeroAddress) {
        const Token = this.testContext.tokenAddrInstanceMap.get(token);
        await Token.setBalance(from, amount);
        await Token.approve(this.depositContract.address, amount, { from });
      } else {
        ethToSend = ethToSend.add(web3.utils.toBN(amount));
      }
    }

    const callerEthBalanceBefore = await this.getOnchainBalance(
      from,
      Constants.zeroAddress
    );

    const tx = await contract.deposit(
      from,
      to,
      token,
      web3.utils.toBN(amount),
      web3.utils.hexToBytes("0x"),
      { from: caller, value: ethToSend, gasPrice: 0 }
    );
    const ethBlock = await web3.eth.getBlock(tx.receipt.blockNumber);
    logInfo("\x1b[46m%s\x1b[0m", "[Deposit] Gas used: " + tx.receipt.gasUsed);

    // Check if the correct fee amount was paid
    const callerEthBalanceAfter = await this.getOnchainBalance(
      from,
      Constants.zeroAddress
    );
    assert(
      callerEthBalanceAfter.eq(callerEthBalanceBefore.sub(ethToSend)),
      "fee paid by the depositer needs to match exactly with the fee needed"
    );

    const event = await this.assertEventEmitted(
      this.exchange,
      "DepositRequested"
    );
    if (amountDepositedCanDiffer) {
      amount = event.amount;
    }

    const deposit = await this.requestDeposit(
      to,
      token,
      amount,
      ethBlock.timestamp,
      tx.receipt.transactionHash
    );

    if (accountNewCreated && autoSetKeys) {
      let keyPair = this.getKeyPairEDDSA();
      await this.requestAccountUpdate(to, token, new BN(0), keyPair, {
        authMethod: AuthMethod.ECDSA
      });
    }

    return deposit;
  }

  public async requestDeposit(
    owner: string,
    token: string,
    amount: BN,
    timestamp?: number,
    transactionHash?: string
  ) {
    const accountID = await this.getAccountID(owner);
    const deposit: Deposit = {
      txType: "Deposit",
      owner,
      accountID,
      tokenID: this.getTokenIdFromNameOrAddress(token),
      amount,
      token,
      timestamp,
      transactionHash
    };
    this.pendingTransactions[this.exchangeId].push(deposit);
    return deposit;
  }

  public hexToDecString(hex: string) {
    return new BN(hex.slice(2), 16).toString(10);
  }

  public async requestWithdrawal(
    owner: string,
    token: string,
    amount: BN,
    feeToken: string,
    fee: BN,
    options: WithdrawOptions = {}
  ) {
    // Fill in defaults
    const authMethod =
      options.authMethod !== undefined ? options.authMethod : AuthMethod.EDDSA;
    const to = options.to !== undefined ? options.to : owner;
    const minGas = options.minGas !== undefined ? options.minGas : 0;
    const gas =
      options.gas !== undefined ? options.gas : minGas > 0 ? minGas : 100000;
    const signer = options.signer !== undefined ? options.signer : owner;
    const extraData =
      options.extraData !== undefined ? options.extraData : "0x";
    const validUntil =
      options.validUntil !== undefined ? options.validUntil : 0xffffffff;
    const maxFee = options.maxFee !== undefined ? options.maxFee : fee;
    let storageID =
      options.storageID !== undefined
        ? options.storageID
        : this.storageIDGenerator++;
    let storeRecipient =
      options.storeRecipient !== undefined ? options.storeRecipient : false;
    let skipForcedAuthentication =
      options.skipForcedAuthentication !== undefined
        ? options.skipForcedAuthentication
        : false;

    let type = 1;
    if (authMethod === AuthMethod.EDDSA) {
      type = 0;
    }
    if (authMethod === AuthMethod.FORCE) {
      if (signer === owner) {
        type = 2;
      } else {
        type = 3;
      }
      storageID = 0;
    }

    if (!token.startsWith("0x")) {
      token = this.testContext.tokenSymbolAddrMap.get(token);
    }
    const tokenID = this.tokenAddressToIDMap.get(token);
    if (!feeToken.startsWith("0x")) {
      feeToken = this.testContext.tokenSymbolAddrMap.get(feeToken);
    }

    let accountID = this.getAccountID(owner);
    if (authMethod === AuthMethod.FORCE && !skipForcedAuthentication) {
      const withdrawalFee = await this.loopringV3.forcedWithdrawalFee();
      if (owner != Constants.zeroAddress) {
        const numAvailableSlotsBefore = (
          await this.exchange.getNumAvailableForcedSlots()
        ).toNumber();
        await this.exchange.forceWithdraw(signer, token, accountID, {
          from: signer,
          value: withdrawalFee
        });
        const numAvailableSlotsAfter = (
          await this.exchange.getNumAvailableForcedSlots()
        ).toNumber();
        assert.equal(
          numAvailableSlotsAfter,
          numAvailableSlotsBefore - 1,
          "available slots should have decreased by 1"
        );
      } else {
        accountID = 0;
        await this.exchange.withdrawProtocolFees(token, {
          value: withdrawalFee
        });
      }
      //withdrawalRequest.timestamp = ethBlock.timestamp;
      //withdrawalRequest.transactionHash = tx.receipt.transactionHash;
    }

    // Calculate the data hash
    const onchainData = new Bitstream();
    onchainData.addNumber(minGas, 32);
    onchainData.addAddress(to);
    onchainData.addHex(extraData);
    const onchainDataHash =
      "0x" +
      ethUtil
        .keccak(Buffer.from(onchainData.getData().slice(2), "hex"))
        .toString("hex")
        .slice(0, 40);

    const account = this.accounts[this.exchangeId][accountID];
    const feeTokenID = this.tokenAddressToIDMap.get(feeToken);
    const withdrawalRequest: WithdrawalRequest = {
      txType: "Withdraw",
      exchange: this.exchange.address,
      type,
      owner,
      accountID,
      storageID,
      validUntil,
      tokenID,
      amount,
      feeTokenID,
      fee,
      maxFee,
      originalMaxFee: maxFee,
      to,
      storeRecipient,
      extraData,
      withdrawalFee: await this.loopringV3.forcedWithdrawalFee(),
      minGas,
      gas,
      onchainDataHash
    };

    if (authMethod === AuthMethod.EDDSA) {
      WithdrawalUtils.sign(account, withdrawalRequest);
    } else if (authMethod === AuthMethod.ECDSA) {
      const hash = WithdrawalUtils.getHash(
        withdrawalRequest,
        this.exchange.address
      );
      withdrawalRequest.onchainSignature = await sign(
        owner,
        hash,
        SignatureType.EIP_712
      );
      await verifySignature(owner, hash, withdrawalRequest.onchainSignature);
    } else if (authMethod === AuthMethod.APPROVE) {
      const hash = WithdrawalUtils.getHash(
        withdrawalRequest,
        this.exchange.address
      );
      await this.exchange.approveTransaction(owner, hash, { from: owner });
    }

    if (authMethod !== AuthMethod.EDDSA) {
      // Set the max fee to the fee so that it can always pass through the circuit
      withdrawalRequest.maxFee = withdrawalRequest.fee;
    }

    this.pendingTransactions[this.exchangeId].push(withdrawalRequest);
    return withdrawalRequest;
  }

  public async requestAccountUpdate(
    owner: string,
    feeToken: string,
    fee: BN,
    keyPair: any,
    options: AccountUpdateOptions = {}
  ) {
    fee = roundToFloatValue(fee, Constants.Float16Encoding);

    // Fill in defaults
    const authMethod =
      options.authMethod !== undefined ? options.authMethod : AuthMethod.EDDSA;
    const validUntil =
      options.validUntil !== undefined ? options.validUntil : 0xffffffff;
    const maxFee = options.maxFee !== undefined ? options.maxFee : fee;

    // Type
    let type = 0;
    if (authMethod !== AuthMethod.EDDSA) {
      type = 1;
    }

    if (!feeToken.startsWith("0x")) {
      feeToken = this.testContext.tokenSymbolAddrMap.get(feeToken);
    }
    const feeTokenID = this.tokenAddressToIDMap.get(feeToken);

    const account = this.findAccount(owner);

    const accountUpdate: AccountUpdate = {
      txType: "AccountUpdate",
      exchange: this.exchange.address,
      type,
      owner,
      accountID: account.accountID,
      nonce: account.nonce++,
      validUntil,
      publicKeyX: keyPair.publicKeyX,
      publicKeyY: keyPair.publicKeyY,
      feeTokenID,
      fee,
      maxFee,
      originalMaxFee: maxFee
    };

    // Sign the public key update
    if (authMethod === AuthMethod.EDDSA) {
      accountUpdate.signature = AccountUpdateUtils.sign(account, accountUpdate);
    } else if (authMethod === AuthMethod.ECDSA) {
      const hash = AccountUpdateUtils.getHash(
        accountUpdate,
        this.exchange.address
      );
      accountUpdate.onchainSignature = await sign(
        owner,
        hash,
        SignatureType.EIP_712
      );
      await verifySignature(owner, hash, accountUpdate.onchainSignature);
    } else if (authMethod === AuthMethod.APPROVE) {
      const hash = AccountUpdateUtils.getHash(
        accountUpdate,
        this.exchange.address
      );
      await this.exchange.approveTransaction(owner, hash, { from: owner });
    }

    if (authMethod !== AuthMethod.EDDSA) {
      // Set the max fee to the fee so that it can always pass through the circuit
      accountUpdate.maxFee = accountUpdate.fee;
    }

    this.pendingTransactions[this.exchangeId].push(accountUpdate);

    // Update local account state
    account.publicKeyX = keyPair.publicKeyX;
    account.publicKeyY = keyPair.publicKeyY;
    account.secretKey = keyPair.secretKey;

    return accountUpdate;
  }

  public async requestAmmUpdate(
    owner: string,
    token: string,
    feeBips: number,
    tokenWeight: BN,
    options: AmmUpdateOptions = {}
  ) {
    // Fill in defaults
    const authMethod =
      options.authMethod !== undefined ? options.authMethod : AuthMethod.ECDSA;
    const validUntil =
      options.validUntil !== undefined ? options.validUntil : 0xffffffff;

    if (!token.startsWith("0x")) {
      token = this.testContext.tokenSymbolAddrMap.get(token);
    }
    const tokenID = this.tokenAddressToIDMap.get(token);

    const account = this.findAccount(owner);

    const ammUpdate: AmmUpdate = {
      txType: "AmmUpdate",
      exchange: this.exchange.address,
      owner,
      accountID: account.accountID,
      tokenID,
      feeBips,
      tokenWeight,
      validUntil,
      nonce: account.nonce++
    };

    // Aprove
    if (authMethod === AuthMethod.ECDSA) {
      const hash = AmmUpdateUtils.getHash(ammUpdate, this.exchange.address);
      ammUpdate.onchainSignature = await sign(
        owner,
        hash,
        SignatureType.EIP_712
      );
      await verifySignature(owner, hash, ammUpdate.onchainSignature);
    } else if (authMethod === AuthMethod.APPROVE) {
      const hash = AmmUpdateUtils.getHash(ammUpdate, this.exchange.address);
      await this.exchange.approveTransaction(owner, hash, { from: owner });
    }

    this.pendingTransactions[this.exchangeId].push(ammUpdate);

    return ammUpdate;
  }

  public sendRing(ring: SpotTrade) {
    ring.txType = "SpotTrade";
    this.pendingTransactions[this.exchangeId].push(ring);
  }

  public ensureDirectoryExists(filePath: string) {
    const dirname = path.dirname(filePath);
    if (fs.existsSync(dirname)) {
      return true;
    }
    this.ensureDirectoryExists(dirname);
    fs.mkdirSync(dirname);
  }

  public async createBlock(
    exchangeID: number,
    blockType: BlockType,
    data: string,
    validate: boolean = true
  ) {
    const nextBlockIdx = this.blocks[exchangeID].length;
    const inputFilename =
      "./blocks/block_" + exchangeID + "_" + nextBlockIdx + "_info.json";
    const outputFilename =
      "./blocks/block_" + exchangeID + "_" + nextBlockIdx + ".json";

    this.ensureDirectoryExists(inputFilename);
    fs.writeFileSync(inputFilename, data, "utf8");

    // Create the block
    const result = childProcess.spawnSync(
      "python3",
      [
        "operator/create_block.py",
        "" + exchangeID,
        "" + nextBlockIdx,
        "" + blockType,
        inputFilename,
        outputFilename
      ],
      { stdio: doDebugLogging() ? "inherit" : "ignore" }
    );
    assert(result.status === 0, "create_block failed: " + blockType);

    if (validate) {
      await this.validateBlock(outputFilename);
    }

    return {
      blockIdx: nextBlockIdx,
      infoFilename: inputFilename,
      blockFilename: outputFilename
    };
  }

  public hashToFieldElement(hash: string) {
    const fieldHash = new BN(hash.slice(2), 16).shrn(3).toString(10);
    return fieldHash;
  }

  public getPublicDataHashAndInput(data: string) {
    const publicDataHash =
      "0x" + SHA256(Buffer.from(data.slice(2), "hex")).toString("hex");
    return {
      publicDataHash,
      publicInput: this.hashToFieldElement(publicDataHash)
    };
  }

  public async validateBlock(filename: string) {
    // Validate the block
    const result = childProcess.spawnSync(
      "build/circuit/dex_circuit",
      ["-validate", filename],
      { stdio: doDebugLogging() ? "inherit" : "ignore" }
    );
    assert(result.status === 0, "invalid block: " + filename);
  }

  public async commitBlock(
    operatorId: number,
    blockType: BlockType,
    blockSize: number,
    data: string,
    filename: string,
    txBlock: TxBlock,
    auxiliaryData: any[]
  ) {
    const publicDataHashAndInput = this.getPublicDataHashAndInput(data);
    const publicDataHash = publicDataHashAndInput.publicDataHash;
    const publicInput = publicDataHashAndInput.publicInput;
    logDebug("- " + filename);
    logDebug("[EVM]PublicData: " + data);
    logDebug("[EVM]PublicDataHash: " + publicDataHash);
    logDebug("[EVM]PublicInput: " + publicInput);
    logDebug("[EVM]AuxiliaryData: " + auxiliaryData);

    // Make sure the keys are generated
    await this.registerCircuit(blockType, blockSize, 0);

    const blockVersion = 0;
    let offchainData =
      this.getRandomInt(2) === 0
        ? "0x0ff" + this.blocks[this.exchangeId].length
        : "0x";
    if (offchainData.length % 2 == 1) {
      offchainData += "0";
    }

    const blockFile = JSON.parse(fs.readFileSync(filename, "ascii"));
    const block: Block = {
      blockIdx: this.blocks[this.exchangeId].length,
      filename,
      blockType,
      blockSize,
      blockVersion,
      operator: this.operator ? this.operator.address : this.exchangeOperator,
      origin: this.exchangeOperator,
      operatorId,
      merkleRoot: "0x" + new BN(blockFile.merkleRootAfter, 10).toString(16, 64),
      data,
      auxiliaryData,
      offchainData,
      publicDataHash,
      publicInput,
      blockFee: new BN(0),
      timestamp: 0,
      transactionHash: "0",
      internalBlock: txBlock,
      callbacks: this.pendingBlockCallbacks[this.exchangeId]
    };
    this.pendingBlocks[this.exchangeId].push(block);
    this.blocks[this.exchangeId].push(block);

    return block;
  }

  public async registerCircuit(
    blockType: BlockType,
    blockSize: number,
    blockVersion: number
  ) {
    const blockFilename =
      "./blocks/protoblock_" + blockType + "_blockSize_" + blockSize + ".json";

    const block: any = {};
    block.blockType = blockType;
    block.blockSize = blockSize;
    fs.writeFileSync(
      blockFilename,
      JSON.stringify(block, undefined, 4),
      "ascii"
    );

    const isCircuitRegistered = await this.blockVerifier.isCircuitRegistered(
      block.blockType,
      block.blockSize,
      blockVersion
    );
    if (!isCircuitRegistered) {
      const result = childProcess.spawnSync(
        "build/circuit/dex_circuit",
        ["-createkeys", blockFilename],
        { stdio: doDebugLogging() ? "inherit" : "ignore" }
      );
      assert(result.status === 0, "generateKeys failed: " + blockFilename);

      let verificationKeyFilename = "keys/";
      verificationKeyFilename += "all_";
      verificationKeyFilename += block.blockSize + "_vk.json";

      // Read the verification key and set it in the smart contract
      const vk = JSON.parse(fs.readFileSync(verificationKeyFilename, "ascii"));
      const vkFlattened = this.flattenList(this.flattenVK(vk));
      // console.log(vkFlattened);

      await this.blockVerifier.registerCircuit(
        block.blockType,
        block.blockSize,
        blockVersion,
        vkFlattened
      );
    }
  }

  public getKey(block: Block) {
    let key = 0;
    key |= block.blockType;
    key <<= 16;
    key |= block.blockSize;
    key <<= 8;
    key |= block.blockVersion;
    return key;
  }

  public sleep(millis: number) {
    return new Promise(resolve => setTimeout(resolve, millis));
  }

  // function returns a Promise
  public async httpGetSync(url: string, port: number) {
    return new Promise((resolve, reject) => {
      http.get(url, { port, timeout: 600 }, response => {
        let chunks_of_data: Buffer[] = [];

        response.on("data", fragments => {
          chunks_of_data.push(fragments);
        });

        response.on("end", () => {
          let response_body = Buffer.concat(chunks_of_data);
          resolve(response_body.toString());
        });

        response.on("error", error => {
          reject(error);
        });
      });
    });
  }

  public async stop() {
    // Stop all prover servers
    for (const port of this.proverPorts.values()) {
      await this.httpGetSync("http://localhost/stop", port);
    }
  }

  public getCallbackConfig(blockCallbacks: BlockCallback[][]) {
    interface TxCallback {
      txIdx: number;
      numTxs: number;
      receiverIdx: number;
      data: string;
    }

    interface OnchainBlockCallback {
      blockIdx: number;
      txCallbacks: TxCallback[];
    }

    interface CallbackConfig {
      blockCallbacks: OnchainBlockCallback[];
      receivers: string[];
    }

    const callbackConfig: CallbackConfig = {
      blockCallbacks: [],
      receivers: []
    };

    //console.log("Block callbacks: ");
    for (const [blockIdx, callbacks] of blockCallbacks.entries()) {
      //console.log(blockIdx);
      //console.log(block.callbacks);
      if (callbacks.length > 0) {
        const onchainBlockCallback: OnchainBlockCallback = {
          blockIdx,
          txCallbacks: []
        };
        callbackConfig.blockCallbacks.push(onchainBlockCallback);

        for (const blockCallback of callbacks) {
          // Find receiver index
          let receiverIdx = callbackConfig.receivers.findIndex(
            target => target === blockCallback.target
          );
          if (receiverIdx === -1) {
            receiverIdx = callbackConfig.receivers.length;
            callbackConfig.receivers.push(blockCallback.target);
          }
          // Add the block callback to the list
          onchainBlockCallback.txCallbacks.push({
            txIdx: blockCallback.txIdx,
            numTxs: blockCallback.numTxs,
            receiverIdx,
            data: blockCallback.auxiliaryData
          });
        }
        //console.log(onchainBlockCallback);
      }
    }
    //console.log(callbackConfig);
    //for (const bc of callbackConfig.blockCallbacks) {
    //  console.log(bc);
    //}
    return callbackConfig;
  }

  public getOnchainBlock(
    blockType: number,
    blockSize: number,
    data: string,
    auxiliaryData: any[],
    proof: any,
    offchainData: string = "0x",
    storeBlockInfoOnchain: boolean = false,
    blockVersion: number = 0
  ) {
    const onchainBlock: OnchainBlock = {
      blockType,
      blockSize,
      blockVersion,
      data,
      proof,
      storeBlockInfoOnchain,
      offchainData: offchainData,
      auxiliaryData: auxiliaryData
    };
    return onchainBlock;
  }

  public getSubmitCallbackData(blocks: OnchainBlock[]) {
    return this.exchange.contract.methods.submitBlocks(blocks).encodeABI();
  }

  public getSubmitBlocksWithCallbacks(parameters: any) {
    const operatorContract = this.operator ? this.operator : this.exchange;
    return operatorContract.contract.methods
      .submitBlocksWithCallbacks(
        parameters.isDataCompressed,
        parameters.data,
        parameters.callbackConfig
      )
      .encodeABI();
  }

  public getSubmitBlocksWithCallbacksData(
    isDataCompressed: boolean,
    txData: string,
    blockCallbacks: BlockCallback[][]
  ) {
    const data = isDataCompressed ? compressZeros(txData) : txData;
    //console.log(data);

    // Block callbacks
    const callbackConfig = this.getCallbackConfig(blockCallbacks);

    return {
      isDataCompressed,
      data,
      callbackConfig
    };
  }

  public readProof(filename: string) {
    return this.flattenProof(JSON.parse(fs.readFileSync(filename, "ascii")));
  }

  public async submitBlocks(blocks: Block[], testCallback?: any) {
    if (blocks.length === 0) {
      return;
    }

    // Generate proofs
    for (const [i, block] of blocks.entries()) {
      const blockData = JSON.parse(fs.readFileSync(block.filename, "ascii"));

      const proofFilename =
        "./blocks/block_" +
        this.exchangeId +
        "_" +
        block.blockIdx +
        "_proof.json";

      //console.log("Generating proof: " + proofFilename);

      if (this.useProverServer) {
        const key = this.getKey(block);
        if (!this.proverPorts.has(key)) {
          const port = this.portGenerator++;
          const process = childProcess.spawn(
            "build/circuit/dex_circuit",
            ["-server", block.filename, "" + port],
            { detached: false, stdio: doDebugLogging() ? "inherit" : "ignore" }
          );
          let connected = false;
          let numTries = 0;
          while (!connected) {
            // Wait for the prover server to start up
            http
              .get("http://localhost/status", { port }, res => {
                connected = true;
                this.proverPorts.set(key, port);
              })
              .on("error", e => {
                numTries++;
                if (numTries > 240) {
                  assert(false, "prover server failed to start: " + e);
                }
              });
            await this.sleep(1000);
          }
        }
        const port = this.proverPorts.get(key);
        // Generate the proof
        let proveQuery =
          "http://localhost/prove?block_filename=" + block.filename;
        proveQuery += "&proof_filename=" + proofFilename;
        proveQuery += "&validate=true";
        await this.httpGetSync(proveQuery, port);
      } else {
        // Generate the proof by starting a dedicated circuit binary app instance
        const result = childProcess.spawnSync(
          "build/circuit/dex_circuit",
          ["-prove", block.filename, proofFilename],
          { stdio: doDebugLogging() ? "inherit" : "ignore" }
        );
        assert(
          result.status === 0,
          "Block proof generation failed: " + block.filename
        );
      }

      // Read the proof
      block.proof = this.readProof(proofFilename);
      // console.log(proof);
    }

    // Prepare block data
    const onchainBlocks: OnchainBlock[] = [];
    const blockCallbacks: BlockCallback[][] = [];
    for (const block of blocks) {
      //console.log(block.blockIdx);
      const onchainBlock = this.getOnchainBlock(
        block.blockType,
        block.blockSize,
        block.data,
        block.auxiliaryData,
        block.proof,
        block.offchainData,
        this.getRandomBool(),
        block.blockVersion
      );
      onchainBlocks.push(onchainBlock);
      blockCallbacks.push(block.callbacks);
    }

    // Callback that allows modifying the blocks
    if (testCallback !== undefined) {
      testCallback(onchainBlocks, blocks);
    }

    const numBlocksSubmittedBefore = (
      await this.exchange.getBlockHeight()
    ).toNumber();

    // Forced requests
    const numAvailableSlotsBefore = (
      await this.exchange.getNumAvailableForcedSlots()
    ).toNumber();

    // SubmitBlocks raw tx data
    const txData = this.getSubmitCallbackData(onchainBlocks);
    //console.log(txData);

    const parameters = this.getSubmitBlocksWithCallbacksData(
      true,
      txData,
      blockCallbacks
    );

    // Submit the blocks onchain
    const operatorContract = this.operator ? this.operator : this.exchange;
    let tx: any = undefined;
    tx = await operatorContract.submitBlocksWithCallbacks(
      parameters.isDataCompressed,
      parameters.data,
      parameters.callbackConfig,
      //txData,
      { from: this.exchangeOperator, gasPrice: 0 }
    );
    /*tx = await operatorContract.submitBlocks(
      onchainBlocks,
      { from: this.exchangeOperator, gasPrice: 0 }
    );*/
    /*tx = await operatorContract.transact(
      txData,
      { from: this.exchangeOperator, gasPrice: 0 }
    );*/
    /*tx = await operatorContract.submitBlocks(onchainBlocks, {
      from: this.exchangeOwner,
      gasPrice: 0
    });*/
    /*const wrapper = await this.contracts.ExchangeV3.at(operatorContract.address);
    tx = await wrapper.submitBlocks(
      onchainBlocks,
      { from: this.exchangeOwner, gasPrice: 0 }
    );*/
    /*tx = await operatorContract.submitBlocksWithCallbacks(
      onchainBlocks,
      blockCallbacks,
      { from: this.exchangeOperator, gasPrice: 0 }
    );*/
    logInfo(
      "\x1b[46m%s\x1b[0m",
      "[submitBlocks] Gas used: " + tx.receipt.gasUsed
    );
    const ethBlock = await web3.eth.getBlock(tx.receipt.blockNumber);

    // Check number of blocks submitted
    const numBlocksSubmittedAfter = (
      await this.exchange.getBlockHeight()
    ).toNumber();
    assert.equal(
      numBlocksSubmittedAfter,
      numBlocksSubmittedBefore + blocks.length,
      "unexpected block height"
    );

    // Check the BlockSubmitted event(s)
    {
      const events = await this.assertEventsEmitted(
        this.exchange,
        "BlockSubmitted",
        blocks.length
      );
      for (const [i, event] of events.entries()) {
        const blockIdx = event.blockIdx.toNumber();
        assert.equal(blockIdx, blocks[i].blockIdx, "unexpected block idx");
        assert.equal(
          event.merkleRoot,
          blocks[i].merkleRoot,
          "unexpected Merkle root"
        );
        assert.equal(
          event.publicDataHash,
          blocks[i].publicDataHash,
          "unexpected public data hash"
        );
        const block = this.blocks[this.exchangeId][event.blockIdx.toNumber()];
        block.transactionHash = tx.receipt.transactionHash;
        block.timestamp = ethBlock.timestamp;
        block.blockFee = new BN(event.blockFee);
      }
    }

    // Check the new Merkle root
    const merkleRoot = await this.exchange.getMerkleRoot();
    assert.equal(
      merkleRoot,
      blocks[blocks.length - 1].merkleRoot,
      "unexpected Merkle root"
    );

    // Check the Block info stored onchain
    for (const [i, block] of blocks.entries()) {
      const blockInfo = await this.exchange.getBlockInfo(block.blockIdx);
      const expectedHash = onchainBlocks[i].storeBlockInfoOnchain
        ? block.publicDataHash.slice(0, 2 + 28 * 2)
        : "0x" + "00".repeat(28);
      assert.equal(
        blockInfo.blockDataHash,
        expectedHash,
        "unexpected blockInfo public data hash"
      );
      const expectedTimestamp = onchainBlocks[i].storeBlockInfoOnchain
        ? Number(ethBlock.timestamp)
        : 0;
      assert.equal(
        blockInfo.timestamp,
        expectedTimestamp,
        "unexpected blockInfo timestamp"
      );
    }

    // Forced requests
    const numAvailableSlotsAfter = (
      await this.exchange.getNumAvailableForcedSlots()
    ).toNumber();
    let numForcedRequestsProcessed = 0;
    for (const block of blocks) {
      for (const tx of block.internalBlock.transactions) {
        if (tx.txType === "Withdraw" && tx.type > 1) {
          numForcedRequestsProcessed++;
        }
      }
    }
    assert.equal(
      numAvailableSlotsAfter - numForcedRequestsProcessed,
      numAvailableSlotsBefore,
      "unexpected num available slots"
    );

    // Check the current state against the explorer state
    await this.checkExplorerState();
  }

  public addBlockCallback(target: string) {
    const blockCallback: BlockCallback = {
      target,
      auxiliaryData: Constants.emptyBytes,
      txIdx: this.pendingTransactions[this.exchangeId].length,
      numTxs: 0
    };
    this.pendingBlockCallbacks[this.exchangeId].push(blockCallback);
    return blockCallback;
  }

  public async submitPendingBlocks(testCallback?: any) {
    await this.submitBlocks(this.pendingBlocks[this.exchangeId], testCallback);
    this.pendingBlocks[this.exchangeId] = [];
  }

  public async getActiveOperator(exchangeID: number) {
    return this.activeOperator
      ? this.activeOperator
      : this.operators[exchangeID];
  }

  public async setOperatorContract(operator: any) {
    this.operator = operator;
  }

  public async setActiveOperator(operator: number) {
    this.activeOperator = operator;
  }

  public getTransferAuxData(transfer: Transfer) {
    return web3.eth.abi.encodeParameter("tuple(bytes,uint96,uint32)", [
      transfer.onchainSignature ? transfer.onchainSignature : "0x",
      transfer.originalMaxFee ? transfer.originalMaxFee : transfer.maxFee,
      transfer.validUntil
    ]);
  }

  public getAccountUpdateAuxData(accountUpdate: AccountUpdate) {
    return web3.eth.abi.encodeParameter("tuple(bytes,uint96,uint32)", [
      accountUpdate.onchainSignature ? accountUpdate.onchainSignature : "0x",
      accountUpdate.originalMaxFee
        ? accountUpdate.originalMaxFee
        : accountUpdate.maxFee,
      accountUpdate.validUntil
    ]);
  }

  public getAmmUpdateAuxData(ammUpdate: AmmUpdate) {
    return web3.eth.abi.encodeParameter("tuple(bytes,uint32)", [
      ammUpdate.onchainSignature ? ammUpdate.onchainSignature : "0x",
      ammUpdate.validUntil
    ]);
  }

  public getWithdrawalAuxData(withdrawal: WithdrawalRequest) {
    // Hack: fix json deserializing when the to address is serialized as a decimal string
    if (!withdrawal.to.startsWith("0x")) {
      withdrawal.to = "0x" + new BN(withdrawal.to).toString(16, 40);
    }
    return web3.eth.abi.encodeParameter(
      "tuple(bool,uint256,bytes,uint256,address,bytes,uint96,uint32)",
      [
        withdrawal.storeRecipient,
        withdrawal.gas,
        withdrawal.onchainSignature ? withdrawal.onchainSignature : "0x",
        withdrawal.minGas,
        withdrawal.to,
        withdrawal.extraData ? withdrawal.extraData : "0x",
        withdrawal.originalMaxFee
          ? withdrawal.originalMaxFee
          : withdrawal.maxFee,
        withdrawal.validUntil
      ]
    );
  }

  public async submitTransactions(forcedBlockSize?: number) {
    const exchangeID = this.exchangeId;
    const pendingTransactions = this.pendingTransactions[exchangeID];
    if (pendingTransactions.length === 0) {
      return [];
    }

    // Generate the token transfers for the ring
    const blockNumber = await web3.eth.getBlockNumber();
    const timestamp = (await web3.eth.getBlock(blockNumber)).timestamp + 30;

    let numTransactionsDone = 0;
    const blocks: Block[] = [];
    while (numTransactionsDone < pendingTransactions.length) {
      // Get all rings for the block
      const blockSize = forcedBlockSize
        ? forcedBlockSize
        : this.getBestBlockSize(
            pendingTransactions.length - numTransactionsDone,
            this.blockSizes
          );
      const transactions: TxType[] = [];
      for (
        let b = numTransactionsDone;
        b < numTransactionsDone + blockSize;
        b++
      ) {
        if (b < pendingTransactions.length) {
          transactions.push(pendingTransactions[b]);
        } else {
          const noop: Noop = {
            txType: "Noop"
          };
          transactions.push(noop);
        }
      }
      assert(transactions.length === blockSize);
      numTransactionsDone += blockSize;

      const currentBlockIdx = this.blocks[exchangeID].length - 1;

      const protocolFees = await this.exchange.getProtocolFeeValues();
      const protocolTakerFeeBips = protocolFees.takerFeeBips.toNumber();
      const protocolMakerFeeBips = protocolFees.makerFeeBips.toNumber();

      for (const tx of transactions) {
        logDebug(tx.txType);
      }

      const ammTransactions: any[] = [];
      for (const callback of this.pendingBlockCallbacks[this.exchangeId]) {
        ammTransactions.push(callback.tx);
      }

      const operator = await this.getActiveOperator(exchangeID);
      const txBlock: TxBlock = {
        transactions,
        ammTransactions,
        timestamp,
        protocolTakerFeeBips,
        protocolMakerFeeBips,
        exchange: this.exchange.address,
        operatorAccountID: operator
      };

      // Store state before
      const stateBefore = await Simulator.loadExchangeState(
        exchangeID,
        currentBlockIdx
      );

      // Create the block
      const { blockIdx, infoFilename, blockFilename } = await this.createBlock(
        exchangeID,
        0,
        JSON.stringify(txBlock, replacer, 4),
        false
      );

      const blockInfoData = JSON.parse(fs.readFileSync(infoFilename, "ascii"));
      const block = JSON.parse(fs.readFileSync(blockFilename, "ascii"));

      // Create the auxiliary data
      const auxiliaryData = this.getBlockAuxiliaryData(blockInfoData);
      const blockData = this.getBlockData(block, auxiliaryData.length);

      // Write the block signature
      const publicDataHashAndInput = this.getPublicDataHashAndInput(blockData);

      logDebug("[EVM]PublicData: " + blockData);
      logDebug("[EVM]PublicDataHash: " + publicDataHashAndInput.publicDataHash);
      logDebug("[EVM]PublicInput: " + publicDataHashAndInput.publicInput);

      this.signRingBlock(block, publicDataHashAndInput.publicInput);
      fs.writeFileSync(
        blockFilename,
        JSON.stringify(block, undefined, 4),
        "utf8"
      );

      // Validate the block after generating the signature
      await this.validateBlock(blockFilename);

      // Load state after
      const stateAfter = await Simulator.loadExchangeState(
        exchangeID,
        currentBlockIdx + 1
      );

      // Validate state change
      Simulator.executeBlock(txBlock, stateBefore, stateAfter);

      // Commit the block
      const blockInfo = await this.commitBlock(
        operator,
        0,
        blockSize,
        blockData,
        blockFilename,
        txBlock,
        auxiliaryData
      );
      blockInfo.blockInfoData = blockInfoData;
      blocks.push(blockInfo);

      // Write auxiliary data
      fs.writeFileSync(
        blockFilename.slice(0, -5) + "_auxiliaryData.json",
        JSON.stringify(blockInfo.auxiliaryData, undefined, 4),
        "utf8"
      );

      // Write callbacks
      fs.writeFileSync(
        blockFilename.slice(0, -5) + "_callbacks.json",
        JSON.stringify(blockInfo.callbacks, undefined, 4),
        "utf8"
      );
    }

    this.pendingTransactions[exchangeID] = [];
    this.pendingBlockCallbacks[exchangeID] = [];
    return blocks;
  }

  public getBlockAuxiliaryData(block: any) {
    const auxiliaryData: any[] = [];
    for (const [i, transaction] of block.transactions.entries()) {
      if (transaction.txType === "Transfer") {
        if (transaction.type > 0) {
          const encodedTransferData = this.getTransferAuxData(transaction);
          auxiliaryData.push([i, encodedTransferData]);
        }
      } else if (transaction.txType === "Withdraw") {
        const encodedWithdrawalData = this.getWithdrawalAuxData(transaction);
        auxiliaryData.push([i, encodedWithdrawalData]);
      } else if (transaction.txType === "Deposit") {
        auxiliaryData.push([i, "0x"]);
      } else if (transaction.txType === "AccountUpdate") {
        if (transaction.type > 0) {
          const encodedAccountUpdateData = this.getAccountUpdateAuxData(
            transaction
          );
          auxiliaryData.push([i, encodedAccountUpdateData]);
        }
      } else if (transaction.txType === "AmmUpdate") {
        const encodedAmmUpdateData = this.getAmmUpdateAuxData(transaction);
        auxiliaryData.push([i, encodedAmmUpdateData]);
      }
    }
    logDebug("numConditionalTransactions: " + auxiliaryData.length);
    return auxiliaryData;
  }

  public getBlockData(block: any, numConditionalTransactions: number) {
    // Pack the data that needs to be committed onchain
    const bs = new Bitstream();
    bs.addBN(new BN(block.exchange), 20);
    bs.addBN(new BN(block.merkleRootBefore, 10), 32);
    bs.addBN(new BN(block.merkleRootAfter, 10), 32);
    bs.addNumber(block.timestamp, 4);
    bs.addNumber(block.protocolTakerFeeBips, 1);
    bs.addNumber(block.protocolMakerFeeBips, 1);
    bs.addNumber(numConditionalTransactions, 4);
    bs.addNumber(block.operatorAccountID, 4);
    const allDa = new Bitstream();
    for (const tx of block.transactions) {
      //console.log(tx);
      const da = new Bitstream();
      if (tx.noop || tx.txType === "Noop") {
        da.addNumber(TransactionType.NOOP, 1);
      } else if (tx.spotTrade || tx.txType === "SpotTrade") {
        const spotTrade = tx.spotTrade ? tx.spotTrade : tx;
        const orderA = spotTrade.orderA;
        const orderB = spotTrade.orderB;

        da.addNumber(TransactionType.SPOT_TRADE, 1);
        da.addNumber(orderA.storageID, 4);
        da.addNumber(orderB.storageID, 4);
        da.addNumber(orderA.accountID, 4);
        da.addNumber(orderB.accountID, 4);
        da.addNumber(orderA.tokenIdS ? orderA.tokenIdS : orderA.tokenS, 2);
        da.addNumber(orderB.tokenIdS ? orderB.tokenIdS : orderB.tokenS, 2);
        da.addNumber(spotTrade.fFillS_A ? spotTrade.fFillS_A : 0, 3);
        da.addNumber(spotTrade.fFillS_B ? spotTrade.fFillS_B : 0, 3);

        let limitMask = orderA.fillAmountBorS ? 0b10000000 : 0;
        da.addNumber(limitMask + orderA.feeBips, 1);

        limitMask = orderB.fillAmountBorS ? 0b10000000 : 0;
        da.addNumber(limitMask + orderB.feeBips, 1);
      } else if (tx.transfer || tx.txType === "Transfer") {
        const transfer = tx.transfer ? tx.transfer : tx;
        da.addNumber(TransactionType.TRANSFER, 1);
        da.addNumber(transfer.type, 1);
        da.addNumber(transfer.fromAccountID, 4);
        da.addNumber(transfer.toAccountID, 4);
        da.addNumber(transfer.tokenID, 2);
        da.addNumber(
          toFloat(new BN(transfer.amount), Constants.Float24Encoding),
          3
        );
        da.addNumber(transfer.feeTokenID, 2);
        da.addNumber(
          toFloat(new BN(transfer.fee), Constants.Float16Encoding),
          2
        );
        da.addNumber(transfer.storageID, 4);
        const needsToAddress =
          transfer.type > 0 ||
          transfer.toNewAccount ||
          transfer.putAddressesInDA;
        da.addBN(new BN(needsToAddress ? transfer.to : "0"), 20);
        const needsFromAddress = transfer.type > 0 || transfer.putAddressesInDA;
        da.addBN(new BN(needsFromAddress ? transfer.from : "0"), 20);
      } else if (tx.withdraw || tx.txType === "Withdraw") {
        const withdraw = tx.withdraw ? tx.withdraw : tx;
        da.addNumber(TransactionType.WITHDRAWAL, 1);
        da.addNumber(withdraw.type, 1);
        da.addBN(new BN(withdraw.owner), 20);
        da.addNumber(withdraw.accountID, 4);
        da.addNumber(withdraw.tokenID, 2);
        da.addBN(new BN(withdraw.amount), 12);
        da.addNumber(withdraw.feeTokenID, 2);
        da.addNumber(
          toFloat(new BN(withdraw.fee), Constants.Float16Encoding),
          2
        );
        da.addNumber(withdraw.storageID, 4);
        da.addBN(new BN(withdraw.onchainDataHash), 20);
      } else if (tx.deposit || tx.txType === "Deposit") {
        const deposit = tx.deposit ? tx.deposit : tx;
        da.addNumber(TransactionType.DEPOSIT, 1);
        da.addBN(new BN(deposit.owner), 20);
        da.addNumber(deposit.accountID, 4);
        da.addNumber(deposit.tokenID, 2);
        da.addBN(new BN(deposit.amount), 12);
      } else if (tx.accountUpdate || tx.txType === "AccountUpdate") {
        const update = tx.accountUpdate ? tx.accountUpdate : tx;
        da.addNumber(TransactionType.ACCOUNT_UPDATE, 1);
        da.addNumber(update.type, 1);
        da.addBN(new BN(update.owner), 20);
        da.addNumber(update.accountID, 4);
        da.addNumber(update.feeTokenID, 2);
        da.addNumber(toFloat(new BN(update.fee), Constants.Float16Encoding), 2);
        da.addBN(
          new BN(EdDSA.pack(update.publicKeyX, update.publicKeyY), 16),
          32
        );
        da.addNumber(update.nonce, 4);
      } else if (tx.ammUpdate || tx.txType === "AmmUpdate") {
        const update = tx.ammUpdate ? tx.ammUpdate : tx;
        da.addNumber(TransactionType.AMM_UPDATE, 1);
        da.addBN(new BN(update.owner), 20);
        da.addNumber(update.accountID, 4);
        da.addNumber(update.tokenID, 2);
        da.addNumber(update.feeBips, 1);
        da.addBN(new BN(update.tokenWeight), 12);
        da.addNumber(update.nonce, 4);
        da.addBN(new BN(update.balance), 12);
      }
      // console.log("type: " + da.extractUint8(0));
      // console.log("da.length(): " + da.length());
      assert(
        da.length() <= Constants.TX_DATA_AVAILABILITY_SIZE,
        "tx uses too much da"
      );
      while (da.length() < Constants.TX_DATA_AVAILABILITY_SIZE) {
        da.addNumber(0, 1);
      }
      allDa.addHex(da.getData());
    }

    // Transform DA
    const transformedDa = new Bitstream();
    const size = Constants.TX_DATA_AVAILABILITY_SIZE;
    const size1 = 29;
    const size2 = 39;
    assert.equal(size1 + size2, size, "invalid transform sizes");
    for (let i = 0; i < block.transactions.length; i++) {
      transformedDa.addHex(allDa.extractData(i * size, size1));
    }
    for (let i = 0; i < block.transactions.length; i++) {
      transformedDa.addHex(allDa.extractData(i * size + size1, size2));
    }
    bs.addHex(transformedDa.getData());

    return bs.getData();
  }

  public async registerToken(tokenAddress: string) {
    const tx = await this.exchange.registerToken(tokenAddress, {
      from: this.exchangeOwner
    });
    // logInfo("\x1b[46m%s\x1b[0m", "[TokenRegistration] Gas used: " + tx.receipt.gasUsed);
  }

  public async registerTokens() {
    for (const token of this.testContext.allTokens) {
      const tokenAddress =
        token === null ? Constants.zeroAddress : token.address;
      const symbol = this.testContext.tokenAddrSymbolMap.get(tokenAddress);
      // console.log(symbol + ": " + tokenAddress);

      if (symbol !== "ETH" && symbol !== "LRC") {
        await this.registerToken(tokenAddress);
      }
      await this.addTokenToMaps(tokenAddress);
    }
    // console.log(this.tokenIDMap);
  }

  public async addTokenToMaps(tokenAddress: string) {
    const tokenID = await this.getTokenID(tokenAddress);
    this.tokenAddressToIDMap.set(tokenAddress, tokenID);
    this.tokenIDToAddressMap.set(tokenID, tokenAddress);
  }

  public async getTokenID(token: string) {
    if (!token.startsWith("0x")) {
      token = this.testContext.tokenSymbolAddrMap.get(token);
    }
    const tokenID = await this.exchange.getTokenID(token);
    return tokenID.toNumber();
  }

  public getTokenAddressFromID(tokenID: number) {
    return this.tokenIDToAddressMap.get(tokenID);
  }

  public getAccountID(owner: string) {
    for (const account of this.accounts[this.exchangeId]) {
      if (account.owner === owner) {
        return account.accountID;
      }
    }
    return undefined;
  }

  public getAccount(accountId: number) {
    return this.accounts[this.exchangeId][accountId];
  }

  public findAccount(owner: string) {
    for (let i = 0; i < this.accounts[this.exchangeId].length; i++) {
      if (this.accounts[this.exchangeId][i].owner === owner) {
        return this.accounts[this.exchangeId][i];
      }
    }
    return undefined;
  }

  public async createExchange(owner: string, options: ExchangeOptions = {}) {
    const setupTestState =
      options.setupTestState !== undefined ? options.setupTestState : true;
    const deterministic =
      options.deterministic !== undefined ? options.deterministic : false;
    const useOwnerContract =
      options.useOwnerContract !== undefined ? options.useOwnerContract : true;

    this.deterministic = deterministic;

<<<<<<< HEAD
    // randomely support upgradability
    const forgeMode = this.deterministic ? 1 : new Date().getMilliseconds() % 4;
    // Create the new exchange
    const tx = await this.universalRegistry.forgeExchange(
      forgeMode,
      Constants.zeroAddress,
      Constants.zeroAddress,
      this.emptyMerkleRoot,
      { from: owner }
=======
    const exchangePrototype = await this.contracts.ExchangeV3.new();
    await exchangePrototype.initialize(
      this.loopringV3.address,
      owner,
      this.emptyMerkleRoot
>>>>>>> 3612da8e
    );

    const tx = await exchangePrototype.cloneExchange(
      owner,
      this.emptyMerkleRoot
    );
    logInfo(
      "\x1b[46m%s\x1b[0m",
      "[CreateExchange] Gas used: " + tx.receipt.gasUsed
    );
    const event = await this.assertEventEmitted(
      exchangePrototype,
      "ExchangeCloned"
    );
    const exchangeAddress = event.exchangeAddress;

    this.exchange = await this.contracts.ExchangeV3.at(exchangeAddress);
    const exchangeId = this.exchangeIdGenerator++;

    await this.explorer.addExchange(this.exchange.address, owner);

    // Create a deposit contract impl
    const depositContractImpl = await this.contracts.DefaultDepositContract.new();
    // Create the proxy contract for the exchange using the implementation
    const depositContractProxy = await this.contracts.OwnedUpgradeabilityProxy.new(
      { from: owner }
    );
    await depositContractProxy.upgradeTo(depositContractImpl.address, {
      from: owner
    });
    // Wrap the proxy contract
    this.depositContract = await this.contracts.DefaultDepositContract.at(
      depositContractProxy.address
    );
    // Initialize the deposit contract
    await this.depositContract.initialize(this.exchange.address);

    // Set the deposit contract on the exchange
    await this.exchange.setDepositContract(this.depositContract.address, {
      from: owner
    });
    // Check the deposit contract
    const onchainDepositContract = await this.exchange.getDepositContract();
    assert.equal(
      onchainDepositContract,
      this.depositContract.address,
      "unexpected deposit contract"
    );

    this.exchangeOwner = owner;
    this.exchangeOperator = owner;
    this.exchangeId = exchangeId;
    this.activeOperator = undefined;

    const exchangeCreationTimestamp = (await this.exchange.getBlockInfo(0))
      .timestamp;
    this.GENESIS_MERKLE_ROOT = new BN(
      (await this.exchange.getMerkleRoot()).slice(2),
      16
    );

    const genesisBlock: Block = {
      blockIdx: 0,
      filename: null,
      blockType: BlockType.UNIVERSAL,
      blockSize: 0,
      blockVersion: 0,
      operator: Constants.zeroAddress,
      origin: Constants.zeroAddress,
      operatorId: 0,
      merkleRoot: "0x" + this.GENESIS_MERKLE_ROOT.toString(16, 64),
      data: "0x",
      auxiliaryData: [],
      offchainData: "0x",
      publicDataHash: "0",
      publicInput: "0",
      blockFee: new BN(0),
      timestamp: exchangeCreationTimestamp,
      internalBlock: undefined,
      transactionHash: Constants.zeroAddress
    };
    this.blocks[exchangeId] = [genesisBlock];

    if (setupTestState) {
      await this.registerTokens();
      await this.setupTestState(exchangeId);
    }

    // Deposit some LRC to stake for the exchange
    const depositer = this.testContext.operators[2];
    const stakeAmount = new BN(
      web3.utils.toWei("" + (1 + this.getRandomInt(1000)))
    );
    await this.setBalanceAndApprove(
      depositer,
      "LRC",
      stakeAmount,
      this.loopringV3.address
    );

    // Stake it
    await this.loopringV3.depositExchangeStake(
      this.exchange.address,
      stakeAmount,
      {
        from: depositer
      }
    );

    // Set the owner
    if (useOwnerContract) {
      const ownerContract = await LoopringIOExchangeOwner.new(
        this.exchange.address,
        { from: this.exchangeOwner }
      );
      await this.setOperatorContract(ownerContract);

      await this.exchange.transferOwnership(ownerContract.address, {
        from: this.exchangeOwner
      });
      const txData = this.exchange.contract.methods
        .claimOwnership()
        .encodeABI();
      await ownerContract.transact(txData, { from: this.exchangeOwner });
    }

    return exchangeId;
  }

  public async syncExplorer() {
    await this.explorer.sync(await web3.eth.getBlockNumber());
  }

  public getTokenAddress(token: string) {
    if (!token.startsWith("0x")) {
      token = this.testContext.tokenSymbolAddrMap.get(token);
    }
    return token;
  }

  public getTokenIdFromNameOrAddress(token: string) {
    if (!token.startsWith("0x")) {
      token = this.testContext.tokenSymbolAddrMap.get(token);
    }
    const tokenID = this.tokenAddressToIDMap.get(token);
    return tokenID;
  }

  public async createMerkleTreeInclusionProof(
    accountID: number,
    token: string
  ) {
    const tokenID = this.getTokenIdFromNameOrAddress(token);

    await this.syncExplorer();
    const explorerExchange = this.explorer.getExchangeByAddress(
      this.exchange.address
    );
    explorerExchange.buildMerkleTreeForWithdrawalMode();
    return explorerExchange.getWithdrawFromMerkleTreeData(accountID, tokenID);
  }

  public async withdrawFromMerkleTreeWithProof(
    data: WithdrawFromMerkleTreeData
  ) {
    const tx = await this.exchange.withdrawFromMerkleTree(data);
    logInfo(
      "\x1b[46m%s\x1b[0m",
      "[WithdrawFromMerkleTree] Gas used: " + tx.receipt.gasUsed
    );
  }

  public async withdrawFromMerkleTree(accountID: number, token: string) {
    const proof = await this.createMerkleTreeInclusionProof(accountID, token);
    await this.withdrawFromMerkleTreeWithProof(proof);
  }

  public async setBalanceAndApprove(
    owner: string,
    token: string,
    amount: BN,
    contractAddress?: string
  ) {
    if (contractAddress === undefined) {
      contractAddress = this.depositContract.address;
    }
    const Token = await this.getTokenContract(token);
    if (owner !== this.testContext.deployer) {
      // Burn complete existing balance
      const existingBalance = await this.getOnchainBalance(owner, token);
      await Token.transfer(Constants.zeroAddress, existingBalance, {
        from: owner
      });
    }
    await Token.transfer(owner, amount, { from: this.testContext.deployer });
    await Token.approve(contractAddress, amount, { from: owner });
  }

  public async transferBalance(to: string, token: string, amount: BN) {
    const Token = await this.getTokenContract(token);
    await Token.transfer(to, amount, { from: this.testContext.deployer });
  }

  public evmIncreaseTime(seconds: number) {
    return new Promise((resolve, reject) => {
      web3.currentProvider.send(
        {
          jsonrpc: "2.0",
          method: "evm_increaseTime",
          params: [seconds]
        },
        (err: any, res: any) => {
          return err ? reject(err) : resolve(res);
        }
      );
    });
  }

  public async getMerkleRootOnchain() {
    return await this.exchange.getMerkleRoot();
  }

  public async getNumBlocksOnchain() {
    return (await this.exchange.getBlockHeight()).toNumber();
  }

  public evmMine() {
    return new Promise((resolve, reject) => {
      web3.currentProvider.send(
        {
          jsonrpc: "2.0",
          method: "evm_mine",
          id: Date.now()
        },
        (err: any, res: any) => {
          return err ? reject(err) : resolve(res);
        }
      );
    });
  }

  public async advanceBlockTimestamp(seconds: number) {
    const previousTimestamp = (
      await web3.eth.getBlock(await web3.eth.getBlockNumber())
    ).timestamp;
    await this.evmIncreaseTime(seconds);
    await this.evmMine();
    const currentTimestamp = (
      await web3.eth.getBlock(await web3.eth.getBlockNumber())
    ).timestamp;
    assert(
      Math.abs(currentTimestamp - (previousTimestamp + seconds)) < 60,
      "Timestamp should have been increased by roughly the expected value"
    );
  }

  public async getOffchainBalance(owner: string, token: string) {
    const accountID = this.getAccountID(owner);
    const tokenID = this.getTokenIdFromNameOrAddress(token);
    const latestBlockIdx = this.blocks[this.exchangeId].length - 1;
    const state = await Simulator.loadExchangeState(
      this.exchangeId,
      latestBlockIdx
    );
    try {
      return state.accounts[accountID].balances[tokenID].balance;
    } catch {
      return new BN(0);
    }
  }

  public async getTokenContract(token: string) {
    if (!token.startsWith("0x")) {
      token = this.testContext.tokenSymbolAddrMap.get(token);
    }
    return await this.contracts.DummyToken.at(token);
  }

  public async getOnchainBalance(owner: string, token: string) {
    if (!token.startsWith("0x")) {
      token = this.testContext.tokenSymbolAddrMap.get(token);
    }
    if (token === Constants.zeroAddress) {
      return new BN(await web3.eth.getBalance(owner));
    } else {
      const Token = await this.contracts.DummyToken.at(token);
      return await Token.balanceOf(owner);
    }
  }

  public async checkOffchainBalance(
    account: number | string,
    token: number | string,
    expectedBalance: BN,
    desc: string
  ) {
    let accountID: number;
    if (typeof account === "number") {
      accountID = account;
    } else {
      accountID = this.findAccount(account).accountID;
    }

    let tokenID: number;
    if (typeof token === "number") {
      tokenID = token;
    } else {
      tokenID = await this.getTokenID(token);
    }

    const balance = await this.getOffchainBalance(
      this.getAccount(accountID).owner,
      this.getTokenAddressFromID(tokenID)
    );
    assert(
      balance.eq(expectedBalance),
      desc +
        ". " +
        balance.toString(10) +
        " but expected " +
        expectedBalance.toString(10)
    );
  }

  public async randomizeWithdrawalFee() {
    await this.loopringV3.updateSettings(
      await this.loopringV3.protocolFeeVault(),
      await this.loopringV3.blockVerifierAddress(),
      this.getRandomFee(),
      { from: this.testContext.deployer }
    );
  }

  public async doRandomDeposit(ownerIndex?: number) {
    const orderOwners = this.testContext.orderOwners;
    ownerIndex =
      ownerIndex !== undefined
        ? ownerIndex
        : this.getRandomInt(orderOwners.length);
    const owner = orderOwners[Number(ownerIndex)];
    const amount = this.getRandomAmount();
    const token = this.getTokenAddress("LRC");
    return await this.deposit(owner, owner, token, amount);
  }

  public async doRandomOnchainWithdrawal(deposit: Deposit) {
    return await this.requestWithdrawal(
      deposit.owner,
      deposit.token,
      this.getRandomAmount(),
      "ETH",
      new BN(0),
      { authMethod: AuthMethod.FORCE }
    );
  }

  public async doRandomOffchainWithdrawal(deposit: Deposit) {
    assert(false);
    this.requestWithdrawal(
      deposit.owner,
      deposit.token,
      this.getRandomAmount(),
      "LRC",
      new BN(0)
    );
  }

  public shuffle(a: any[]) {
    for (let i = a.length - 1; i > 0; i--) {
      const j = Math.floor(Math.random() * (i + 1));
      [a[i], a[j]] = [a[j], a[i]];
    }
    return a;
  }

  public async checkExplorerState() {
    // Get the current state
    const numBlocksOnchain = this.blocks[this.exchangeId].length;
    const state = await Simulator.loadExchangeState(
      this.exchangeId,
      numBlocksOnchain - 1
    );

    await this.syncExplorer();
    const exchange = this.explorer.getExchangeByAddress(this.exchange.address);

    // Compare accounts
    assert.equal(
      exchange.getNumAccounts(),
      state.accounts.length,
      "number of accounts does not match"
    );
    for (let accountID = 0; accountID < state.accounts.length; accountID++) {
      const accountA = state.accounts[accountID];
      const accountB = exchange.getAccount(accountID);
      Simulator.compareAccounts(accountA, accountB);
    }

    // Compare blocks
    assert.equal(
      exchange.getNumBlocks(),
      this.blocks[this.exchangeId].length,
      "number of blocks does not match"
    );
    for (let blockIdx = 0; blockIdx < exchange.getNumBlocks(); blockIdx++) {
      //console.log("Testing blockIdx: " + blockIdx);
      const explorerBlock = exchange.getBlock(blockIdx);
      const testBlock = this.blocks[this.exchangeId][blockIdx];
      assert.equal(
        explorerBlock.exchange,
        this.exchange.address,
        "unexpected exchangeId"
      );
      assert.equal(
        explorerBlock.blockIdx,
        testBlock.blockIdx,
        "unexpected blockIdx"
      );
      assert.equal(
        explorerBlock.blockType,
        testBlock.blockType,
        "unexpected blockType"
      );
      assert.equal(
        explorerBlock.blockVersion,
        testBlock.blockVersion,
        "unexpected blockVersion"
      );
      assert.equal(explorerBlock.data, testBlock.data, "unexpected data");
      assert.equal(
        explorerBlock.offchainData,
        testBlock.offchainData,
        "unexpected offchainData"
      );
      /*assert.equal(
        explorerBlock.operator,
        testBlock.operator,
        "unexpected operator"
      );
      assert.equal(explorerBlock.origin, testBlock.origin, "unexpected origin");
      assert(
        explorerBlock.blockFee.eq(testBlock.blockFee),
        "unexpected blockFee"
      );*/
      assert.equal(
        explorerBlock.timestamp,
        testBlock.timestamp,
        "unexpected timestamp"
      );
      assert.equal(
        explorerBlock.transactionHash,
        testBlock.transactionHash,
        "unexpected transactionHash"
      );
    }

    // Compare deposits
    /*assert.equal(
      exchange.getNumDeposits(),
      this.deposits[this.exchangeId].length,
      "number of deposits does not match"
    );
    for (
      let depositIdx = 0;
      depositIdx < exchange.getNumDeposits();
      depositIdx++
    ) {
      const explorerDeposit = exchange.getDeposit(depositIdx);
      const testDeposit = this.deposits[this.exchangeId][depositIdx];
      assert.equal(
        explorerDeposit.exchangeId,
        testDeposit.exchangeId,
        "unexpected exchangeId"
      );
      assert.equal(
        explorerDeposit.depositIdx,
        testDeposit.depositIdx,
        "unexpected depositIdx"
      );
      assert.equal(
        explorerDeposit.timestamp,
        testDeposit.timestamp,
        "unexpected timestamp"
      );
      assert.equal(
        explorerDeposit.accountID,
        testDeposit.accountID,
        "unexpected accountID"
      );
      assert.equal(
        explorerDeposit.tokenID,
        testDeposit.tokenID,
        "unexpected tokenID"
      );
      assert(
        explorerDeposit.amount.eq(testDeposit.amount),
        "unexpected amount"
      );
      assert.equal(
        explorerDeposit.publicKeyX,
        testDeposit.publicKeyX,
        "unexpected publicKeyX"
      );
      assert.equal(
        explorerDeposit.publicKeyY,
        testDeposit.publicKeyY,
        "unexpected publicKeyY"
      );
    }

    // Compare on-chain withdrawal requests
    assert.equal(
      exchange.getNumOnchainWithdrawalRequests(),
      this.onchainWithdrawals[this.exchangeId].length,
      "number of on-chain withdrawals does not match"
    );
    for (
      let withdrawalIdx = 0;
      withdrawalIdx < exchange.getNumOnchainWithdrawalRequests();
      withdrawalIdx++
    ) {
      const explorerWithdrawal = exchange.getOnchainWithdrawalRequest(
        withdrawalIdx
      );
      const testWithdrawal = this.onchainWithdrawals[this.exchangeId][
        withdrawalIdx
      ];
      assert.equal(
        explorerWithdrawal.exchangeId,
        this.exchangeId,
        "unexpected exchangeId"
      );
      assert.equal(
        explorerWithdrawal.withdrawalIdx,
        testWithdrawal.withdrawalIdx,
        "unexpected withdrawalIdx"
      );
      assert.equal(
        explorerWithdrawal.timestamp,
        testWithdrawal.timestamp,
        "unexpected timestamp"
      );
      assert.equal(
        explorerWithdrawal.accountID,
        testWithdrawal.accountID,
        "unexpected accountID"
      );
      assert.equal(
        explorerWithdrawal.tokenID,
        testWithdrawal.tokenID,
        "unexpected tokenID"
      );
      assert(
        explorerWithdrawal.amountRequested.eq(testWithdrawal.amount),
        "unexpected amountRequested"
      );
    }*/
  }

  public getRandomInt(max: number) {
    return Math.floor(Math.random() * max);
  }

  public getRandomBool() {
    return this.deterministic ? false : this.getRandomInt(1000) >= 500;
  }

  public getRandomAmount() {
    return new BN(web3.utils.toWei("" + this.getRandomInt(100000000) / 1000));
  }

  public getRandomSmallAmount() {
    return new BN(web3.utils.toWei("" + this.getRandomInt(1000) / 1000));
  }

  public getRandomFee() {
    return this.deterministic
      ? new BN(0)
      : new BN(web3.utils.toWei("" + this.getRandomInt(10000) / 1000000));
  }

  public async depositExchangeStakeChecked(amount: BN, owner: string) {
    const snapshot = new BalanceSnapshot(this);
    await snapshot.transfer(
      owner,
      this.loopringV3.address,
      "LRC",
      amount,
      "owner",
      "loopringV3"
    );

    const stakeBefore = await this.exchange.getExchangeStake();
    const totalStakeBefore = await this.loopringV3.totalStake();

    await this.loopringV3.depositExchangeStake(this.exchange.address, amount, {
      from: owner
    });

    await snapshot.verifyBalances();

    const stakeAfter = await this.exchange.getExchangeStake();
    const totalStakeAfter = await this.loopringV3.totalStake();

    assert(
      stakeAfter.eq(stakeBefore.add(amount)),
      "Stake should be increased by amount"
    );
    assert(
      totalStakeAfter.eq(totalStakeBefore.add(amount)),
      "Total stake should be increased by amount"
    );

    // Get the ExchangeStakeDeposited event
    const event = await this.assertEventEmitted(
      this.loopringV3,
      "ExchangeStakeDeposited"
    );
    assert.equal(
      event.exchangeAddr,
      this.exchange.address,
      "exchange should match"
    );
    assert(event.amount.eq(amount), "amount should match");
  }

  public async withdrawExchangeStakeChecked(recipient: string, amount: BN) {
    const snapshot = new BalanceSnapshot(this);
    await snapshot.transfer(
      this.loopringV3.address,
      recipient,
      "LRC",
      amount,
      "loopringV3",
      "recipient"
    );

    const stakeBefore = await this.exchange.getExchangeStake();
    const totalStakeBefore = await this.loopringV3.totalStake();

    await this.exchange.withdrawExchangeStake(recipient, {
      from: this.exchangeOwner
    });

    await snapshot.verifyBalances();

    const stakeAfter = await this.exchange.getExchangeStake();
    const totalStakeAfter = await this.loopringV3.totalStake();

    assert(
      stakeBefore.eq(stakeAfter.add(amount)),
      "Stake should be decreased by amount"
    );
    assert(
      totalStakeAfter.eq(totalStakeBefore.sub(amount)),
      "Total stake should be decreased by amount"
    );

    // Get the ExchangeStakeWithdrawn event
    const event = await this.assertEventEmitted(
      this.loopringV3,
      "ExchangeStakeWithdrawn"
    );
    assert.equal(
      event.exchangeAddr,
      this.exchange.address,
      "exchange should match"
    );
    assert(event.amount.eq(amount), "amount should match");
  }

  public async depositProtocolFeeStakeChecked(amount: BN, owner: string) {
    const snapshot = new BalanceSnapshot(this);
    await snapshot.transfer(
      owner,
      this.loopringV3.address,
      "LRC",
      amount,
      "owner",
      "loopringV3"
    );

    const stakeBefore = await this.loopringV3.getProtocolFeeStake(
      this.exchangeId
    );
    const totalStakeBefore = await this.loopringV3.totalStake();

    await this.loopringV3.depositProtocolFeeStake(this.exchangeId, amount, {
      from: owner
    });

    await snapshot.verifyBalances();

    const stakeAfter = await this.loopringV3.getProtocolFeeStake(
      this.exchangeId
    );
    const totalStakeAfter = await this.loopringV3.totalStake();

    assert(
      stakeAfter.eq(stakeBefore.add(amount)),
      "Stake should be increased by amount"
    );
    assert(
      totalStakeAfter.eq(totalStakeBefore.add(amount)),
      "Total stake should be increased by amount"
    );

    // Get the ProtocolFeeStakeDeposited event
    const event = await this.assertEventEmitted(
      this.loopringV3,
      "ProtocolFeeStakeDeposited"
    );
    assert.equal(
      event.exchangeId.toNumber(),
      this.exchangeId,
      "exchangeId should match"
    );
    assert(event.amount.eq(amount), "amount should match");
  }

  public async withdrawProtocolFeeStakeChecked(recipient: string, amount: BN) {
    const snapshot = new BalanceSnapshot(this);
    await snapshot.transfer(
      this.loopringV3.address,
      recipient,
      "LRC",
      amount,
      "loopringV3",
      "recipient"
    );

    const stakeBefore = await this.loopringV3.getProtocolFeeStake(
      this.exchangeId
    );
    const totalStakeBefore = await this.loopringV3.totalStake();

    await this.exchange.withdrawProtocolFeeStake(recipient, amount, {
      from: this.exchangeOwner
    });

    await snapshot.verifyBalances();

    const stakeAfter = await this.loopringV3.getProtocolFeeStake(
      this.exchangeId
    );
    const totalStakeAfter = await this.loopringV3.totalStake();

    assert(
      stakeBefore.eq(stakeAfter.add(amount)),
      "Stake should be decreased by amount"
    );
    assert(
      totalStakeAfter.eq(totalStakeBefore.sub(amount)),
      "Total stake should be decreased by amount"
    );

    // Get the ProtocolFeeStakeWithdrawn event
    const event = await this.assertEventEmitted(
      this.loopringV3,
      "ProtocolFeeStakeWithdrawn"
    );
    assert.equal(
      event.exchangeId.toNumber(),
      this.exchangeId,
      "exchangeId should match"
    );
    assert(event.amount.eq(amount), "amount should match");
  }

  // private functions:
  private async createContractContext() {
    const [
      loopringV3,
      exchange,
      blockVerifier,
      lrcToken,
      wethToken
    ] = await Promise.all([
      this.contracts.LoopringV3.deployed(),
      this.contracts.ExchangeV3.deployed(),
      this.contracts.BlockVerifier.deployed(),
      this.contracts.LRCToken.deployed(),
      this.contracts.WETHToken.deployed()
    ]);

    const [userStakingPool, protocolFeeVaultContract] = await Promise.all([
      this.contracts.UserStakingPool.deployed(),
      this.contracts.ProtocolFeeVault.deployed()
    ]);

    this.userStakingPool = userStakingPool;
    this.protocolFeeVaultContract = protocolFeeVaultContract;

    this.loopringV3 = loopringV3;
    this.exchange = exchange;
    this.blockVerifier = blockVerifier;

    this.lrcAddress = lrcToken.address;
    this.wethAddress = wethToken.address;

    const currBlockNumber = await web3.eth.getBlockNumber();
    const currBlockTimestamp = (await web3.eth.getBlock(currBlockNumber))
      .timestamp;
    return new Context(currBlockNumber, currBlockTimestamp, lrcToken.address);
  }

  private async createExchangeTestContext(accounts: string[]) {
    const tokenSymbolAddrMap = new Map<string, string>();
    const tokenAddrSymbolMap = new Map<string, string>();
    const tokenAddrDecimalsMap = new Map<string, number>();
    const tokenAddrInstanceMap = new Map<string, any>();

    const [
      eth,
      weth,
      lrc,
      gto,
      rdn,
      rep,
      inda,
      indb,
      test
    ] = await Promise.all([
      null,
      this.contracts.WETHToken.deployed(),
      this.contracts.LRCToken.deployed(),
      this.contracts.GTOToken.deployed(),
      this.contracts.RDNToken.deployed(),
      this.contracts.REPToken.deployed(),
      this.contracts.INDAToken.deployed(),
      this.contracts.INDBToken.deployed(),
      this.contracts.TESTToken.deployed()
    ]);

    const allTokens = [eth, weth, lrc, gto, rdn, rep, inda, indb, test];

    tokenSymbolAddrMap.set("ETH", Constants.zeroAddress);
    tokenSymbolAddrMap.set("WETH", this.contracts.WETHToken.address);
    tokenSymbolAddrMap.set("LRC", this.contracts.LRCToken.address);
    tokenSymbolAddrMap.set("GTO", this.contracts.GTOToken.address);
    tokenSymbolAddrMap.set("RDN", this.contracts.RDNToken.address);
    tokenSymbolAddrMap.set("REP", this.contracts.REPToken.address);
    tokenSymbolAddrMap.set("INDA", this.contracts.INDAToken.address);
    tokenSymbolAddrMap.set("INDB", this.contracts.INDBToken.address);
    tokenSymbolAddrMap.set("TEST", this.contracts.TESTToken.address);

    for (const token of allTokens) {
      if (token === null) {
        tokenAddrDecimalsMap.set(Constants.zeroAddress, 18);
      } else {
        tokenAddrDecimalsMap.set(token.address, await token.decimals());
      }
    }

    tokenAddrSymbolMap.set(Constants.zeroAddress, "ETH");
    tokenAddrSymbolMap.set(this.contracts.WETHToken.address, "WETH");
    tokenAddrSymbolMap.set(this.contracts.LRCToken.address, "LRC");
    tokenAddrSymbolMap.set(this.contracts.GTOToken.address, "GTO");
    tokenAddrSymbolMap.set(this.contracts.RDNToken.address, "RDN");
    tokenAddrSymbolMap.set(this.contracts.REPToken.address, "REP");
    tokenAddrSymbolMap.set(this.contracts.INDAToken.address, "INDA");
    tokenAddrSymbolMap.set(this.contracts.INDBToken.address, "INDB");
    tokenAddrSymbolMap.set(this.contracts.TESTToken.address, "TEST");

    tokenAddrInstanceMap.set(Constants.zeroAddress, null);
    tokenAddrInstanceMap.set(this.contracts.WETHToken.address, weth);
    tokenAddrInstanceMap.set(this.contracts.LRCToken.address, lrc);
    tokenAddrInstanceMap.set(this.contracts.GTOToken.address, gto);
    tokenAddrInstanceMap.set(this.contracts.RDNToken.address, rdn);
    tokenAddrInstanceMap.set(this.contracts.REPToken.address, rep);
    tokenAddrInstanceMap.set(this.contracts.INDAToken.address, inda);
    tokenAddrInstanceMap.set(this.contracts.INDBToken.address, indb);
    tokenAddrInstanceMap.set(this.contracts.TESTToken.address, test);

    const deployer = accounts[0];
    const stateOwners = accounts.slice(1, 5);
    const operators = accounts.slice(5, 10);
    const orderOwners = accounts.slice(10, 40);
    const wallets = accounts.slice(40, 50);

    return new ExchangeTestContext(
      deployer,
      stateOwners,
      operators,
      orderOwners,
      wallets,
      tokenSymbolAddrMap,
      tokenAddrSymbolMap,
      tokenAddrDecimalsMap,
      tokenAddrInstanceMap,
      allTokens
    );
  }

  private getBestBlockSize(count: number, blockSizes: number[]) {
    let blockSize = blockSizes[0];
    let i = 1;
    while (count > blockSize && i < blockSizes.length) {
      blockSize = blockSizes[i];
      i++;
    }
    return blockSize;
  }
}

export class BalanceSnapshot {
  private exchangeTestUtil: ExchangeTestUtil;
  private balances: Map<string, BN>[] = [];
  private addressBook: Map<string, string>;

  constructor(util: ExchangeTestUtil) {
    this.exchangeTestUtil = util;
    for (let i = 0; i < this.exchangeTestUtil.MAX_NUM_TOKENS; i++) {
      this.balances[i] = new Map<string, BN>();
    }
    this.addressBook = new Map<string, string>();
  }

  public async watchBalance(owner: string, token: string, name?: string) {
    const tokenID = await this.exchangeTestUtil.getTokenID(token);
    const balance = await this.exchangeTestUtil.getOnchainBalance(owner, token);
    if (!this.balances[tokenID].has(owner)) {
      this.balances[tokenID].set(owner, balance);
    }
    if (name !== undefined) {
      this.addressBook.set(owner, name);
    }
  }

  public async transfer(
    from: string,
    to: string,
    token: string,
    amount: BN,
    fromName?: string,
    toName?: string
  ) {
    const tokenID = await this.exchangeTestUtil.getTokenID(token);
    if (!this.balances[tokenID].has(from)) {
      await this.watchBalance(from, token, fromName);
    }
    if (!this.balances[tokenID].has(to)) {
      await this.watchBalance(to, token, toName);
    }
    //const symbol = this.exchangeTestUtil.testContext.tokenAddrSymbolMap.get(this.exchangeTestUtil.getTokenAddress(token));
    const balanceFrom = this.balances[tokenID].get(from);
    const balanceTo = this.balances[tokenID].get(to);
    //console.log(
    //  amount.toString(10) + symbol + " from " +
    //  this.addressBook.get(from) + " (" + balanceFrom.toString(10) + ") to " +
    //  this.addressBook.get(to) + " (" + balanceTo.toString(10) + ").");
    this.balances[tokenID].set(from, balanceFrom.sub(amount));
    this.balances[tokenID].set(to, balanceTo.add(amount));
  }

  public async verifyBalances(allowedDelta: BN = new BN(0)) {
    for (let i = 0; i < this.exchangeTestUtil.MAX_NUM_TOKENS; i++) {
      for (const [owner, balance] of this.balances[i].entries()) {
        const token = this.exchangeTestUtil.getTokenAddressFromID(i);
        const symbol = this.exchangeTestUtil.testContext.tokenAddrSymbolMap.get(
          this.exchangeTestUtil.getTokenAddress(token)
        );
        const currentBalance = await this.exchangeTestUtil.getOnchainBalance(
          owner,
          token
        );
        const ownerName = this.addressBook.get(owner);
        let descr = symbol + " balance of " + ownerName + " does not match: ";
        descr += currentBalance.toString(10) + " != " + balance.toString(10);
        assert(
          balance
            .sub(currentBalance)
            .abs()
            .lte(allowedDelta),
          descr
        );
      }
    }
  }
}<|MERGE_RESOLUTION|>--- conflicted
+++ resolved
@@ -2556,23 +2556,11 @@
 
     this.deterministic = deterministic;
 
-<<<<<<< HEAD
-    // randomely support upgradability
-    const forgeMode = this.deterministic ? 1 : new Date().getMilliseconds() % 4;
-    // Create the new exchange
-    const tx = await this.universalRegistry.forgeExchange(
-      forgeMode,
-      Constants.zeroAddress,
-      Constants.zeroAddress,
-      this.emptyMerkleRoot,
-      { from: owner }
-=======
     const exchangePrototype = await this.contracts.ExchangeV3.new();
     await exchangePrototype.initialize(
       this.loopringV3.address,
       owner,
       this.emptyMerkleRoot
->>>>>>> 3612da8e
     );
 
     const tx = await exchangePrototype.cloneExchange(
