--- conflicted
+++ resolved
@@ -35,12 +35,8 @@
   Block,
   BlockCallback,
   Deposit,
-<<<<<<< HEAD
   FlashMint,
   PostBlocksCallback,
-  GasTokenConfig,
-=======
->>>>>>> 15368f8e
   Transfer,
   Noop,
   OrderInfo,
@@ -1337,12 +1333,16 @@
     if (authMethod === AuthMethod.FORCE && !skipForcedAuthentication) {
       const withdrawalFee = await this.loopringV3.forcedWithdrawalFee();
       if (owner != Constants.zeroAddress) {
-        const numAvailableSlotsBefore = (await this.exchange.getNumAvailableForcedSlots()).toNumber();
+        const numAvailableSlotsBefore = (
+          await this.exchange.getNumAvailableForcedSlots()
+        ).toNumber();
         await this.exchange.forceWithdraw(signer, token, accountID, {
           from: signer,
           value: withdrawalFee
         });
-        const numAvailableSlotsAfter = (await this.exchange.getNumAvailableForcedSlots()).toNumber();
+        const numAvailableSlotsAfter = (
+          await this.exchange.getNumAvailableForcedSlots()
+        ).toNumber();
         assert.equal(
           numAvailableSlotsAfter,
           numAvailableSlotsBefore - 1,
@@ -1977,14 +1977,9 @@
       .submitBlocksWithCallbacks(
         parameters.isDataCompressed,
         parameters.data,
-<<<<<<< HEAD
         parameters.callbackConfig,
-        parameters.gasTokenConfig,
         parameters.flashMints,
         parameters.postBlocksCallbacks
-=======
-        parameters.callbackConfig
->>>>>>> 15368f8e
       )
       .encodeABI();
   }
@@ -1992,14 +1987,9 @@
   public getSubmitBlocksWithCallbacksData(
     isDataCompressed: boolean,
     txData: string,
-<<<<<<< HEAD
     blockCallbacks: BlockCallback[][],
-    gasTokenConfig: GasTokenConfig,
     flashMints: FlashMint[],
     postBlocksCallbacks: PostBlocksCallback[]
-=======
-    blockCallbacks: BlockCallback[][]
->>>>>>> 15368f8e
   ) {
     const data = isDataCompressed ? compressZeros(txData) : txData;
     //console.log(data);
@@ -2010,14 +2000,9 @@
     return {
       isDataCompressed,
       data,
-<<<<<<< HEAD
       callbackConfig,
-      gasTokenConfig,
       flashMints,
       postBlocksCallbacks
-=======
-      callbackConfig
->>>>>>> 15368f8e
     };
   }
 
@@ -2122,58 +2107,29 @@
       testCallback(onchainBlocks, blocks);
     }
 
-    const numBlocksSubmittedBefore = (await this.exchange.getBlockHeight()).toNumber();
+    const numBlocksSubmittedBefore = (
+      await this.exchange.getBlockHeight()
+    ).toNumber();
 
     // Forced requests
-    const numAvailableSlotsBefore = (await this.exchange.getNumAvailableForcedSlots()).toNumber();
+    const numAvailableSlotsBefore = (
+      await this.exchange.getNumAvailableForcedSlots()
+    ).toNumber();
 
     // SubmitBlocks raw tx data
     const txData = this.getSubmitCallbackData(onchainBlocks);
     //console.log(txData);
 
-    // const gasTokenConfig: GasTokenConfig = {
-    //   gasTokenVault: Constants.zeroAddress,
-    //   maxToBurn: 0,
-    //   expectedGasRefund: 0,
-    //   calldataCost: 0
-    // };
-
     const parameters = this.getSubmitBlocksWithCallbacksData(
       true,
       txData,
-<<<<<<< HEAD
       blockCallbacks,
-      gasTokenConfig,
       this.pendingFlashMints[this.exchangeId],
       this.pendingPostBlocksCallbacks[this.exchangeId]
-=======
-      blockCallbacks
->>>>>>> 15368f8e
     );
 
     // Submit the blocks onchain
     const operatorContract = this.operator ? this.operator : this.exchange;
-
-    let bestGasTokensToBurn = 0;
-    /*let bestGasUsed = 20000000;
-    for (let i = 0; i < 15; i++) {
-      gasTokenConfig.maxToBurn = i;
-      const gasUsed = await operatorContract.submitBlocksWithCallbacks.estimateGas(
-        parameters.isDataCompressed,
-        parameters.data,
-        parameters.callbackConfig,
-        gasTokenConfig,
-        { from: this.exchangeOperator, gasPrice: 0 }
-      );
-      if (gasUsed < bestGasUsed) {
-        bestGasUsed = gasUsed;
-        bestGasTokensToBurn = i;
-      }
-      console.log("" + i + ": " + gasUsed);
-    }
-    console.log("Best gas used: " + bestGasUsed);
-    console.log("Num gas tokens burned: " + bestGasTokensToBurn);*/
-    // gasTokenConfig.maxToBurn = bestGasTokensToBurn;
 
     let numDeposits = 0;
     for (const block of blocks) {
@@ -2193,12 +2149,8 @@
       parameters.isDataCompressed,
       parameters.data,
       parameters.callbackConfig,
-<<<<<<< HEAD
-      gasTokenConfig,
       parameters.flashMints,
       parameters.postBlocksCallbacks,
-=======
->>>>>>> 15368f8e
       //txData,
       { from: this.exchangeOperator, gasPrice: 0 }
     );
@@ -2234,7 +2186,9 @@
     this.pendingPostBlocksCallbacks[this.exchangeId] = [];
 
     // Check number of blocks submitted
-    const numBlocksSubmittedAfter = (await this.exchange.getBlockHeight()).toNumber();
+    const numBlocksSubmittedAfter = (
+      await this.exchange.getBlockHeight()
+    ).toNumber();
     assert.equal(
       numBlocksSubmittedAfter,
       numBlocksSubmittedBefore + blocks.length,
@@ -2298,7 +2252,9 @@
     }
 
     // Forced requests
-    const numAvailableSlotsAfter = (await this.exchange.getNumAvailableForcedSlots()).toNumber();
+    const numAvailableSlotsAfter = (
+      await this.exchange.getNumAvailableForcedSlots()
+    ).toNumber();
     let numForcedRequestsProcessed = 0;
     for (const block of blocks) {
       for (const tx of block.internalBlock.transactions) {
@@ -3053,14 +3009,14 @@
   }
 
   public async advanceBlockTimestamp(seconds: number) {
-    const previousTimestamp = (await web3.eth.getBlock(
-      await web3.eth.getBlockNumber()
-    )).timestamp;
+    const previousTimestamp = (
+      await web3.eth.getBlock(await web3.eth.getBlockNumber())
+    ).timestamp;
     await this.evmIncreaseTime(seconds);
     await this.evmMine();
-    const currentTimestamp = (await web3.eth.getBlock(
-      await web3.eth.getBlockNumber()
-    )).timestamp;
+    const currentTimestamp = (
+      await web3.eth.getBlock(await web3.eth.getBlockNumber())
+    ).timestamp;
     assert(
       Math.abs(currentTimestamp - (previousTimestamp + seconds)) < 60,
       "Timestamp should have been increased by roughly the expected value"
@@ -3623,19 +3579,27 @@
     const tokenAddrDecimalsMap = new Map<string, number>();
     const tokenAddrInstanceMap = new Map<string, any>();
 
-    const [eth, weth, lrc, gto, rdn, rep, inda, indb, test] = await Promise.all(
-      [
-        null,
-        this.contracts.WETHToken.deployed(),
-        this.contracts.LRCToken.deployed(),
-        this.contracts.GTOToken.deployed(),
-        this.contracts.RDNToken.deployed(),
-        this.contracts.REPToken.deployed(),
-        this.contracts.INDAToken.deployed(),
-        this.contracts.INDBToken.deployed(),
-        this.contracts.TESTToken.deployed()
-      ]
-    );
+    const [
+      eth,
+      weth,
+      lrc,
+      gto,
+      rdn,
+      rep,
+      inda,
+      indb,
+      test
+    ] = await Promise.all([
+      null,
+      this.contracts.WETHToken.deployed(),
+      this.contracts.LRCToken.deployed(),
+      this.contracts.GTOToken.deployed(),
+      this.contracts.RDNToken.deployed(),
+      this.contracts.REPToken.deployed(),
+      this.contracts.INDAToken.deployed(),
+      this.contracts.INDBToken.deployed(),
+      this.contracts.TESTToken.deployed()
+    ]);
 
     const allTokens = [eth, weth, lrc, gto, rdn, rep, inda, indb, test];
 
