import BN = require("bn.js");
import childProcess = require("child_process");
import ethUtil = require("ethereumjs-util");
import fs = require("fs");
import path = require("path");
import http = require("http");
import { performance } from "perf_hooks";
import { SHA256 } from "sha2";
import { Artifacts } from "../util/Artifacts";
import { SignatureType, sign, verifySignature } from "../util/Signature";
import {
  Bitstream,
  BlockType,
  calculateCalldataCost,
  compress,
  compressLZ,
  decompressLZ,
  compressZeros,
  CompressionType,
  Constants,
  EdDSA,
  Explorer,
  roundToFloatValue,
  toFloat,
  TransactionType,
  Poseidon,
  WithdrawFromMerkleTreeData
} from "loopringV3.js";
import { Context } from "./context";
import { expectThrow } from "./expectThrow";
import { doDebugLogging, logDebug, logInfo } from "./logs";
import * as sigUtil from "eth-sig-util";
import { Simulator, AccountLeaf } from "./simulator";
import { ExchangeTestContext } from "./testExchangeContext";
import {
  Account,
  AmmUpdate,
  AuthMethod,
  Block,
  Deposit,
  Transfer,
  Noop,
  OrderInfo,
  TxBlock,
  AccountUpdate,
  SpotTrade,
  WithdrawalRequest
} from "./types";

const LoopringIOExchangeOwner = artifacts.require(
  "LoopringIOExchangeOwner"
);

type TxType =
  | Noop
  | SpotTrade
  | Transfer
  | WithdrawalRequest
  | Deposit
  | AccountUpdate
  | AmmUpdate;

// JSON replacer function for BN values
function replacer(name: any, val: any) {
  if (
    name === "balance" ||
    name === "amountS" ||
    name === "amountB" ||
    name === "amount" ||
    name === "fee" ||
    name === "maxFee" ||
    name === "tokenWeight"
  ) {
    return new BN(val, 16).toString(10);
  } else if (
    name === "owner" ||
    name === "newOwner" ||
    name === "from" ||
    name === "to" ||
    name === "payerTo" ||
    name === "to" ||
    name === "exchange" ||
    name === "taker" ||
    name === "onchainDataHash"
  ) {
    return new BN(val.slice(2), 16).toString(10);
  } else {
    return val;
  }
}

export interface ExchangeOptions {
  setupTestState?: boolean;
  deterministic?: boolean;
  useOwnerContract?: boolean;
}

export interface DepositOptions {
  autoSetKeys?: boolean;
  accountContract?: any;
  amountDepositedCanDiffer?: boolean;
}

export interface TransferOptions {
  authMethod?: AuthMethod;
  useDualAuthoring?: boolean;
  secretKnown?: boolean;
  amountToDeposit?: BN;
  feeToDeposit?: BN;
  transferToNew?: boolean;
  signer?: string;
  validUntil?: number;
  storageID?: number;
  maxFee?: BN;
}

export interface WithdrawOptions {
  authMethod?: AuthMethod;
  to?: string;
  minGas?: number;
  gas?: number;
  extraData?: string;
  signer?: string;
  validUntil?: number;
  storageID?: number;
  maxFee?: BN;
  storeRecipient?: boolean;
}

export interface AccountUpdateOptions {
  authMethod?: AuthMethod;
  validUntil?: number;
}

export interface AmmUpdateOptions {
  authMethod?: AuthMethod;
  validUntil?: number;
}

export interface OnchainBlock {
  blockType: number;
  blockSize: number;
  blockVersion: number;
  data: any;
  proof: any;
  storeBlockInfoOnchain: boolean;
  auxiliaryData?: any;
  offchainData?: any;
}

export interface AuxiliaryData {
  txIndex: number;
  txAuxiliaryData?: any;
}

export namespace AccountUpdateUtils {
  export function toTypedData(
    update: AccountUpdate,
    verifyingContract: string
  ) {
    const typedData = {
      types: {
        EIP712Domain: [
          { name: "name", type: "string" },
          { name: "version", type: "string" },
          { name: "chainId", type: "uint256" },
          { name: "verifyingContract", type: "address" }
        ],
        AccountUpdate: [
          { name: "owner", type: "address" },
          { name: "accountID", type: "uint32" },
          { name: "feeTokenID", type: "uint16" },
          { name: "fee", type: "uint256" },
          { name: "publicKey", type: "uint256" },
          { name: "validUntil", type: "uint32" },
          { name: "nonce", type: "uint32" }
        ]
      },
      primaryType: "AccountUpdate",
      domain: {
        name: "Loopring Protocol",
        version: "3.6.0",
        chainId: new BN(/*await web3.eth.net.getId()*/ 1),
        verifyingContract
      },
      message: {
        owner: update.owner,
        accountID: update.accountID,
        feeTokenID: update.feeTokenID,
        fee: update.fee,
        publicKey: new BN(EdDSA.pack(update.publicKeyX, update.publicKeyY), 16),
        validUntil: update.validUntil,
        nonce: update.nonce
      }
    };
    return typedData;
  }

  export function getHash(update: AccountUpdate, verifyingContract: string) {
    const typedData = this.toTypedData(update, verifyingContract);
    return sigUtil.TypedDataUtils.sign(typedData);
  }

  export function sign(keyPair: any, update: AccountUpdate) {
    // Calculate hash
    const hasher = Poseidon.createHash(9, 6, 53);
    const inputs = [
      update.exchange,
      update.accountID,
      update.feeTokenID,
      update.fee,
      update.publicKeyX,
      update.publicKeyY,
      update.validUntil,
      update.nonce
    ];
    const hash = hasher(inputs).toString(10);

    // Create signature
    const signature = EdDSA.sign(keyPair.secretKey, hash);

    // Verify signature
    const success = EdDSA.verify(hash, signature, [
      keyPair.publicKeyX,
      keyPair.publicKeyY
    ]);
    assert(success, "Failed to verify signature");

    return signature;
  }
}

export namespace WithdrawalUtils {
  export function toTypedData(
    withdrawal: WithdrawalRequest,
    verifyingContract: string
  ) {
    const typedData = {
      types: {
        EIP712Domain: [
          { name: "name", type: "string" },
          { name: "version", type: "string" },
          { name: "chainId", type: "uint256" },
          { name: "verifyingContract", type: "address" }
        ],
        Withdrawal: [
          { name: "owner", type: "address" },
          { name: "accountID", type: "uint32" },
          { name: "tokenID", type: "uint16" },
          { name: "amount", type: "uint256" },
          { name: "feeTokenID", type: "uint16" },
          { name: "fee", type: "uint256" },
          { name: "to", type: "address" },
          { name: "extraData", type: "bytes" },
          { name: "minGas", type: "uint" },
          { name: "validUntil", type: "uint32" },
          { name: "storageID", type: "uint32" }
        ]
      },
      primaryType: "Withdrawal",
      domain: {
        name: "Loopring Protocol",
        version: "3.6.0",
        chainId: new BN(/*await web3.eth.net.getId()*/ 1),
        verifyingContract
      },
      message: {
        owner: withdrawal.owner,
        accountID: withdrawal.accountID,
        tokenID: withdrawal.tokenID,
        amount: withdrawal.amount,
        feeTokenID: withdrawal.feeTokenID,
        fee: withdrawal.fee,
        to: withdrawal.to,
        extraData: withdrawal.extraData,
        minGas: withdrawal.minGas,
        validUntil: withdrawal.validUntil,
        storageID: withdrawal.storageID
      }
    };
    return typedData;
  }

  export function getHash(
    withdrawal: WithdrawalRequest,
    verifyingContract: string
  ) {
    const typedData = this.toTypedData(withdrawal, verifyingContract);
    return sigUtil.TypedDataUtils.sign(typedData);
  }

  export function sign(keyPair: any, withdrawal: WithdrawalRequest) {
    // Calculate hash
    const hasher = Poseidon.createHash(10, 6, 53);
    const inputs = [
      withdrawal.exchange,
      withdrawal.accountID,
      withdrawal.tokenID,
      withdrawal.amount,
      withdrawal.feeTokenID,
      withdrawal.maxFee,
      withdrawal.onchainDataHash,
      withdrawal.validUntil,
      withdrawal.storageID
    ];
    const hash = hasher(inputs).toString(10);

    // Create signature
    withdrawal.signature = EdDSA.sign(keyPair.secretKey, hash);

    // Verify signature
    const success = EdDSA.verify(hash, withdrawal.signature, [
      keyPair.publicKeyX,
      keyPair.publicKeyY
    ]);
    assert(success, "Failed to verify signature");
  }
}

export namespace TransferUtils {
  export function toTypedData(transfer: Transfer, verifyingContract: string) {
    const typedData = {
      types: {
        EIP712Domain: [
          { name: "name", type: "string" },
          { name: "version", type: "string" },
          { name: "chainId", type: "uint256" },
          { name: "verifyingContract", type: "address" }
        ],
        Transfer: [
          { name: "from", type: "address" },
          { name: "to", type: "address" },
          { name: "tokenID", type: "uint16" },
          { name: "amount", type: "uint256" },
          { name: "feeTokenID", type: "uint16" },
          { name: "fee", type: "uint256" },
          { name: "validUntil", type: "uint32" },
          { name: "storageID", type: "uint32" }
        ]
      },
      primaryType: "Transfer",
      domain: {
        name: "Loopring Protocol",
        version: "3.6.0",
        chainId: new BN(/*await web3.eth.net.getId()*/ 1),
        verifyingContract
      },
      message: {
        from: transfer.from,
        to: transfer.to,
        tokenID: transfer.tokenID,
        amount: transfer.amount,
        feeTokenID: transfer.feeTokenID,
        fee: transfer.fee,
        validUntil: transfer.validUntil,
        storageID: transfer.storageID
      }
    };
    return typedData;
  }

  export function getHash(transfer: Transfer, verifyingContract: string) {
    const typedData = this.toTypedData(transfer, verifyingContract);
    return sigUtil.TypedDataUtils.sign(typedData);
  }

  export function sign(keyPair: any, transfer: Transfer, payer: boolean) {
    // Calculate hash
    const hasher = Poseidon.createHash(13, 6, 53);
    const inputs = [
      transfer.exchange,
      transfer.fromAccountID,
      payer ? transfer.payerToAccountID : transfer.toAccountID,
      transfer.tokenID,
      transfer.amount,
      transfer.feeTokenID,
      transfer.maxFee,
      payer ? transfer.payerTo : transfer.to,
      transfer.dualAuthorX,
      transfer.dualAuthorY,
      transfer.validUntil,
      transfer.storageID
    ];
    const hash = hasher(inputs).toString(10);

    // Create signature
    const signature = EdDSA.sign(keyPair.secretKey, hash);

    // Verify signature
    const success = EdDSA.verify(hash, signature, [
      keyPair.publicKeyX,
      keyPair.publicKeyY
    ]);
    assert(success, "Failed to verify signature");

    return signature;
  }
}

export namespace AmmUpdateUtils {
  export function toTypedData(update: AmmUpdate, verifyingContract: string) {
    const typedData = {
      types: {
        EIP712Domain: [
          { name: "name", type: "string" },
          { name: "version", type: "string" },
          { name: "chainId", type: "uint256" },
          { name: "verifyingContract", type: "address" }
        ],
        AmmUpdate: [
          { name: "owner", type: "address" },
          { name: "accountID", type: "uint32" },
          { name: "tokenID", type: "uint16" },
          { name: "feeBips", type: "uint8" },
          { name: "tokenWeight", type: "uint256" },
          { name: "validUntil", type: "uint32" },
          { name: "nonce", type: "uint32" }
        ]
      },
      primaryType: "AmmUpdate",
      domain: {
        name: "Loopring Protocol",
        version: "3.6.0",
        chainId: new BN(/*await web3.eth.net.getId()*/ 1),
        verifyingContract
      },
      message: {
        owner: update.owner,
        accountID: update.accountID,
        tokenID: update.tokenID,
        feeBips: update.feeBips,
        tokenWeight: update.tokenWeight,
        validUntil: update.validUntil,
        nonce: update.nonce
      }
    };
    return typedData;
  }

  export function getHash(update: AmmUpdate, verifyingContract: string) {
    const typedData = this.toTypedData(update, verifyingContract);
    return sigUtil.TypedDataUtils.sign(typedData);
  }
}

export class ExchangeTestUtil {
  public context: Context;
  public testContext: ExchangeTestContext;

  public explorer: Explorer;

  public blockSizes = [8];

  public loopringV3: any;
  public blockVerifier: any;

  public lrcAddress: string;
  public wethAddress: string;

  public exchange: any;
  public depositContract: any;
  public exchangeOwner: string;
  public exchangeOperator: string;
  public exchangeId: number;

  public operator: any;
  public activeOperator: number;

  public userStakingPool: any;
  public protocolFeeVault: any;
  public protocolFeeVaultContract: any;
  public universalRegistry: any;

  public blocks: Block[][] = [];
  public accounts: Account[][] = [];

  public operators: number[] = [];

  public GENESIS_MERKLE_ROOT: BN;
  public SNARK_SCALAR_FIELD: BN;
  public MAX_OPEN_FORCED_REQUESTS: number;
  public MAX_AGE_FORCED_REQUEST_UNTIL_WITHDRAW_MODE: number;
  public TIMESTAMP_HALF_WINDOW_SIZE_IN_SECONDS: number;
  public MAX_NUM_TOKENS: number;
  public MIN_AGE_PROTOCOL_FEES_UNTIL_UPDATED: number;
  public MIN_TIME_IN_SHUTDOWN: number;
  public TX_DATA_AVAILABILITY_SIZE: number;
  public MAX_AGE_DEPOSIT_UNTIL_WITHDRAWABLE_UPPERBOUND: number;

  public tokenAddressToIDMap = new Map<string, number>();
  public tokenIDToAddressMap = new Map<number, string>();

  public contracts = new Artifacts(artifacts);

  public pendingBlocks: Block[][] = [];

  public compressionType = CompressionType.LZ;

  public autoCommit = true;

  public useProverServer: boolean = false;

  // Enabling this will remove randomness so gas measurements
  // can be compared between different runs.
  public deterministic: boolean = false;

  private pendingTransactions: TxType[][] = [];

  private storageIDGenerator: number = 0;

  private MAX_NUM_EXCHANGES: number = 512;

  private proverPorts = new Map<number, number>();
  private portGenerator = 1234;

  private emptyMerkleRoot =
    "0x1efe4f31c90f89eb9b139426a95e5e87f6e0c9e8dab9ddf295e3f9d651f54698";


  public async initialize(accounts: string[]) {
    this.context = await this.createContractContext();
    this.testContext = await this.createExchangeTestContext(accounts);

    this.explorer = new Explorer();
    await this.explorer.initialize(web3, this.universalRegistry.address);

    // Initialize LoopringV3
    this.protocolFeeVault = this.testContext.ringMatchers[0];

    await this.loopringV3.updateSettings(
      this.protocolFeeVault,
      this.blockVerifier.address,
      new BN(web3.utils.toWei("10000", "ether")),
      new BN(web3.utils.toWei("0.02", "ether")),
      new BN(web3.utils.toWei("250000", "ether")),
      { from: this.testContext.deployer }
    );

    // Register LoopringV3 to UniversalRegistry
    // await this.universalRegistry.registerProtocol(
    //   this.loopringV3.address,
    //   this.exchange.address,
    //   { from: this.testContext.deployer }
    // );

    await this.loopringV3.updateProtocolFeeSettings(
      25,
      50,
      10,
      25,
      new BN(web3.utils.toWei("25000000", "ether")),
      new BN(web3.utils.toWei("10000000", "ether")),
      { from: this.testContext.deployer }
    );

    for (let i = 0; i < this.MAX_NUM_EXCHANGES; i++) {
      this.pendingTransactions.push([]);
      this.pendingBlocks.push([]);
      this.blocks.push([]);

      const protocolFeeAccount: Account = {
        accountID: 0,
        owner: Constants.zeroAddress,
        publicKeyX: "0",
        publicKeyY: "0",
        secretKey: "0",
        nonce: 0
      };
      this.accounts.push([protocolFeeAccount]);
    }

    await this.createExchange(this.testContext.deployer);

    const constants = await this.exchange.getConstants();
    this.SNARK_SCALAR_FIELD = new BN(constants.SNARK_SCALAR_FIELD);
    this.MAX_OPEN_FORCED_REQUESTS = new BN(
      constants.MAX_OPEN_FORCED_REQUESTS
    ).toNumber();
    this.MAX_AGE_FORCED_REQUEST_UNTIL_WITHDRAW_MODE = new BN(
      constants.MAX_AGE_FORCED_REQUEST_UNTIL_WITHDRAW_MODE
    ).toNumber();
    this.TIMESTAMP_HALF_WINDOW_SIZE_IN_SECONDS = new BN(
      constants.TIMESTAMP_HALF_WINDOW_SIZE_IN_SECONDS
    ).toNumber();
    this.MAX_NUM_TOKENS = new BN(constants.MAX_NUM_TOKENS).toNumber();
    this.MIN_AGE_PROTOCOL_FEES_UNTIL_UPDATED = new BN(
      constants.MIN_AGE_PROTOCOL_FEES_UNTIL_UPDATED
    ).toNumber();
    this.MIN_TIME_IN_SHUTDOWN = new BN(
      constants.MIN_TIME_IN_SHUTDOWN
    ).toNumber();
    this.TX_DATA_AVAILABILITY_SIZE = new BN(
      constants.TX_DATA_AVAILABILITY_SIZE
    ).toNumber();
    this.MAX_AGE_DEPOSIT_UNTIL_WITHDRAWABLE_UPPERBOUND = new BN(
      constants.MAX_AGE_DEPOSIT_UNTIL_WITHDRAWABLE_UPPERBOUND
    ).toNumber();
  }

  public async setupTestState(exchangeID: number) {
    this.operators[exchangeID] = await this.createOperator(
      this.exchangeOperator
    );
  }

  public async createOperator(owner: string) {
    // Make an account for the operator
    const deposit = await this.deposit(
      owner,
      owner,
      Constants.zeroAddress,
      new BN(0)
    );
    return deposit.accountID;
  }

  public async getEventsFromContract(
    contract: any,
    eventName: string,
    fromBlock: number
  ) {
    return await contract
      .getPastEvents(eventName, {
        fromBlock,
        toBlock: "latest"
      })
      .then((events: any) => {
        return events;
      });
  }

  // This works differently from truffleAssert.eventEmitted in that it also is able to
  // get events emmitted in `deep contracts` (i.e. events not emmitted in the contract
  // the function got called in).
  public async assertEventsEmitted(
    contract: any,
    event: string,
    numExpected: number,
    filter?: any
  ) {
    const eventArr: any = await this.getEventsFromContract(
      contract,
      event,
      web3.eth.blockNumber
    );
    const items = eventArr.map((eventObj: any) => {
      if (filter !== undefined) {
        assert(filter(eventObj.args), "Event values unexpected: " + eventObj);
      }
      return eventObj.args;
    });
    assert.equal(
      items.length,
      numExpected,
      "Unexpected number of '" + event + "' events",
      event
    );
    return items;
  }

  public async assertEventEmitted(contract: any, event: string, filter?: any) {
    return (await this.assertEventsEmitted(contract, event, 1, filter))[0];
  }

  public async assertNoEventEmitted(contract: any, event: string) {
    this.assertEventsEmitted(contract, event, 0, undefined);
  }

  public async transfer(
    from: string,
    to: string,
    token: string,
    amount: BN,
    feeToken: string,
    fee: BN,
    options: TransferOptions = {}
  ) {
    amount = roundToFloatValue(amount, Constants.Float24Encoding);
    fee = roundToFloatValue(fee, Constants.Float16Encoding);

    // Fill in defaults
    const amountToDeposit = options.amountToDeposit
      ? options.amountToDeposit
      : amount;
    const feeToDeposit = options.feeToDeposit ? options.feeToDeposit : fee;
    const authMethod =
      options.authMethod !== undefined ? options.authMethod : AuthMethod.EDDSA;
    const useDualAuthoring =
      options.useDualAuthoring !== undefined ? options.useDualAuthoring : false;
    const secretKnown =
      options.secretKnown !== undefined ? options.secretKnown : true;
    const transferToNew =
      options.transferToNew !== undefined ? options.transferToNew : false;
    const signer = options.signer !== undefined ? options.signer : from;
    const validUntil =
      options.validUntil !== undefined ? options.validUntil : 0xffffffff;
    const storageID =
      options.storageID !== undefined
        ? options.storageID
        : this.storageIDGenerator++;
    const maxFee = options.maxFee !== undefined ? options.maxFee : fee;

    // From
    await this.deposit(from, from, token, amountToDeposit);
    if (feeToDeposit.gt(new BN(0))) {
      await this.deposit(from, from, feeToken, feeToDeposit);
    }

    // To
    let toAccountID = this.getAccountID(to);
    if (!transferToNew) {
      if (toAccountID === undefined) {
        await this.deposit(to, to, token, new BN(0));
        toAccountID = this.findAccount(to).accountID;
      }
    } else {
      const account: Account = {
        accountID: this.accounts[this.exchangeId].length,
        owner: to,
        publicKeyX: "0",
        publicKeyY: "0",
        secretKey: "0",
        nonce: 0
      };
      this.accounts[this.exchangeId].push(account);
      toAccountID = account.accountID;
    }

    // Tokens
    if (!token.startsWith("0x")) {
      token = this.testContext.tokenSymbolAddrMap.get(token);
    }
    if (!feeToken.startsWith("0x")) {
      feeToken = this.testContext.tokenSymbolAddrMap.get(feeToken);
    }
    const tokenID = this.tokenAddressToIDMap.get(token);
    const feeTokenID = this.tokenAddressToIDMap.get(feeToken);

    // Dual author key
    const dualAuthorkeyPair = this.getKeyPairEDDSA();
    let dualAuthorX = "0";
    let dualAuthorY = "0";
    let dualSecretKey = "0";
    if (useDualAuthoring) {
      dualAuthorX = dualAuthorkeyPair.publicKeyX;
      dualAuthorY = dualAuthorkeyPair.publicKeyY;
      dualSecretKey = dualAuthorkeyPair.secretKey;
    }

    // Setup the transfer tx
    const accountFrom = this.findAccount(from);
    const fromAccountID = accountFrom.accountID;
    const transfer: Transfer = {
      txType: "Transfer",
      exchange: this.exchange.address,
      fromAccountID,
      toAccountID,
      tokenID,
      amount,
      feeTokenID,
      fee,
      maxFee,
      from,
      to,
      type: authMethod === AuthMethod.EDDSA ? 0 : 1,
      validUntil,
      dualAuthorX,
      dualAuthorY,
      payerToAccountID: useDualAuthoring ? 0 : toAccountID,
      payerTo: useDualAuthoring ? Constants.zeroAddress : to,
      payeeToAccountID: toAccountID,
      storageID,
      dualSecretKey
    };

    // Authorize the tx
    if (authMethod === AuthMethod.EDDSA) {
      transfer.signature = TransferUtils.sign(accountFrom, transfer, true);
      if (useDualAuthoring) {
        const dualKeyPair = secretKnown
          ? dualAuthorkeyPair
          : this.getKeyPairEDDSA();
        transfer.dualSignature = TransferUtils.sign(
          dualKeyPair,
          transfer,
          false
        );
      }
    } else if (authMethod === AuthMethod.ECDSA) {
      const hash = TransferUtils.getHash(transfer, this.exchange.address);
      transfer.onchainSignature = await sign(
        signer,
        hash,
        SignatureType.EIP_712
      );
      await verifySignature(signer, hash, transfer.onchainSignature);
    } else if (authMethod === AuthMethod.APPROVE) {
      const txHash = TransferUtils.getHash(transfer, this.exchange.address);

      // Randomly approve using approveOffchainTransfer/approveTransaction
      const toggle = transfer.from == signer ? this.getRandomBool() : false;
      if (toggle) {
        await this.exchange.approveOffchainTransfer(
          signer,
          transfer.to,
          token,
          transfer.amount,
          feeToken,
          transfer.fee,
          transfer.validUntil,
          transfer.storageID,
          { from: signer }
        );
      } else {
        await this.exchange.approveTransaction(signer, txHash, {
          from: signer
        });
      }
      // Verify the transaction has been approved
      // Check the event
      const event = await this.assertEventEmitted(
        this.exchange,
        "TransactionApproved"
      );
      assert.equal(event.owner, signer, "unexpected tx owner");
      assert.equal(
        event.transactionHash,
        "0x" + txHash.toString("hex"),
        "unexpected tx hash"
      );
      // Check the exchange state
      const isApproved = await this.exchange.isTransactionApproved(
        signer,
        txHash
      );
      assert(isApproved, "tx not approved");
    }

    this.pendingTransactions[this.exchangeId].push(transfer);

    return transfer;
  }

  public async setupRing(
    ring: SpotTrade,
    bSetupOrderA: boolean = true,
    bSetupOrderB: boolean = true,
    bDepositA: boolean = true,
    bDepositB: boolean = true
  ) {
    if (bSetupOrderA) {
      await this.setupOrder(ring.orderA, this.storageIDGenerator++, bDepositA);
    }
    if (bSetupOrderB) {
      await this.setupOrder(ring.orderB, this.storageIDGenerator++, bDepositB);
    }
    ring.tokenID =
      ring.tokenID !== undefined
        ? ring.tokenID
        : await this.getTokenIdFromNameOrAddress("LRC");
    ring.fee = ring.fee ? ring.fee : new BN(web3.utils.toWei("1", "ether"));
  }

  public async setupOrder(order: OrderInfo, index: number, bDeposit: boolean = true) {
    if (order.owner === undefined) {
      const accountIndex = index % this.testContext.orderOwners.length;
      order.owner = this.testContext.orderOwners[accountIndex];
    } else if (order.owner !== undefined && !order.owner.startsWith("0x")) {
      const accountIndex = parseInt(order.owner, 10);
      assert(
        accountIndex >= 0 && accountIndex < this.testContext.orderOwners.length,
        "Invalid owner index"
      );
      order.owner = this.testContext.orderOwners[accountIndex];
    }
    if (!order.tokenS.startsWith("0x")) {
      order.tokenS = this.testContext.tokenSymbolAddrMap.get(order.tokenS);
    }
    if (!order.tokenB.startsWith("0x")) {
      order.tokenB = this.testContext.tokenSymbolAddrMap.get(order.tokenB);
    }
    if (!order.validUntil) {
      // Set the order validUntil time to a bit after the current timestamp;
      const blockNumber = await web3.eth.getBlockNumber();
      order.validUntil =
        (await web3.eth.getBlock(blockNumber)).timestamp + 3600;
    }

    order.exchange =
      order.exchange !== undefined ? order.exchange : this.exchange.address;

    order.fillAmountBorS =
      order.fillAmountBorS !== undefined ? order.fillAmountBorS : true;

    order.taker =
      order.taker !== undefined ? order.taker : Constants.zeroAddress;

    order.maxFeeBips = order.maxFeeBips !== undefined ? order.maxFeeBips : 20;

    order.feeBips =
      order.feeBips !== undefined ? order.feeBips : order.maxFeeBips;

    order.amm = order.amm !== undefined ? order.amm : false;

    order.storageID = order.storageID !== undefined ? order.storageID : index;

    order.tokenIdS = this.tokenAddressToIDMap.get(order.tokenS);
    order.tokenIdB = this.tokenAddressToIDMap.get(order.tokenB);

    assert(order.maxFeeBips < 64, "maxFeeBips >= 64");
    assert(order.feeBips < 64, "feeBips >= 64");

    if (bDeposit) {
      // setup initial balances:
      await this.setOrderBalances(order);
    } else {
      order.accountID = this.findAccount(order.owner).accountID;
    }

    // Sign the order
    this.signOrder(order);
  }

  public signOrder(order: OrderInfo) {
    if (order.signature !== undefined || order.amm) {
      return;
    }
    const account = this.accounts[this.exchangeId][order.accountID];

    // Calculate hash
    const hasher = Poseidon.createHash(12, 6, 53);
    const inputs = [
      order.exchange,
      order.storageID,
      order.accountID,
      order.tokenIdS,
      order.tokenIdB,
      order.amountS,
      order.amountB,
      order.validUntil,
      order.maxFeeBips,
      order.fillAmountBorS ? 1 : 0,
      order.taker
    ];
    order.hash = hasher(inputs).toString(10);

    // Create signature
    order.signature = EdDSA.sign(account.secretKey, order.hash);

    // Verify signature
    const success = EdDSA.verify(order.hash, order.signature, [
      account.publicKeyX,
      account.publicKeyY
    ]);
    assert(success, "Failed to verify signature");
  }

  public signRingBlock(block: any, publicDataInput: any) {
    if (block.signature !== undefined) {
      return;
    }

    const hasher = Poseidon.createHash(3, 6, 51);
    const account = this.accounts[this.exchangeId][block.operatorAccountID];

    // Calculate hash
    const inputs = [new BN(publicDataInput, 10), account.nonce++];
    const hash = hasher(inputs).toString(10);

    // Create signature
    block.signature = EdDSA.sign(account.secretKey, hash);

    // Verify signature
    const success = EdDSA.verify(hash, block.signature, [
      account.publicKeyX,
      account.publicKeyY
    ]);
    assert(success, "Failed to verify signature");
  }

  public async setOrderBalances(order: OrderInfo) {
    const balanceS =
      order.balanceS !== undefined ? order.balanceS : order.amountS;
    const deposit = await this.deposit(
      order.owner,
      order.owner,
      order.tokenS,
      balanceS
    );
    order.accountID = deposit.accountID;

    const balanceB = order.balanceB !== undefined ? order.balanceB : new BN(0);
    if (balanceB.gt(new BN(0)) || order.accountID === undefined) {
      const deposit = await this.deposit(
        order.owner,
        order.owner,
        order.tokenB,
        balanceB
      );
      order.accountID = deposit.accountID;
    }
  }

  public getAddressBook(
    ring: SpotTrade,
    index?: number,
    addressBook: { [id: number]: string } = {}
  ) {
    const addAccount = (
      addrBook: { [id: string]: any },
      accountID: number,
      name: string
    ) => {
      addrBook[accountID] =
        (addrBook[accountID] ? addrBook[accountID] + "=" : "") + name;
    };
    const bIndex = index !== undefined;
    addAccount(addressBook, 0, "ProtocolFeePool");
    addAccount(
      addressBook,
      ring.orderA.accountID,
      "OwnerA" + (bIndex ? "[" + index + "]" : "")
    );
    addAccount(
      addressBook,
      ring.orderB.accountID,
      "OwnerB" + (bIndex ? "[" + index + "]" : "")
    );
    return addressBook;
  }

  public getAddressBookBlock(block: TxBlock) {
    const addAccount = (
      addrBook: { [id: string]: any },
      accountID: number,
      name: string
    ) => {
      addrBook[accountID] =
        (addrBook[accountID] ? addrBook[accountID] + "=" : "") + name;
    };

    let addressBook: { [id: number]: string } = {};
    let index = 0;
    for (const tx of block.transactions) {
      if (tx.txType === "SpotTrade") {
        addressBook = this.getAddressBook(tx, index++, addressBook);
      }
    }
    addAccount(addressBook, block.operatorAccountID, "Operator");
    return addressBook;
  }

  public getKeyPairEDDSA() {
    return EdDSA.getKeyPair();
  }

  public getZeroKeyPairEDDSA() {
    return {
      publicKeyX: "0",
      publicKeyY: "0",
      secretKey: "0"
    };
  }

  public flattenList = (l: any[]) => {
    return [].concat.apply([], l);
  };

  public flattenVK = (vk: any) => {
    return [
      this.flattenList([
        vk.alpha[0],
        vk.alpha[1],
        this.flattenList(vk.beta),
        this.flattenList(vk.gamma),
        this.flattenList(vk.delta)
      ]),
      this.flattenList(vk.gammaABC)
    ];
  };

  public flattenProof = (proof: any) => {
    return this.flattenList([proof.A, this.flattenList(proof.B), proof.C]);
  };

  public async deposit(
    from: string,
    to: string,
    token: string,
    amount: BN,
    options: DepositOptions = {}
  ) {
    // Fill in defaults
    const autoSetKeys =
      options.autoSetKeys !== undefined ? options.autoSetKeys : true;
    const contract =
      options.accountContract !== undefined
        ? options.accountContract
        : this.exchange;
    const amountDepositedCanDiffer =
      options.amountDepositedCanDiffer !== undefined
        ? options.amountDepositedCanDiffer
        : this.exchange;

    //console.log("token:" + token);
    //console.log("amount:" + amount.toString(10));

    if (!token.startsWith("0x")) {
      token = this.testContext.tokenSymbolAddrMap.get(token);
    }
    const tokenID = await this.getTokenID(token);

    const caller = options.accountContract
      ? this.testContext.orderOwners[0]
      : from;

    let accountID = await this.getAccountID(to);
    let accountNewCreated = false;
    if (accountID === undefined) {
      const account: Account = {
        accountID: this.accounts[this.exchangeId].length,
        owner: to,
        publicKeyX: "0",
        publicKeyY: "0",
        secretKey: "0",
        nonce: 0
      };
      this.accounts[this.exchangeId].push(account);
      accountID = account.accountID;

      accountNewCreated = true;
    }

    let ethToSend = new BN(0);
    if (amount.gt(0)) {
      if (token !== Constants.zeroAddress) {
        const Token = this.testContext.tokenAddrInstanceMap.get(token);
        await Token.setBalance(from, amount);
        await Token.approve(this.depositContract.address, amount, { from });
      } else {
        ethToSend = ethToSend.add(web3.utils.toBN(amount));
      }
    }

    const callerEthBalanceBefore = await this.getOnchainBalance(
      from,
      Constants.zeroAddress
    );

    const tx = await contract.deposit(
      from,
      to,
      token,
      web3.utils.toBN(amount),
      web3.utils.hexToBytes("0x"),
      { from: caller, value: ethToSend, gasPrice: 0 }
    );
    const ethBlock = await web3.eth.getBlock(tx.receipt.blockNumber);
    logInfo("\x1b[46m%s\x1b[0m", "[Deposit] Gas used: " + tx.receipt.gasUsed);

    // Check if the correct fee amount was paid
    const callerEthBalanceAfter = await this.getOnchainBalance(
      from,
      Constants.zeroAddress
    );
    assert(
      callerEthBalanceAfter.eq(callerEthBalanceBefore.sub(ethToSend)),
      "fee paid by the depositer needs to match exactly with the fee needed"
    );

    const event = await this.assertEventEmitted(
      this.exchange,
      "DepositRequested"
    );
    if (amountDepositedCanDiffer) {
      amount = event.amount;
    }

    const deposit: Deposit = {
      txType: "Deposit",
      owner: to,
      accountID,
      tokenID: this.tokenAddressToIDMap.get(token),
      amount,
      token,
      timestamp: ethBlock.timestamp,
      transactionHash: tx.receipt.transactionHash
    };
    this.pendingTransactions[this.exchangeId].push(deposit);

    if (accountNewCreated && autoSetKeys) {
      let keyPair = this.getKeyPairEDDSA();
      await this.requestAccountUpdate(to, token, new BN(0), keyPair, {
        authMethod: AuthMethod.ECDSA
      });
    }

    return deposit;
  }

  public hexToDecString(hex: string) {
    return new BN(hex.slice(2), 16).toString(10);
  }

  public async requestWithdrawal(
    owner: string,
    token: string,
    amount: BN,
    feeToken: string,
    fee: BN,
    options: WithdrawOptions = {}
  ) {
    // Fill in defaults
    const authMethod =
      options.authMethod !== undefined ? options.authMethod : AuthMethod.EDDSA;
    const to = options.to !== undefined ? options.to : owner;
    const minGas = options.minGas !== undefined ? options.minGas : 0;
    const gas =
      options.gas !== undefined ? options.gas : minGas > 0 ? minGas : 100000;
    const signer = options.signer !== undefined ? options.signer : owner;
    const extraData =
      options.extraData !== undefined ? options.extraData : "0x";
    const validUntil =
      options.validUntil !== undefined ? options.validUntil : 0xffffffff;
<<<<<<< HEAD
    const maxFee = options.maxFee !== undefined ? options.maxFee : fee;
=======
    const maxFee =
      options.maxFee !== undefined ? options.maxFee : fee;
>>>>>>> a2af010b
    let storageID =
      options.storageID !== undefined
        ? options.storageID
        : this.storageIDGenerator++;
    let storeRecipient =
<<<<<<< HEAD
      options.storeRecipient !== undefined ? options.storeRecipient : false;
=======
      options.storeRecipient !== undefined
        ? options.storeRecipient
        : false;
>>>>>>> a2af010b

    let type = 0;
    if (authMethod === AuthMethod.ECDSA || authMethod === AuthMethod.APPROVE) {
      type = 1;
    }
    if (authMethod === AuthMethod.FORCE) {
      if (signer === owner) {
        type = 2;
      } else {
        type = 3;
      }
      storageID = 0;
    }

    if (!token.startsWith("0x")) {
      token = this.testContext.tokenSymbolAddrMap.get(token);
    }
    const tokenID = this.tokenAddressToIDMap.get(token);
    if (!feeToken.startsWith("0x")) {
      feeToken = this.testContext.tokenSymbolAddrMap.get(feeToken);
    }

    let accountID = this.getAccountID(owner);
    if (authMethod === AuthMethod.FORCE) {
      const withdrawalFee = await this.loopringV3.forcedWithdrawalFee();
      if (owner != Constants.zeroAddress) {
        const numAvailableSlotsBefore = (
          await this.exchange.getNumAvailableForcedSlots()
        ).toNumber();
        await this.exchange.forceWithdraw(signer, token, accountID, {
          from: signer,
          value: withdrawalFee
        });
        const numAvailableSlotsAfter = (
          await this.exchange.getNumAvailableForcedSlots()
        ).toNumber();
        assert.equal(
          numAvailableSlotsAfter,
          numAvailableSlotsBefore - 1,
          "available slots should have decreased by 1"
        );
      } else {
        accountID = 0;
        await this.exchange.withdrawProtocolFees(token, {
          value: withdrawalFee
        });
      }
      //withdrawalRequest.timestamp = ethBlock.timestamp;
      //withdrawalRequest.transactionHash = tx.receipt.transactionHash;
    }

    // Calculate the data hash
    const onchainData = new Bitstream();
    onchainData.addNumber(minGas, 32);
    onchainData.addAddress(to);
    onchainData.addHex(extraData);
    const onchainDataHash =
      "0x" +
      ethUtil
        .keccak(Buffer.from(onchainData.getData().slice(2), "hex"))
        .toString("hex")
        .slice(0, 40);

    const account = this.accounts[this.exchangeId][accountID];
    const feeTokenID = this.tokenAddressToIDMap.get(feeToken);
    const withdrawalRequest: WithdrawalRequest = {
      txType: "Withdraw",
      exchange: this.exchange.address,
      type,
      owner,
      accountID,
      storageID,
      validUntil,
      tokenID,
      amount,
      feeTokenID,
      fee,
      maxFee,
      to,
      storeRecipient,
      extraData,
      withdrawalFee: await this.loopringV3.forcedWithdrawalFee(),
      minGas,
      gas,
      onchainDataHash
    };

    if (authMethod === AuthMethod.EDDSA) {
      WithdrawalUtils.sign(account, withdrawalRequest);
    } else if (authMethod === AuthMethod.ECDSA) {
      const hash = WithdrawalUtils.getHash(
        withdrawalRequest,
        this.exchange.address
      );
      withdrawalRequest.onchainSignature = await sign(
        owner,
        hash,
        SignatureType.EIP_712
      );
      await verifySignature(owner, hash, withdrawalRequest.onchainSignature);
    } else if (authMethod === AuthMethod.APPROVE) {
      const hash = WithdrawalUtils.getHash(
        withdrawalRequest,
        this.exchange.address
      );
      await this.exchange.approveTransaction(owner, hash, { from: owner });
    }

    this.pendingTransactions[this.exchangeId].push(withdrawalRequest);
    return withdrawalRequest;
  }

  public async requestAccountUpdate(
    owner: string,
    feeToken: string,
    fee: BN,
    keyPair: any,
    options: AccountUpdateOptions = {}
  ) {
    fee = roundToFloatValue(fee, Constants.Float16Encoding);

    // Fill in defaults
    const authMethod =
      options.authMethod !== undefined ? options.authMethod : AuthMethod.EDDSA;
    const validUntil =
      options.validUntil !== undefined ? options.validUntil : 0xffffffff;

    // Type
    let type = 0;
    if (authMethod !== AuthMethod.EDDSA) {
      type = 1;
    }

    if (!feeToken.startsWith("0x")) {
      feeToken = this.testContext.tokenSymbolAddrMap.get(feeToken);
    }
    const feeTokenID = this.tokenAddressToIDMap.get(feeToken);

    const account = this.findAccount(owner);

    const accountUpdate: AccountUpdate = {
      txType: "AccountUpdate",
      exchange: this.exchange.address,
      type,
      owner,
      accountID: account.accountID,
      nonce: account.nonce++,
      validUntil,
      publicKeyX: keyPair.publicKeyX,
      publicKeyY: keyPair.publicKeyY,
      feeTokenID,
      fee
    };

    // Sign the public key update
    if (authMethod === AuthMethod.EDDSA) {
      accountUpdate.signature = AccountUpdateUtils.sign(account, accountUpdate);
    } else if (authMethod === AuthMethod.ECDSA) {
      const hash = AccountUpdateUtils.getHash(
        accountUpdate,
        this.exchange.address
      );
      accountUpdate.onchainSignature = await sign(
        owner,
        hash,
        SignatureType.EIP_712
      );
      await verifySignature(owner, hash, accountUpdate.onchainSignature);
    } else if (authMethod === AuthMethod.APPROVE) {
      const hash = AccountUpdateUtils.getHash(
        accountUpdate,
        this.exchange.address
      );
      await this.exchange.approveTransaction(owner, hash, { from: owner });
    }

    this.pendingTransactions[this.exchangeId].push(accountUpdate);

    // Update local account state
    account.publicKeyX = keyPair.publicKeyX;
    account.publicKeyY = keyPair.publicKeyY;
    account.secretKey = keyPair.secretKey;

    return accountUpdate;
  }

  public async requestAmmUpdate(
    owner: string,
    token: string,
    feeBips: number,
    tokenWeight: BN,
    options: AmmUpdateOptions = {}
  ) {
    // Fill in defaults
    const authMethod =
      options.authMethod !== undefined ? options.authMethod : AuthMethod.ECDSA;
    const validUntil =
      options.validUntil !== undefined ? options.validUntil : 0xffffffff;

    if (!token.startsWith("0x")) {
      token = this.testContext.tokenSymbolAddrMap.get(token);
    }
    const tokenID = this.tokenAddressToIDMap.get(token);

    const account = this.findAccount(owner);

    const ammUpdate: AmmUpdate = {
      txType: "AmmUpdate",
      exchange: this.exchange.address,
      owner,
      accountID: account.accountID,
      tokenID,
      feeBips,
      tokenWeight,
      validUntil,
      nonce: account.nonce++
    };

<<<<<<< HEAD
    // Approve onchain
    const hash = AmmUpdateUtils.getHash(ammUpdate, this.exchange.address);
    await this.exchange.approveTransaction(owner, hash, { from: owner });
=======
    // Aprove
    if (authMethod === AuthMethod.ECDSA) {
      const hash = AmmUpdateUtils.getHash(
        ammUpdate,
        this.exchange.address
      );
      ammUpdate.onchainSignature = await sign(
        owner,
        hash,
        SignatureType.EIP_712
      );
      await verifySignature(owner, hash, ammUpdate.onchainSignature);
    } else if (authMethod === AuthMethod.APPROVE) {
      const hash = AmmUpdateUtils.getHash(
        ammUpdate,
        this.exchange.address
      );
      await this.exchange.approveTransaction(owner, hash, { from: owner });
    }
>>>>>>> a2af010b

    this.pendingTransactions[this.exchangeId].push(ammUpdate);

    return ammUpdate;
  }

  public sendRing(ring: SpotTrade) {
    ring.txType = "SpotTrade";
    this.pendingTransactions[this.exchangeId].push(ring);
  }

  public ensureDirectoryExists(filePath: string) {
    const dirname = path.dirname(filePath);
    if (fs.existsSync(dirname)) {
      return true;
    }
    this.ensureDirectoryExists(dirname);
    fs.mkdirSync(dirname);
  }

  public async createBlock(
    exchangeID: number,
    blockType: BlockType,
    data: string,
    validate: boolean = true
  ) {
    const nextBlockIdx = this.blocks[exchangeID].length;
    const inputFilename =
      "./blocks/block_" + exchangeID + "_" + nextBlockIdx + "_info.json";
    const outputFilename =
      "./blocks/block_" + exchangeID + "_" + nextBlockIdx + ".json";

    this.ensureDirectoryExists(inputFilename);
    fs.writeFileSync(inputFilename, data, "utf8");

    // Create the block
    const result = childProcess.spawnSync(
      "python3",
      [
        "operator/create_block.py",
        "" + exchangeID,
        "" + nextBlockIdx,
        "" + blockType,
        inputFilename,
        outputFilename
      ],
      { stdio: doDebugLogging() ? "inherit" : "ignore" }
    );
    assert(result.status === 0, "create_block failed: " + blockType);

    if (validate) {
      await this.validateBlock(outputFilename);
    }

    return { blockIdx: nextBlockIdx, blockFilename: outputFilename };
  }

  public hashToFieldElement(hash: string) {
    const fieldHash = new BN(hash.slice(2), 16).shrn(3).toString(10);
    return fieldHash;
  }

  public getPublicDataHashAndInput(data: string) {
    const publicDataHash =
      "0x" + SHA256(Buffer.from(data.slice(2), "hex")).toString("hex");
    return {
      publicDataHash,
      publicInput: this.hashToFieldElement(publicDataHash)
    };
  }

  public async validateBlock(filename: string) {
    // Validate the block
    const result = childProcess.spawnSync(
      "build/circuit/dex_circuit",
      ["-validate", filename],
      { stdio: doDebugLogging() ? "inherit" : "ignore" }
    );
    assert(result.status === 0, "invalid block: " + filename);
  }

  public async commitBlock(
    operatorId: number,
    blockType: BlockType,
    blockSize: number,
    data: string,
    filename: string,
    txBlock: TxBlock,
    auxiliaryData: any[]
  ) {
    const publicDataHashAndInput = this.getPublicDataHashAndInput(data);
    const publicDataHash = publicDataHashAndInput.publicDataHash;
    const publicInput = publicDataHashAndInput.publicInput;
    logDebug("- " + filename);
    logDebug("[EVM]PublicData: " + data);
    logDebug("[EVM]PublicDataHash: " + publicDataHash);
    logDebug("[EVM]PublicInput: " + publicInput);
    logDebug("[EVM]AuxiliaryData: " + auxiliaryData);

    // Make sure the keys are generated
    await this.registerCircuit(blockType, blockSize, 0);

    const blockVersion = 0;
    let offchainData =
      this.getRandomInt(2) === 0
        ? "0x0ff" + this.blocks[this.exchangeId].length
        : "0x";
    if (offchainData.length % 2 == 1) {
      offchainData += "0";
    }

    const blockFile = JSON.parse(fs.readFileSync(filename, "ascii"));
    const block: Block = {
      blockIdx: this.blocks[this.exchangeId].length,
      filename,
      blockType,
      blockSize,
      blockVersion,
      operator: this.operator ? this.operator.address : this.exchangeOperator,
      origin: this.exchangeOperator,
      operatorId,
      merkleRoot: "0x" + new BN(blockFile.merkleRootAfter, 10).toString(16, 64),
      data,
      auxiliaryData,
      offchainData,
      publicDataHash,
      publicInput,
      blockFee: new BN(0),
      timestamp: 0,
      transactionHash: "0",
      internalBlock: txBlock
    };
    this.pendingBlocks[this.exchangeId].push(block);
    this.blocks[this.exchangeId].push(block);

    return block;
  }

  public async registerCircuit(
    blockType: BlockType,
    blockSize: number,
    blockVersion: number
  ) {
    const blockFilename =
      "./blocks/protoblock_" + blockType + "_blockSize_" + blockSize + ".json";

    const block: any = {};
    block.blockType = blockType;
    block.blockSize = blockSize;
    fs.writeFileSync(
      blockFilename,
      JSON.stringify(block, undefined, 4),
      "ascii"
    );

    const isCircuitRegistered = await this.blockVerifier.isCircuitRegistered(
      block.blockType,
      block.blockSize,
      blockVersion
    );
    if (!isCircuitRegistered) {
      const result = childProcess.spawnSync(
        "build/circuit/dex_circuit",
        ["-createkeys", blockFilename],
        { stdio: doDebugLogging() ? "inherit" : "ignore" }
      );
      assert(result.status === 0, "generateKeys failed: " + blockFilename);

      let verificationKeyFilename = "keys/";
      verificationKeyFilename += "all_";
      verificationKeyFilename += block.blockSize + "_vk.json";

      // Read the verification key and set it in the smart contract
      const vk = JSON.parse(fs.readFileSync(verificationKeyFilename, "ascii"));
      const vkFlattened = this.flattenList(this.flattenVK(vk));
      // console.log(vkFlattened);

      await this.blockVerifier.registerCircuit(
        block.blockType,
        block.blockSize,
        blockVersion,
        vkFlattened
      );
    }
  }

  public getKey(block: Block) {
    let key = 0;
    key |= block.blockType;
    key <<= 16;
    key |= block.blockSize;
    key <<= 8;
    key |= block.blockVersion;
    return key;
  }

  public sleep(millis: number) {
    return new Promise(resolve => setTimeout(resolve, millis));
  }

  // function returns a Promise
  public async httpGetSync(url: string, port: number) {
    return new Promise((resolve, reject) => {
      http.get(url, { port, timeout: 600 }, response => {
        let chunks_of_data: Buffer[] = [];

        response.on("data", fragments => {
          chunks_of_data.push(fragments);
        });

        response.on("end", () => {
          let response_body = Buffer.concat(chunks_of_data);
          resolve(response_body.toString());
        });

        response.on("error", error => {
          reject(error);
        });
      });
    });
  }

  public async stop() {
    // Stop all prover servers
    for (const port of this.proverPorts.values()) {
      await this.httpGetSync("http://localhost/stop", port);
    }
  }

  public async submitBlocks(blocks: Block[], callback?: any) {
    if (blocks.length === 0) {
      return;
    }

    // Generate proofs
    for (const [i, block] of blocks.entries()) {
      const blockData = JSON.parse(fs.readFileSync(block.filename, "ascii"));

      const proofFilename =
        "./blocks/block_" +
        this.exchangeId +
        "_" +
        block.blockIdx +
        "_proof.json";

      //console.log("Generating proof: " + proofFilename);

      if (this.useProverServer) {
        const key = this.getKey(block);
        if (!this.proverPorts.has(key)) {
          const port = this.portGenerator++;
          const process = childProcess.spawn(
            "build/circuit/dex_circuit",
            ["-server", block.filename, "" + port],
            { detached: false, stdio: doDebugLogging() ? "inherit" : "ignore" }
          );
          let connected = false;
          let numTries = 0;
          while (!connected) {
            // Wait for the prover server to start up
            http
              .get("http://localhost/status", { port }, res => {
                connected = true;
                this.proverPorts.set(key, port);
              })
              .on("error", e => {
                numTries++;
                if (numTries > 240) {
                  assert(false, "prover server failed to start: " + e);
                }
              });
            await this.sleep(1000);
          }
        }
        const port = this.proverPorts.get(key);
        // Generate the proof
        let proveQuery =
          "http://localhost/prove?block_filename=" + block.filename;
        proveQuery += "&proof_filename=" + proofFilename;
        proveQuery += "&validate=true";
        await this.httpGetSync(proveQuery, port);
      } else {
        // Generate the proof by starting a dedicated circuit binary app instance
        const result = childProcess.spawnSync(
          "build/circuit/dex_circuit",
          ["-prove", block.filename, proofFilename],
          { stdio: doDebugLogging() ? "inherit" : "ignore" }
        );
        assert(
          result.status === 0,
          "Block proof generation failed: " + block.filename
        );
      }

      // Read the proof
      block.proof = this.flattenProof(
        JSON.parse(fs.readFileSync(proofFilename, "ascii"))
      );
      // console.log(proof);
    }

    // Prepare block data
    const onchainBlocks: OnchainBlock[] = [];
    for (const [i, block] of blocks.entries()) {
      //console.log(block.blockIdx);
      const onchainBlock: OnchainBlock = {
        blockType: block.blockType,
        blockSize: block.blockSize,
        blockVersion: block.blockVersion,
        data: web3.utils.hexToBytes(block.data),
        proof: block.proof,
        storeBlockInfoOnchain: this.getRandomBool(),
        offchainData: web3.utils.hexToBytes(block.offchainData),
        auxiliaryData: block.auxiliaryData
      };
      onchainBlocks.push(onchainBlock);
    }

    // Callback that allows modifying the blocks
    if (callback !== undefined) {
      callback(onchainBlocks, blocks);
    }

    const numBlocksSubmittedBefore = (
      await this.exchange.getBlockHeight()
    ).toNumber();

    // Forced requests
    const numAvailableSlotsBefore = (
      await this.exchange.getNumAvailableForcedSlots()
    ).toNumber();

    // Submit the blocks onchain
    const operatorContract = this.operator ? this.operator :  this.exchange;

    // Compress the data
    const txData = this.exchange.contract.methods
      .submitBlocks(onchainBlocks)
      .encodeABI();
    const compressed = compressZeros(txData);
    //console.log(txData);
    //console.log(compressed);

    let tx: any = undefined;
    tx = await operatorContract.submitBlocksCompressed(
      web3.utils.hexToBytes(compressed),
      //txData,
      { from: this.exchangeOperator, gasPrice: 0 }
    );
    /*tx = await operatorContract.submitBlocks(
      onchainBlocks,
      this.exchangeOperator,
      { from: this.exchangeOperator, gasPrice: 0 }
    );*/
    /*tx = await operatorContract.transact(
      txData,
      { from: this.exchangeOperator, gasPrice: 0 }
    );*/
    /*tx = await operatorContract.submitBlocks(onchainBlocks, {
      from: this.exchangeOwner,
      gasPrice: 0
    });*/
    /*const wrapper = await this.contracts.ExchangeV3.at(operatorContract.address);
    tx = await wrapper.submitBlocks(
      onchainBlocks,
      { from: this.exchangeOwner, gasPrice: 0 }
    );*/
    logInfo(
      "\x1b[46m%s\x1b[0m",
      "[submitBlocks] Gas used: " + tx.receipt.gasUsed
    );
    const ethBlock = await web3.eth.getBlock(tx.receipt.blockNumber);

    // Check number of blocks submitted
    const numBlocksSubmittedAfter = (
      await this.exchange.getBlockHeight()
    ).toNumber();
    assert.equal(
      numBlocksSubmittedAfter,
      numBlocksSubmittedBefore + blocks.length,
      "unexpected block height"
    );

    // Check the BlockSubmitted event(s)
    {
      const events = await this.assertEventsEmitted(
        this.exchange,
        "BlockSubmitted",
        blocks.length
      );
      for (const [i, event] of events.entries()) {
        const blockIdx = event.blockIdx.toNumber();
        assert.equal(blockIdx, blocks[i].blockIdx, "unexpected block idx");
        assert.equal(
          event.merkleRoot,
          blocks[i].merkleRoot,
          "unexpected Merkle root"
        );
        assert.equal(
          event.publicDataHash,
          blocks[i].publicDataHash,
          "unexpected public data hash"
        );
        const block = this.blocks[this.exchangeId][event.blockIdx.toNumber()];
        block.transactionHash = tx.receipt.transactionHash;
        block.timestamp = ethBlock.timestamp;
        block.blockFee = new BN(event.blockFee);
      }
    }

    // Check the new Merkle root
    const merkleRoot = await this.exchange.getMerkleRoot();
    assert.equal(
      merkleRoot,
      blocks[blocks.length - 1].merkleRoot,
      "unexpected Merkle root"
    );

    // Check the Block info stored onchain
    for (const [i, block] of blocks.entries()) {
      const blockInfo = await this.exchange.getBlockInfo(block.blockIdx);
      const expectedHash = onchainBlocks[i].storeBlockInfoOnchain
        ? block.publicDataHash.slice(0, 2 + 28 * 2)
        : "0x" + "00".repeat(28);
      assert.equal(
        blockInfo.blockDataHash,
        expectedHash,
        "unexpected blockInfo public data hash"
      );
      const expectedTimestamp = onchainBlocks[i].storeBlockInfoOnchain
        ? Number(ethBlock.timestamp)
        : 0;
      assert.equal(
        blockInfo.timestamp,
        expectedTimestamp,
        "unexpected blockInfo timestamp"
      );
    }

    // Forced requests
    const numAvailableSlotsAfter = (
      await this.exchange.getNumAvailableForcedSlots()
    ).toNumber();
    let numForcedRequestsProcessed = 0;
    for (const block of blocks) {
      for (const tx of block.internalBlock.transactions) {
        if (tx.txType === "Withdraw" && tx.type > 1) {
          numForcedRequestsProcessed++;
        }
      }
    }
    assert.equal(
      numAvailableSlotsAfter - numForcedRequestsProcessed,
      numAvailableSlotsBefore,
      "unexpected num available slots"
    );

    // Check the current state against the explorer state
    await this.checkExplorerState();
  }

  public async submitPendingBlocks(callback?: any) {
    await this.submitBlocks(this.pendingBlocks[this.exchangeId], callback);
    this.pendingBlocks[this.exchangeId] = [];
  }

  public async getActiveOperator(exchangeID: number) {
    return this.activeOperator
      ? this.activeOperator
      : this.operators[exchangeID];
  }

  public async setOperatorContract(operator: any) {
    this.operator = operator;
  }

  public async setActiveOperator(operator: number) {
    this.activeOperator = operator;
  }

  public getTransferAuxData(transfer: Transfer) {
    return web3.eth.abi.encodeParameter("tuple(bytes,uint32)", [
      web3.utils.hexToBytes(
        transfer.onchainSignature ? transfer.onchainSignature : "0x"
      ),
      transfer.validUntil
    ]);
  }

  public getAccountUpdateAuxData(accountUpdate: AccountUpdate) {
    return web3.eth.abi.encodeParameter("tuple(bytes,uint32)", [
      web3.utils.hexToBytes(
        accountUpdate.onchainSignature ? accountUpdate.onchainSignature : "0x"
      ),
      accountUpdate.validUntil
    ]);
  }

  public getAmmUpdateAuxData(ammUpdate: AmmUpdate) {
    return web3.eth.abi.encodeParameter("tuple(bytes,uint32)", [
      web3.utils.hexToBytes(
        ammUpdate.onchainSignature ? ammUpdate.onchainSignature : "0x"
      ),
      ammUpdate.validUntil
    ]);
  }

  public getWithdrawalAuxData(withdrawal: WithdrawalRequest) {
    return web3.eth.abi.encodeParameter(
      "tuple(bool,uint256,bytes,uint256,address,bytes,uint32)",
      [
        withdrawal.storeRecipient,
        withdrawal.gas,
        web3.utils.hexToBytes(
          withdrawal.onchainSignature ? withdrawal.onchainSignature : "0x"
        ),
        withdrawal.minGas,
        withdrawal.to,
        withdrawal.extraData
          ? web3.utils.hexToBytes(withdrawal.extraData)
          : web3.utils.hexToBytes("0x"),
        withdrawal.validUntil
      ]
    );
  }

  public async submitTransactions(forcedBlockSize?: number) {
    const exchangeID = this.exchangeId;
    const pendingTransactions = this.pendingTransactions[exchangeID];
    if (pendingTransactions.length === 0) {
      return [];
    }

    // Generate the token transfers for the ring
    const blockNumber = await web3.eth.getBlockNumber();
    const timestamp = (await web3.eth.getBlock(blockNumber)).timestamp + 30;

    let numTransactionsDone = 0;
    const blocks: Block[] = [];
    while (numTransactionsDone < pendingTransactions.length) {
      // Get all rings for the block
      const blockSize = forcedBlockSize
        ? forcedBlockSize
        : this.getBestBlockSize(
            pendingTransactions.length - numTransactionsDone,
            this.blockSizes
          );
      const transactions: TxType[] = [];
      for (
        let b = numTransactionsDone;
        b < numTransactionsDone + blockSize;
        b++
      ) {
        if (b < pendingTransactions.length) {
          transactions.push(pendingTransactions[b]);
        } else {
          const noop: Noop = {
            txType: "Noop"
          };
          transactions.push(noop);
        }
      }
      assert(transactions.length === blockSize);
      numTransactionsDone += blockSize;

      // Create the auxiliary data
      const auxiliaryData: any[] = [];
      let numConditionalTransactions = 0;
      for (const [i, transaction] of transactions.entries()) {
        if (transaction.txType === "Transfer") {
          if (transaction.type > 0) {
            numConditionalTransactions++;
            const encodedTransferData = this.getTransferAuxData(transaction);
            auxiliaryData.push([i, web3.utils.hexToBytes(encodedTransferData)]);
          }
        } else if (transaction.txType === "Withdraw") {
          numConditionalTransactions++;
          const encodedWithdrawalData = this.getWithdrawalAuxData(transaction);
          auxiliaryData.push([i, web3.utils.hexToBytes(encodedWithdrawalData)]);
        } else if (transaction.txType === "Deposit") {
          numConditionalTransactions++;
          auxiliaryData.push([i, web3.utils.hexToBytes("0x")]);
        } else if (transaction.txType === "AccountUpdate") {
          if (transaction.type > 0) {
            numConditionalTransactions++;
            const encodedAccountUpdateData = this.getAccountUpdateAuxData(
              transaction
            );
            auxiliaryData.push([
              i,
              web3.utils.hexToBytes(encodedAccountUpdateData)
            ]);
          }
        } else if (transaction.txType === "AmmUpdate") {
          numConditionalTransactions++;
          const encodedAmmUpdateData = this.getAmmUpdateAuxData(transaction);
          auxiliaryData.push([i, web3.utils.hexToBytes(encodedAmmUpdateData)]);
        }
      }
      logDebug("numConditionalTransactions: " + numConditionalTransactions);

      const currentBlockIdx = this.blocks[exchangeID].length - 1;

      const protocolFees = await this.exchange.getProtocolFeeValues();
      const protocolTakerFeeBips = protocolFees.takerFeeBips.toNumber();
      const protocolMakerFeeBips = protocolFees.makerFeeBips.toNumber();

      for (const tx of transactions) {
        logDebug(tx.txType);
      }

      const operator = await this.getActiveOperator(exchangeID);
      const txBlock: TxBlock = {
        transactions,
        timestamp,
        protocolTakerFeeBips,
        protocolMakerFeeBips,
        exchange: this.exchange.address,
        operatorAccountID: operator
      };

      // Store state before
      const stateBefore = await Simulator.loadExchangeState(
        exchangeID,
        currentBlockIdx
      );

      // Create the block
      const { blockIdx, blockFilename } = await this.createBlock(
        exchangeID,
        0,
        JSON.stringify(txBlock, replacer, 4),
        false
      );

      // Read in the block
      const block = JSON.parse(fs.readFileSync(blockFilename, "ascii"));

      // Pack the data that needs to be committed onchain
      const bs = new Bitstream();
      bs.addBN(new BN(block.exchange), 20);
      bs.addBN(new BN(block.merkleRootBefore, 10), 32);
      bs.addBN(new BN(block.merkleRootAfter, 10), 32);
      bs.addNumber(txBlock.timestamp, 4);
      bs.addNumber(txBlock.protocolTakerFeeBips, 1);
      bs.addNumber(txBlock.protocolMakerFeeBips, 1);
      bs.addNumber(numConditionalTransactions, 4);
      bs.addNumber(block.operatorAccountID, 4);
      const allDa = new Bitstream();
      for (const tx of block.transactions) {
        //console.log(tx);
        const da = new Bitstream();
        if (tx.noop) {
          da.addNumber(TransactionType.NOOP, 1);
        } else if (tx.spotTrade) {
          const spotTrade = tx.spotTrade;
          const orderA = spotTrade.orderA;
          const orderB = spotTrade.orderB;

          da.addNumber(TransactionType.SPOT_TRADE, 1);

          da.addNumber(
            spotTrade.overwriteDataSlotA * Constants.NUM_STORAGE_SLOTS +
              (orderA.storageID % Constants.NUM_STORAGE_SLOTS),
            2
          );
          da.addNumber(
            spotTrade.overwriteDataSlotB * Constants.NUM_STORAGE_SLOTS +
              (orderB.storageID % Constants.NUM_STORAGE_SLOTS),
            2
          );
          da.addNumber(orderA.accountID, 4);
          da.addNumber(orderB.accountID, 4);
          da.addNumber(orderA.tokenS, 2);
          da.addNumber(orderB.tokenS, 2);
          da.addNumber(spotTrade.fFillS_A, 3);
          da.addNumber(spotTrade.fFillS_B, 3);

          let limitMask = orderA.fillAmountBorS ? 0b10000000 : 0;
          da.addNumber(limitMask + orderA.feeBips, 1);

          limitMask = orderB.fillAmountBorS ? 0b10000000 : 0;
          da.addNumber(limitMask + orderB.feeBips, 1);
        } else if (tx.transfer) {
          const transfer = tx.transfer;
          da.addNumber(TransactionType.TRANSFER, 1);
          da.addNumber(transfer.type, 1);
          da.addNumber(transfer.fromAccountID, 4);
          da.addNumber(transfer.toAccountID, 4);
          da.addNumber(transfer.tokenID, 2);
          da.addNumber(
            toFloat(new BN(transfer.amount), Constants.Float24Encoding),
            3
          );
          da.addNumber(transfer.feeTokenID, 2);
          da.addNumber(
            toFloat(new BN(transfer.fee), Constants.Float16Encoding),
            2
          );
          da.addNumber(
            transfer.overwriteDataSlot * Constants.NUM_STORAGE_SLOTS +
              (transfer.storageID % Constants.NUM_STORAGE_SLOTS),
            2
          );
          da.addBN(
            new BN(
              transfer.type > 0 || transfer.toNewAccount ? transfer.to : "0"
            ),
            20
          );
          da.addNumber(transfer.type > 0 ? transfer.storageID : 0, 4);
          da.addBN(new BN(transfer.type > 0 ? transfer.from : "0"), 20);
        } else if (tx.withdraw) {
          const withdraw = tx.withdraw;
          da.addNumber(TransactionType.WITHDRAWAL, 1);
          da.addNumber(withdraw.type, 1);
          da.addBN(new BN(withdraw.owner), 20);
          da.addNumber(withdraw.accountID, 4);
          da.addNumber(withdraw.tokenID, 2);
          da.addBN(new BN(withdraw.amount), 12);
          da.addNumber(withdraw.feeTokenID, 2);
          da.addNumber(
            toFloat(new BN(withdraw.fee), Constants.Float16Encoding),
            2
          );
          da.addNumber(withdraw.storageID, 4);
          da.addBN(new BN(withdraw.onchainDataHash), 20);
        } else if (tx.deposit) {
          const deposit = tx.deposit;
          da.addNumber(TransactionType.DEPOSIT, 1);
          da.addBN(new BN(deposit.owner), 20);
          da.addNumber(deposit.accountID, 4);
          da.addNumber(deposit.tokenID, 2);
          da.addBN(new BN(deposit.amount), 12);
        } else if (tx.accountUpdate) {
          const update = tx.accountUpdate;
          da.addNumber(TransactionType.ACCOUNT_UPDATE, 1);
          da.addNumber(update.type, 1);
          da.addBN(new BN(update.owner), 20);
          da.addNumber(update.accountID, 4);
          da.addNumber(update.feeTokenID, 2);
          da.addNumber(
            toFloat(new BN(update.fee), Constants.Float16Encoding),
            2
          );
          da.addBN(
            new BN(EdDSA.pack(update.publicKeyX, update.publicKeyY), 16),
            32
          );
          da.addNumber(update.nonce, 4);
        } else if (tx.ammUpdate) {
          const update = tx.ammUpdate;
          da.addNumber(TransactionType.AMM_UPDATE, 1);
          da.addBN(new BN(update.owner), 20);
          da.addNumber(update.accountID, 4);
          da.addNumber(update.tokenID, 2);
          da.addNumber(update.feeBips, 1);
          da.addBN(new BN(update.tokenWeight), 12);
          da.addNumber(update.nonce, 4);
          da.addBN(new BN(update.balance), 12);
        }
        // console.log("type: " + da.extractUint8(0));
        // console.log("da.length(): " + da.length());
        assert(
          da.length() <= Constants.TX_DATA_AVAILABILITY_SIZE,
          "tx uses too much da"
        );
        while (da.length() < Constants.TX_DATA_AVAILABILITY_SIZE) {
          da.addNumber(0, 1);
        }
        allDa.addHex(da.getData());
      }

      // Transform DA
      const transformedDa = new Bitstream();
      const size = Constants.TX_DATA_AVAILABILITY_SIZE;
      const sizeA = 25;
      const sizeB = 43;
      assert.equal(sizeA + sizeB, size, "invalid transform sizes");
      for (let i = 0; i < blockSize; i++) {
        transformedDa.addHex(allDa.extractData(i * size, sizeA));
      }
      for (let i = 0; i < blockSize; i++) {
        transformedDa.addHex(allDa.extractData(i * size + sizeA, sizeB));
      }
      bs.addHex(transformedDa.getData());

      // Write the block signature
      const publicDataHashAndInput = this.getPublicDataHashAndInput(
        bs.getData()
      );

      logDebug("[EVM]PublicData: " + bs.getData());
      logDebug("[EVM]PublicDataHash: " + publicDataHashAndInput.publicDataHash);
      logDebug("[EVM]PublicInput: " + publicDataHashAndInput.publicInput);

      this.signRingBlock(block, publicDataHashAndInput.publicInput);
      fs.writeFileSync(
        blockFilename,
        JSON.stringify(block, undefined, 4),
        "utf8"
      );

      // Validate the block after generating the signature
      await this.validateBlock(blockFilename);

      // Load state after
      const stateAfter = await Simulator.loadExchangeState(
        exchangeID,
        currentBlockIdx + 1
      );

      // Validate state change
      Simulator.executeBlock(txBlock, stateBefore, stateAfter);

      // Commit the block
      const blockInfo = await this.commitBlock(
        operator,
        0,
        blockSize,
        bs.getData(),
        blockFilename,
        txBlock,
        auxiliaryData
      );
      blocks.push(blockInfo);
    }

    this.pendingTransactions[exchangeID] = [];
    return blocks;
  }

  public async registerTokens() {
    for (const token of this.testContext.allTokens) {
      const tokenAddress =
        token === null ? Constants.zeroAddress : token.address;
      const symbol = this.testContext.tokenAddrSymbolMap.get(tokenAddress);
      // console.log(symbol + ": " + tokenAddress);

      if (symbol !== "ETH" && symbol !== "LRC") {
        // Register the token
        const tx = await this.exchange.registerToken(tokenAddress, {
          from: this.exchangeOwner
        });
        // logInfo("\x1b[46m%s\x1b[0m", "[TokenRegistration] Gas used: " + tx.receipt.gasUsed);
      }

      const tokenID = await this.getTokenID(tokenAddress);
      this.tokenAddressToIDMap.set(tokenAddress, tokenID);
      this.tokenIDToAddressMap.set(tokenID, tokenAddress);
    }
    // console.log(this.tokenIDMap);
  }

  public async getTokenID(token: string) {
    if (!token.startsWith("0x")) {
      token = this.testContext.tokenSymbolAddrMap.get(token);
    }
    const tokenID = await this.exchange.getTokenID(token);
    return tokenID.toNumber();
  }

  public getTokenAddressFromID(tokenID: number) {
    return this.tokenIDToAddressMap.get(tokenID);
  }

  public getAccountID(owner: string) {
    for (const account of this.accounts[this.exchangeId]) {
      if (account.owner === owner) {
        return account.accountID;
      }
    }
    return undefined;
  }

  public getAccount(accountId: number) {
    return this.accounts[this.exchangeId][accountId];
  }

  public findAccount(owner: string) {
    for (let i = 0; i < this.accounts[this.exchangeId].length; i++) {
      if (this.accounts[this.exchangeId][i].owner === owner) {
        return this.accounts[this.exchangeId][i];
      }
    }
    return undefined;
  }

  public async createExchange(
      owner: string,
      options: ExchangeOptions = {}
    ) {
    const setupTestState = options.setupTestState !== undefined ? options.setupTestState : true;
    const deterministic = options.deterministic !== undefined ? options.deterministic : false;
    const useOwnerContract = options.useOwnerContract !== undefined ? options.useOwnerContract : true;

    this.deterministic = deterministic;
    const operator = this.testContext.operators[0];
    const exchangeCreationCostLRC = await this.loopringV3.exchangeCreationCostLRC();

    // Send enough tokens to the owner so the Exchange can be created
    const lrcAddress = this.testContext.tokenSymbolAddrMap.get("LRC");
    const LRC = this.testContext.tokenAddrInstanceMap.get(lrcAddress);
    await LRC.addBalance(owner, exchangeCreationCostLRC);
    await LRC.approve(this.universalRegistry.address, exchangeCreationCostLRC, {
      from: owner
    });

    // randomely support upgradability
    const forgeMode = this.deterministic ? 0 : new Date().getMilliseconds() % 4;
    // Create the new exchange
    const tx = await this.universalRegistry.forgeExchange(
      forgeMode,
      Constants.zeroAddress,
      Constants.zeroAddress,
      this.emptyMerkleRoot,
      { from: owner }
    );

    // logInfo(
    //   "\x1b[46m%s\x1b[0m",
    //   "[CreateExchange] Gas used: " + tx.receipt.gasUsed
    // );

    const event = await this.assertEventEmitted(
      this.universalRegistry,
      "ExchangeForged"
    );
    const exchangeAddress = event.exchangeAddress;
    const exchangeId = event.exchangeId.toNumber();

    this.exchange = await this.contracts.ExchangeV3.at(exchangeAddress);

    // Create a deposit contract impl
    const depositContractImpl = await this.contracts.DefaultDepositContract.new();
    // Create the proxy contract for the exchange using the implementation
    const depositContractProxy = await this.contracts.OwnedUpgradeabilityProxy.new(
      { from: owner }
    );
    await depositContractProxy.upgradeTo(depositContractImpl.address, {
      from: owner
    });
    // Wrap the proxy contract
    this.depositContract = await this.contracts.DefaultDepositContract.at(
      depositContractProxy.address
    );
    // Initialize the deposit contract
    await this.depositContract.initialize(this.exchange.address);

    // Set the deposit contract on the exchange
    await this.exchange.setDepositContract(this.depositContract.address, {
      from: owner
    });
    // Check the deposit contract
    const onchainDepositContract = await this.exchange.getDepositContract();
    assert.equal(
      onchainDepositContract,
      this.depositContract.address,
      "unexpected deposit contract"
    );

    this.exchangeOwner = owner;
    this.exchangeOperator = owner;
    this.exchangeId = exchangeId;
    this.activeOperator = undefined;

    const exchangeCreationTimestamp = (await this.exchange.getBlockInfo(0))
      .timestamp;
    this.GENESIS_MERKLE_ROOT = new BN(
      (await this.exchange.getMerkleRoot()).slice(2),
      16
    );

    const genesisBlock: Block = {
      blockIdx: 0,
      filename: null,
      blockType: BlockType.UNIVERSAL,
      blockSize: 0,
      blockVersion: 0,
      operator: Constants.zeroAddress,
      origin: Constants.zeroAddress,
      operatorId: 0,
      merkleRoot: "0x" + this.GENESIS_MERKLE_ROOT.toString(16, 64),
      data: "0x",
      auxiliaryData: [],
      offchainData: "0x",
      publicDataHash: "0",
      publicInput: "0",
      blockFee: new BN(0),
      timestamp: exchangeCreationTimestamp,
      internalBlock: undefined,
      transactionHash: Constants.zeroAddress
    };
    this.blocks[exchangeId] = [genesisBlock];

    if (setupTestState) {
      await this.registerTokens();
      await this.setupTestState(exchangeId);
    }

    // Deposit some LRC to stake for the exchange
    const depositer = this.testContext.operators[2];
    const stakeAmount = await this.loopringV3.stakePerThousandBlocks();
    await this.setBalanceAndApprove(
      depositer,
      "LRC",
      stakeAmount,
      this.loopringV3.address
    );

    // Stake it
    await this.loopringV3.depositExchangeStake(exchangeId, stakeAmount, {
      from: depositer
    });

    // Set the owner
    if (useOwnerContract) {
      const ownerContract = await LoopringIOExchangeOwner.new(
        this.exchange.address,
        { from: this.exchangeOwner }
      );
      await this.setOperatorContract(ownerContract);

      await this.exchange.transferOwnership(ownerContract.address, {from: this.exchangeOwner});
      const txData = this.exchange.contract.methods
        .claimOwnership()
        .encodeABI();
      await ownerContract.transact(txData, {from: this.exchangeOwner});
    }

    return exchangeId;
  }

  public async syncExplorer() {
    await this.explorer.sync(await web3.eth.getBlockNumber());
  }

  public getTokenAddress(token: string) {
    if (!token.startsWith("0x")) {
      token = this.testContext.tokenSymbolAddrMap.get(token);
    }
    return token;
  }

  public getTokenIdFromNameOrAddress(token: string) {
    if (!token.startsWith("0x")) {
      token = this.testContext.tokenSymbolAddrMap.get(token);
    }
    const tokenID = this.tokenAddressToIDMap.get(token);
    return tokenID;
  }

  public async createMerkleTreeInclusionProof(
    accountID: number,
    token: string
  ) {
    const tokenID = this.getTokenIdFromNameOrAddress(token);

    await this.syncExplorer();
    const explorerExchange = this.explorer.getExchangeById(this.exchangeId);
    explorerExchange.buildMerkleTreeForWithdrawalMode();
    return explorerExchange.getWithdrawFromMerkleTreeData(accountID, tokenID);
  }

  public async withdrawFromMerkleTreeWithProof(
    data: WithdrawFromMerkleTreeData
  ) {
    const tx = await this.exchange.withdrawFromMerkleTree(data);
    logInfo(
      "\x1b[46m%s\x1b[0m",
      "[WithdrawFromMerkleTree] Gas used: " + tx.receipt.gasUsed
    );
  }

  public async withdrawFromMerkleTree(accountID: number, token: string) {
    const proof = await this.createMerkleTreeInclusionProof(accountID, token);
    await this.withdrawFromMerkleTreeWithProof(proof);
  }

  public async setBalanceAndApprove(
    owner: string,
    token: string,
    amount: BN,
    contractAddress?: string
  ) {
    if (contractAddress === undefined) {
      contractAddress = this.depositContract.address;
    }
    const Token = await this.getTokenContract(token);
    if (owner !== this.testContext.deployer) {
      // Burn complete existing balance
      const existingBalance = await this.getOnchainBalance(owner, token);
      await Token.transfer(Constants.zeroAddress, existingBalance, {
        from: owner
      });
    }
    await Token.transfer(owner, amount, { from: this.testContext.deployer });
    await Token.approve(contractAddress, amount, { from: owner });
  }

  public async transferBalance(to: string, token: string, amount: BN) {
    const Token = await this.getTokenContract(token);
    await Token.transfer(to, amount, { from: this.testContext.deployer });
  }

  public evmIncreaseTime(seconds: number) {
    return new Promise((resolve, reject) => {
      web3.currentProvider.send(
        {
          jsonrpc: "2.0",
          method: "evm_increaseTime",
          params: [seconds]
        },
        (err: any, res: any) => {
          return err ? reject(err) : resolve(res);
        }
      );
    });
  }

  public async getMerkleRootOnchain() {
    return await this.exchange.getMerkleRoot();
  }

  public async getNumBlocksOnchain() {
    return (await this.exchange.getBlockHeight()).toNumber();
  }

  public evmMine() {
    return new Promise((resolve, reject) => {
      web3.currentProvider.send(
        {
          jsonrpc: "2.0",
          method: "evm_mine",
          id: Date.now()
        },
        (err: any, res: any) => {
          return err ? reject(err) : resolve(res);
        }
      );
    });
  }

  public async advanceBlockTimestamp(seconds: number) {
    const previousTimestamp = (
      await web3.eth.getBlock(await web3.eth.getBlockNumber())
    ).timestamp;
    await this.evmIncreaseTime(seconds);
    await this.evmMine();
    const currentTimestamp = (
      await web3.eth.getBlock(await web3.eth.getBlockNumber())
    ).timestamp;
    assert(
      Math.abs(currentTimestamp - (previousTimestamp + seconds)) < 60,
      "Timestamp should have been increased by roughly the expected value"
    );
  }

  public async getOffchainBalance(
    exchangeID: number,
    accountID: number,
    tokenID: number
  ) {
    const latestBlockIdx = this.blocks[exchangeID].length - 1;
    const state = await Simulator.loadExchangeState(exchangeID, latestBlockIdx);
    try {
      return state.accounts[accountID].balances[tokenID].balance;
    } catch {
      return new BN(0);
    }
  }

  public async getTokenContract(token: string) {
    if (!token.startsWith("0x")) {
      token = this.testContext.tokenSymbolAddrMap.get(token);
    }
    return await this.contracts.DummyToken.at(token);
  }

  public async getOnchainBalance(owner: string, token: string) {
    if (!token.startsWith("0x")) {
      token = this.testContext.tokenSymbolAddrMap.get(token);
    }
    if (token === Constants.zeroAddress) {
      return new BN(await web3.eth.getBalance(owner));
    } else {
      const Token = await this.contracts.DummyToken.at(token);
      return await Token.balanceOf(owner);
    }
  }

  public async checkOffchainBalance(
    account: number | string,
    token: number | string,
    expectedBalance: BN,
    desc: string
  ) {
    let accountID: number;
    if (typeof account === "number") {
      accountID = account;
    } else {
      accountID = this.findAccount(account).accountID;
    }

    let tokenID: number;
    if (typeof token === "number") {
      tokenID = token;
    } else {
      tokenID = await this.getTokenID(token);
    }

    const balance = await this.getOffchainBalance(
      this.exchangeId,
      accountID,
      tokenID
    );
    assert(
      balance.eq(expectedBalance),
      desc +
        ". " +
        balance.toString(10) +
        " but expected " +
        expectedBalance.toString(10)
    );
  }

  public async randomizeWithdrawalFee() {
    await this.loopringV3.updateSettings(
      await this.loopringV3.protocolFeeVault(),
      await this.loopringV3.blockVerifierAddress(),
      await this.loopringV3.exchangeCreationCostLRC(),
      this.getRandomFee(),
      await this.loopringV3.stakePerThousandBlocks(),
      { from: this.testContext.deployer }
    );
  }

  public async doRandomDeposit(ownerIndex?: number) {
    const orderOwners = this.testContext.orderOwners;
    ownerIndex =
      ownerIndex !== undefined
        ? ownerIndex
        : this.getRandomInt(orderOwners.length);
    const owner = orderOwners[Number(ownerIndex)];
    const amount = this.getRandomAmount();
    const token = this.getTokenAddress("LRC");
    return await this.deposit(owner, owner, token, amount);
  }

  public async doRandomOnchainWithdrawal(deposit: Deposit) {
    return await this.requestWithdrawal(
      deposit.owner,
      deposit.token,
      this.getRandomAmount(),
      "ETH",
      new BN(0),
      { authMethod: AuthMethod.FORCE }
    );
  }

  public async doRandomOffchainWithdrawal(deposit: Deposit) {
    assert(false);
    this.requestWithdrawal(
      deposit.owner,
      deposit.token,
      this.getRandomAmount(),
      "LRC",
      new BN(0)
    );
  }

  public shuffle(a: any[]) {
    for (let i = a.length - 1; i > 0; i--) {
      const j = Math.floor(Math.random() * (i + 1));
      [a[i], a[j]] = [a[j], a[i]];
    }
    return a;
  }

  public async checkExplorerState() {
    // Get the current state
    const numBlocksOnchain = this.blocks[this.exchangeId].length;
    const state = await Simulator.loadExchangeState(
      this.exchangeId,
      numBlocksOnchain - 1
    );

    await this.syncExplorer();
    const exchange = this.explorer.getExchangeById(this.exchangeId);

    // Compare accounts
    assert.equal(
      exchange.getNumAccounts(),
      state.accounts.length,
      "number of accounts does not match"
    );
    for (let accountID = 0; accountID < state.accounts.length; accountID++) {
      const accountA = state.accounts[accountID];
      const accountB = exchange.getAccount(accountID);
      Simulator.compareAccounts(accountA, accountB);
    }

    // Compare blocks
    assert.equal(
      exchange.getNumBlocks(),
      this.blocks[this.exchangeId].length,
      "number of blocks does not match"
    );
    for (let blockIdx = 0; blockIdx < exchange.getNumBlocks(); blockIdx++) {
      //console.log("Testing blockIdx: " + blockIdx);
      const explorerBlock = exchange.getBlock(blockIdx);
      const testBlock = this.blocks[this.exchangeId][blockIdx];
      assert.equal(
        explorerBlock.exchangeId,
        this.exchangeId,
        "unexpected exchangeId"
      );
      assert.equal(
        explorerBlock.blockIdx,
        testBlock.blockIdx,
        "unexpected blockIdx"
      );
      assert.equal(
        explorerBlock.blockType,
        testBlock.blockType,
        "unexpected blockType"
      );
      assert.equal(
        explorerBlock.blockVersion,
        testBlock.blockVersion,
        "unexpected blockVersion"
      );
      assert.equal(explorerBlock.data, testBlock.data, "unexpected data");
      assert.equal(
        explorerBlock.offchainData,
        testBlock.offchainData,
        "unexpected offchainData"
      );
      /*assert.equal(
        explorerBlock.operator,
        testBlock.operator,
        "unexpected operator"
      );
      assert.equal(explorerBlock.origin, testBlock.origin, "unexpected origin");
      assert(
        explorerBlock.blockFee.eq(testBlock.blockFee),
        "unexpected blockFee"
      );*/
      assert.equal(
        explorerBlock.timestamp,
        testBlock.timestamp,
        "unexpected timestamp"
      );
      assert.equal(
        explorerBlock.transactionHash,
        testBlock.transactionHash,
        "unexpected transactionHash"
      );
    }

    // Compare deposits
    /*assert.equal(
      exchange.getNumDeposits(),
      this.deposits[this.exchangeId].length,
      "number of deposits does not match"
    );
    for (
      let depositIdx = 0;
      depositIdx < exchange.getNumDeposits();
      depositIdx++
    ) {
      const explorerDeposit = exchange.getDeposit(depositIdx);
      const testDeposit = this.deposits[this.exchangeId][depositIdx];
      assert.equal(
        explorerDeposit.exchangeId,
        testDeposit.exchangeId,
        "unexpected exchangeId"
      );
      assert.equal(
        explorerDeposit.depositIdx,
        testDeposit.depositIdx,
        "unexpected depositIdx"
      );
      assert.equal(
        explorerDeposit.timestamp,
        testDeposit.timestamp,
        "unexpected timestamp"
      );
      assert.equal(
        explorerDeposit.accountID,
        testDeposit.accountID,
        "unexpected accountID"
      );
      assert.equal(
        explorerDeposit.tokenID,
        testDeposit.tokenID,
        "unexpected tokenID"
      );
      assert(
        explorerDeposit.amount.eq(testDeposit.amount),
        "unexpected amount"
      );
      assert.equal(
        explorerDeposit.publicKeyX,
        testDeposit.publicKeyX,
        "unexpected publicKeyX"
      );
      assert.equal(
        explorerDeposit.publicKeyY,
        testDeposit.publicKeyY,
        "unexpected publicKeyY"
      );
    }

    // Compare on-chain withdrawal requests
    assert.equal(
      exchange.getNumOnchainWithdrawalRequests(),
      this.onchainWithdrawals[this.exchangeId].length,
      "number of on-chain withdrawals does not match"
    );
    for (
      let withdrawalIdx = 0;
      withdrawalIdx < exchange.getNumOnchainWithdrawalRequests();
      withdrawalIdx++
    ) {
      const explorerWithdrawal = exchange.getOnchainWithdrawalRequest(
        withdrawalIdx
      );
      const testWithdrawal = this.onchainWithdrawals[this.exchangeId][
        withdrawalIdx
      ];
      assert.equal(
        explorerWithdrawal.exchangeId,
        this.exchangeId,
        "unexpected exchangeId"
      );
      assert.equal(
        explorerWithdrawal.withdrawalIdx,
        testWithdrawal.withdrawalIdx,
        "unexpected withdrawalIdx"
      );
      assert.equal(
        explorerWithdrawal.timestamp,
        testWithdrawal.timestamp,
        "unexpected timestamp"
      );
      assert.equal(
        explorerWithdrawal.accountID,
        testWithdrawal.accountID,
        "unexpected accountID"
      );
      assert.equal(
        explorerWithdrawal.tokenID,
        testWithdrawal.tokenID,
        "unexpected tokenID"
      );
      assert(
        explorerWithdrawal.amountRequested.eq(testWithdrawal.amount),
        "unexpected amountRequested"
      );
    }*/
  }

  public getRandomInt(max: number) {
    return Math.floor(Math.random() * max);
  }

  public getRandomBool() {
    return this.deterministic ? false : this.getRandomInt(1000) >= 500;
  }

  public getRandomAmount() {
    return new BN(web3.utils.toWei("" + this.getRandomInt(100000000) / 1000));
  }

  public getRandomSmallAmount() {
    return new BN(web3.utils.toWei("" + this.getRandomInt(1000) / 1000));
  }

  public getRandomFee() {
    return this.deterministic ? new BN(0) : new BN(web3.utils.toWei("" + this.getRandomInt(10000) / 1000000));
  }

  public async depositExchangeStakeChecked(amount: BN, owner: string) {
    const snapshot = new BalanceSnapshot(this);
    await snapshot.transfer(
      owner,
      this.loopringV3.address,
      "LRC",
      amount,
      "owner",
      "loopringV3"
    );

    const stakeBefore = await this.exchange.getExchangeStake();
    const totalStakeBefore = await this.loopringV3.totalStake();

    await this.loopringV3.depositExchangeStake(this.exchangeId, amount, {
      from: owner
    });

    await snapshot.verifyBalances();

    const stakeAfter = await this.exchange.getExchangeStake();
    const totalStakeAfter = await this.loopringV3.totalStake();

    assert(
      stakeAfter.eq(stakeBefore.add(amount)),
      "Stake should be increased by amount"
    );
    assert(
      totalStakeAfter.eq(totalStakeBefore.add(amount)),
      "Total stake should be increased by amount"
    );

    // Get the ExchangeStakeDeposited event
    const event = await this.assertEventEmitted(
      this.loopringV3,
      "ExchangeStakeDeposited"
    );
    assert.equal(
      event.exchangeId.toNumber(),
      this.exchangeId,
      "exchangeId should match"
    );
    assert(event.amount.eq(amount), "amount should match");
  }

  public async withdrawExchangeStakeChecked(recipient: string, amount: BN) {
    const snapshot = new BalanceSnapshot(this);
    await snapshot.transfer(
      this.loopringV3.address,
      recipient,
      "LRC",
      amount,
      "loopringV3",
      "recipient"
    );

    const stakeBefore = await this.exchange.getExchangeStake();
    const totalStakeBefore = await this.loopringV3.totalStake();

    await this.exchange.withdrawExchangeStake(recipient, {
      from: this.exchangeOwner
    });

    await snapshot.verifyBalances();

    const stakeAfter = await this.exchange.getExchangeStake();
    const totalStakeAfter = await this.loopringV3.totalStake();

    assert(
      stakeBefore.eq(stakeAfter.add(amount)),
      "Stake should be decreased by amount"
    );
    assert(
      totalStakeAfter.eq(totalStakeBefore.sub(amount)),
      "Total stake should be decreased by amount"
    );

    // Get the ExchangeStakeWithdrawn event
    const event = await this.assertEventEmitted(
      this.loopringV3,
      "ExchangeStakeWithdrawn"
    );
    assert.equal(
      event.exchangeId.toNumber(),
      this.exchangeId,
      "exchangeId should match"
    );
    assert(event.amount.eq(amount), "amount should match");
  }

  public async depositProtocolFeeStakeChecked(amount: BN, owner: string) {
    const snapshot = new BalanceSnapshot(this);
    await snapshot.transfer(
      owner,
      this.loopringV3.address,
      "LRC",
      amount,
      "owner",
      "loopringV3"
    );

    const stakeBefore = await this.loopringV3.getProtocolFeeStake(
      this.exchangeId
    );
    const totalStakeBefore = await this.loopringV3.totalStake();

    await this.loopringV3.depositProtocolFeeStake(this.exchangeId, amount, {
      from: owner
    });

    await snapshot.verifyBalances();

    const stakeAfter = await this.loopringV3.getProtocolFeeStake(
      this.exchangeId
    );
    const totalStakeAfter = await this.loopringV3.totalStake();

    assert(
      stakeAfter.eq(stakeBefore.add(amount)),
      "Stake should be increased by amount"
    );
    assert(
      totalStakeAfter.eq(totalStakeBefore.add(amount)),
      "Total stake should be increased by amount"
    );

    // Get the ProtocolFeeStakeDeposited event
    const event = await this.assertEventEmitted(
      this.loopringV3,
      "ProtocolFeeStakeDeposited"
    );
    assert.equal(
      event.exchangeId.toNumber(),
      this.exchangeId,
      "exchangeId should match"
    );
    assert(event.amount.eq(amount), "amount should match");
  }

  public async withdrawProtocolFeeStakeChecked(recipient: string, amount: BN) {
    const snapshot = new BalanceSnapshot(this);
    await snapshot.transfer(
      this.loopringV3.address,
      recipient,
      "LRC",
      amount,
      "loopringV3",
      "recipient"
    );

    const stakeBefore = await this.loopringV3.getProtocolFeeStake(
      this.exchangeId
    );
    const totalStakeBefore = await this.loopringV3.totalStake();

    await this.exchange.withdrawProtocolFeeStake(recipient, amount, {
      from: this.exchangeOwner
    });

    await snapshot.verifyBalances();

    const stakeAfter = await this.loopringV3.getProtocolFeeStake(
      this.exchangeId
    );
    const totalStakeAfter = await this.loopringV3.totalStake();

    assert(
      stakeBefore.eq(stakeAfter.add(amount)),
      "Stake should be decreased by amount"
    );
    assert(
      totalStakeAfter.eq(totalStakeBefore.sub(amount)),
      "Total stake should be decreased by amount"
    );

    // Get the ProtocolFeeStakeWithdrawn event
    const event = await this.assertEventEmitted(
      this.loopringV3,
      "ProtocolFeeStakeWithdrawn"
    );
    assert.equal(
      event.exchangeId.toNumber(),
      this.exchangeId,
      "exchangeId should match"
    );
    assert(event.amount.eq(amount), "amount should match");
  }

  // private functions:
  private async createContractContext() {
    const [
      universalRegistry,
      loopringV3,
      exchange,
      blockVerifier,
      lrcToken,
      wethToken
    ] = await Promise.all([
      this.contracts.UniversalRegistry.deployed(),
      this.contracts.LoopringV3.deployed(),
      this.contracts.ExchangeV3.deployed(),
      this.contracts.BlockVerifier.deployed(),
      this.contracts.LRCToken.deployed(),
      this.contracts.WETHToken.deployed()
    ]);

    const [userStakingPool, protocolFeeVaultContract] = await Promise.all([
      this.contracts.UserStakingPool.deployed(),
      this.contracts.ProtocolFeeVault.deployed()
    ]);

    this.userStakingPool = userStakingPool;
    this.protocolFeeVaultContract = protocolFeeVaultContract;

    this.universalRegistry = universalRegistry;
    this.loopringV3 = loopringV3;
    this.exchange = exchange;
    this.blockVerifier = blockVerifier;

    this.lrcAddress = lrcToken.address;
    this.wethAddress = wethToken.address;

    const currBlockNumber = await web3.eth.getBlockNumber();
    const currBlockTimestamp = (await web3.eth.getBlock(currBlockNumber))
      .timestamp;
    return new Context(currBlockNumber, currBlockTimestamp, lrcToken.address);
  }

  private async createExchangeTestContext(accounts: string[]) {
    const tokenSymbolAddrMap = new Map<string, string>();
    const tokenAddrSymbolMap = new Map<string, string>();
    const tokenAddrDecimalsMap = new Map<string, number>();
    const tokenAddrInstanceMap = new Map<string, any>();

    const [
      eth,
      weth,
      lrc,
      gto,
      rdn,
      rep,
      inda,
      indb,
      test
    ] = await Promise.all([
      null,
      this.contracts.WETHToken.deployed(),
      this.contracts.LRCToken.deployed(),
      this.contracts.GTOToken.deployed(),
      this.contracts.RDNToken.deployed(),
      this.contracts.REPToken.deployed(),
      this.contracts.INDAToken.deployed(),
      this.contracts.INDBToken.deployed(),
      this.contracts.TESTToken.deployed()
    ]);

    const allTokens = [eth, weth, lrc, gto, rdn, rep, inda, indb, test];

    tokenSymbolAddrMap.set("ETH", Constants.zeroAddress);
    tokenSymbolAddrMap.set("WETH", this.contracts.WETHToken.address);
    tokenSymbolAddrMap.set("LRC", this.contracts.LRCToken.address);
    tokenSymbolAddrMap.set("GTO", this.contracts.GTOToken.address);
    tokenSymbolAddrMap.set("RDN", this.contracts.RDNToken.address);
    tokenSymbolAddrMap.set("REP", this.contracts.REPToken.address);
    tokenSymbolAddrMap.set("INDA", this.contracts.INDAToken.address);
    tokenSymbolAddrMap.set("INDB", this.contracts.INDBToken.address);
    tokenSymbolAddrMap.set("TEST", this.contracts.TESTToken.address);

    for (const token of allTokens) {
      if (token === null) {
        tokenAddrDecimalsMap.set(Constants.zeroAddress, 18);
      } else {
        tokenAddrDecimalsMap.set(token.address, await token.decimals());
      }
    }

    tokenAddrSymbolMap.set(Constants.zeroAddress, "ETH");
    tokenAddrSymbolMap.set(this.contracts.WETHToken.address, "WETH");
    tokenAddrSymbolMap.set(this.contracts.LRCToken.address, "LRC");
    tokenAddrSymbolMap.set(this.contracts.GTOToken.address, "GTO");
    tokenAddrSymbolMap.set(this.contracts.RDNToken.address, "RDN");
    tokenAddrSymbolMap.set(this.contracts.REPToken.address, "REP");
    tokenAddrSymbolMap.set(this.contracts.INDAToken.address, "INDA");
    tokenAddrSymbolMap.set(this.contracts.INDBToken.address, "INDB");
    tokenAddrSymbolMap.set(this.contracts.TESTToken.address, "TEST");

    tokenAddrInstanceMap.set(Constants.zeroAddress, null);
    tokenAddrInstanceMap.set(this.contracts.WETHToken.address, weth);
    tokenAddrInstanceMap.set(this.contracts.LRCToken.address, lrc);
    tokenAddrInstanceMap.set(this.contracts.GTOToken.address, gto);
    tokenAddrInstanceMap.set(this.contracts.RDNToken.address, rdn);
    tokenAddrInstanceMap.set(this.contracts.REPToken.address, rep);
    tokenAddrInstanceMap.set(this.contracts.INDAToken.address, inda);
    tokenAddrInstanceMap.set(this.contracts.INDBToken.address, indb);
    tokenAddrInstanceMap.set(this.contracts.TESTToken.address, test);

    const deployer = accounts[0];
    const stateOwners = accounts.slice(1, 5);
    const operators = accounts.slice(5, 10);
    const orderOwners = accounts.slice(10, 20);
    const wallets = accounts.slice(20, 30);
    const ringMatchers = accounts.slice(30, 40);
    const feeRecipients = accounts.slice(40, 50);

    return new ExchangeTestContext(
      deployer,
      stateOwners,
      operators,
      orderOwners,
      wallets,
      ringMatchers,
      feeRecipients,
      tokenSymbolAddrMap,
      tokenAddrSymbolMap,
      tokenAddrDecimalsMap,
      tokenAddrInstanceMap,
      allTokens
    );
  }

  private getBestBlockSize(count: number, blockSizes: number[]) {
    let blockSize = blockSizes[0];
    let i = 1;
    while (count > blockSize && i < blockSizes.length) {
      blockSize = blockSizes[i];
      i++;
    }
    return blockSize;
  }
}

export class BalanceSnapshot {
  private exchangeTestUtil: ExchangeTestUtil;
  private balances: Map<string, BN>[] = [];
  private addressBook: Map<string, string>;

  constructor(util: ExchangeTestUtil) {
    this.exchangeTestUtil = util;
    for (let i = 0; i < this.exchangeTestUtil.MAX_NUM_TOKENS; i++) {
      this.balances[i] = new Map<string, BN>();
    }
    this.addressBook = new Map<string, string>();
  }

  public async watchBalance(owner: string, token: string, name?: string) {
    const tokenID = await this.exchangeTestUtil.getTokenID(token);
    const balance = await this.exchangeTestUtil.getOnchainBalance(owner, token);
    if (!this.balances[tokenID].has(owner)) {
      this.balances[tokenID].set(owner, balance);
    }
    if (name !== undefined) {
      this.addressBook.set(owner, name);
    }
  }

  public async transfer(
    from: string,
    to: string,
    token: string,
    amount: BN,
    fromName?: string,
    toName?: string
  ) {
    const tokenID = await this.exchangeTestUtil.getTokenID(token);
    if (!this.balances[tokenID].has(from)) {
      await this.watchBalance(from, token, fromName);
    }
    if (!this.balances[tokenID].has(to)) {
      await this.watchBalance(to, token, toName);
    }
    //const symbol = this.exchangeTestUtil.testContext.tokenAddrSymbolMap.get(this.exchangeTestUtil.getTokenAddress(token));
    const balanceFrom = this.balances[tokenID].get(from);
    const balanceTo = this.balances[tokenID].get(to);
    //console.log(
    //  amount.toString(10) + symbol + " from " +
    //  this.addressBook.get(from) + " (" + balanceFrom.toString(10) + ") to " +
    //  this.addressBook.get(to) + " (" + balanceTo.toString(10) + ").");
    this.balances[tokenID].set(from, balanceFrom.sub(amount));
    this.balances[tokenID].set(to, balanceTo.add(amount));
  }

  public async verifyBalances(allowedDelta: BN = new BN(0)) {
    for (let i = 0; i < this.exchangeTestUtil.MAX_NUM_TOKENS; i++) {
      for (const [owner, balance] of this.balances[i].entries()) {
        const token = this.exchangeTestUtil.getTokenAddressFromID(i);
        const symbol = this.exchangeTestUtil.testContext.tokenAddrSymbolMap.get(
          this.exchangeTestUtil.getTokenAddress(token)
        );
        const currentBalance = await this.exchangeTestUtil.getOnchainBalance(
          owner,
          token
        );
        const ownerName = this.addressBook.get(owner);
        let descr = symbol + " balance of " + ownerName + " does not match: ";
        descr += currentBalance.toString(10) + " != " + balance.toString(10);
        assert(
          balance
            .sub(currentBalance)
            .abs()
            .lte(allowedDelta),
          descr
        );
      }
    }
  }
}<|MERGE_RESOLUTION|>--- conflicted
+++ resolved
@@ -47,9 +47,7 @@
   WithdrawalRequest
 } from "./types";
 
-const LoopringIOExchangeOwner = artifacts.require(
-  "LoopringIOExchangeOwner"
-);
+const LoopringIOExchangeOwner = artifacts.require("LoopringIOExchangeOwner");
 
 type TxType =
   | Noop
@@ -516,7 +514,6 @@
   private emptyMerkleRoot =
     "0x1efe4f31c90f89eb9b139426a95e5e87f6e0c9e8dab9ddf295e3f9d651f54698";
 
-
   public async initialize(accounts: string[]) {
     this.context = await this.createContractContext();
     this.testContext = await this.createExchangeTestContext(accounts);
@@ -861,7 +858,11 @@
     ring.fee = ring.fee ? ring.fee : new BN(web3.utils.toWei("1", "ether"));
   }
 
-  public async setupOrder(order: OrderInfo, index: number, bDeposit: boolean = true) {
+  public async setupOrder(
+    order: OrderInfo,
+    index: number,
+    bDeposit: boolean = true
+  ) {
     if (order.owner === undefined) {
       const accountIndex = index % this.testContext.orderOwners.length;
       order.owner = this.testContext.orderOwners[accountIndex];
@@ -1222,24 +1223,13 @@
       options.extraData !== undefined ? options.extraData : "0x";
     const validUntil =
       options.validUntil !== undefined ? options.validUntil : 0xffffffff;
-<<<<<<< HEAD
     const maxFee = options.maxFee !== undefined ? options.maxFee : fee;
-=======
-    const maxFee =
-      options.maxFee !== undefined ? options.maxFee : fee;
->>>>>>> a2af010b
     let storageID =
       options.storageID !== undefined
         ? options.storageID
         : this.storageIDGenerator++;
     let storeRecipient =
-<<<<<<< HEAD
       options.storeRecipient !== undefined ? options.storeRecipient : false;
-=======
-      options.storeRecipient !== undefined
-        ? options.storeRecipient
-        : false;
->>>>>>> a2af010b
 
     let type = 0;
     if (authMethod === AuthMethod.ECDSA || authMethod === AuthMethod.APPROVE) {
@@ -1458,17 +1448,9 @@
       nonce: account.nonce++
     };
 
-<<<<<<< HEAD
-    // Approve onchain
-    const hash = AmmUpdateUtils.getHash(ammUpdate, this.exchange.address);
-    await this.exchange.approveTransaction(owner, hash, { from: owner });
-=======
     // Aprove
     if (authMethod === AuthMethod.ECDSA) {
-      const hash = AmmUpdateUtils.getHash(
-        ammUpdate,
-        this.exchange.address
-      );
+      const hash = AmmUpdateUtils.getHash(ammUpdate, this.exchange.address);
       ammUpdate.onchainSignature = await sign(
         owner,
         hash,
@@ -1476,13 +1458,9 @@
       );
       await verifySignature(owner, hash, ammUpdate.onchainSignature);
     } else if (authMethod === AuthMethod.APPROVE) {
-      const hash = AmmUpdateUtils.getHash(
-        ammUpdate,
-        this.exchange.address
-      );
+      const hash = AmmUpdateUtils.getHash(ammUpdate, this.exchange.address);
       await this.exchange.approveTransaction(owner, hash, { from: owner });
     }
->>>>>>> a2af010b
 
     this.pendingTransactions[this.exchangeId].push(ammUpdate);
 
@@ -1816,7 +1794,7 @@
     ).toNumber();
 
     // Submit the blocks onchain
-    const operatorContract = this.operator ? this.operator :  this.exchange;
+    const operatorContract = this.operator ? this.operator : this.exchange;
 
     // Compress the data
     const txData = this.exchange.contract.methods
@@ -2371,13 +2349,13 @@
     return undefined;
   }
 
-  public async createExchange(
-      owner: string,
-      options: ExchangeOptions = {}
-    ) {
-    const setupTestState = options.setupTestState !== undefined ? options.setupTestState : true;
-    const deterministic = options.deterministic !== undefined ? options.deterministic : false;
-    const useOwnerContract = options.useOwnerContract !== undefined ? options.useOwnerContract : true;
+  public async createExchange(owner: string, options: ExchangeOptions = {}) {
+    const setupTestState =
+      options.setupTestState !== undefined ? options.setupTestState : true;
+    const deterministic =
+      options.deterministic !== undefined ? options.deterministic : false;
+    const useOwnerContract =
+      options.useOwnerContract !== undefined ? options.useOwnerContract : true;
 
     this.deterministic = deterministic;
     const operator = this.testContext.operators[0];
@@ -2506,11 +2484,13 @@
       );
       await this.setOperatorContract(ownerContract);
 
-      await this.exchange.transferOwnership(ownerContract.address, {from: this.exchangeOwner});
+      await this.exchange.transferOwnership(ownerContract.address, {
+        from: this.exchangeOwner
+      });
       const txData = this.exchange.contract.methods
         .claimOwnership()
         .encodeABI();
-      await ownerContract.transact(txData, {from: this.exchangeOwner});
+      await ownerContract.transact(txData, { from: this.exchangeOwner });
     }
 
     return exchangeId;
@@ -2963,7 +2943,9 @@
   }
 
   public getRandomFee() {
-    return this.deterministic ? new BN(0) : new BN(web3.utils.toWei("" + this.getRandomInt(10000) / 1000000));
+    return this.deterministic
+      ? new BN(0)
+      : new BN(web3.utils.toWei("" + this.getRandomInt(10000) / 1000000));
   }
 
   public async depositExchangeStakeChecked(amount: BN, owner: string) {
