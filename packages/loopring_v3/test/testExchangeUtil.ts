--- conflicted
+++ resolved
@@ -7,7 +7,18 @@
 import util = require("util");
 import { Artifacts } from "../util/Artifacts";
 import { compress, CompressionType } from "./compression";
-import { Bitstream, BlockState, BlockType, Constants, EdDSA, Explorer, toFloat, Poseidon, WithdrawFromMerkleTreeData, OnchainWithdrawal } from "loopringV3.js";
+import {
+  Bitstream,
+  BlockState,
+  BlockType,
+  Constants,
+  EdDSA,
+  Explorer,
+  toFloat,
+  Poseidon,
+  WithdrawFromMerkleTreeData,
+  OnchainWithdrawal
+} from "loopringV3.js";
 import { Context } from "./context";
 import { expectThrow } from "./expectThrow";
 import { doDebugLogging, logDebug, logInfo } from "./logs";
@@ -26,12 +37,8 @@
   DepositInfo,
   DetailedTokenTransfer,
   ExchangeState,
-<<<<<<< HEAD
   InternalTransferRequest,
   InternalTransferBlock,
-  KeyPair,
-=======
->>>>>>> dc67d4cc
   OrderInfo,
   RingBlock,
   RingInfo,
@@ -206,28 +213,12 @@
       this.pendingOffchainWithdrawalRequests.push([]);
       this.pendingOnchainWithdrawalRequests.push([]);
       this.pendingCancels.push([]);
+      this.pendingInternalTransfers.push([]);
       this.pendingBlocks.push([]);
 
-<<<<<<< HEAD
-      const deposits: Deposit[] = [];
-      this.pendingDeposits.push(deposits);
-
-      const offchainWithdrawalRequests: WithdrawalRequest[] = [];
-      this.pendingOffchainWithdrawalRequests.push(offchainWithdrawalRequests);
-
-      const onchainWithdrawalRequests: WithdrawalRequest[] = [];
-      this.pendingOnchainWithdrawalRequests.push(onchainWithdrawalRequests);
-
-      const internalTransfers: InternalTransferRequest[] = [];
-      this.pendingInternalTransfers.push(internalTransfers);
-
-      const cancels: Cancel[] = [];
-      this.pendingCancels.push(cancels);
-=======
       this.blocks.push([]);
       this.deposits.push([]);
       this.onchainWithdrawals.push([]);
->>>>>>> dc67d4cc
 
       const account: Account = {
         accountID: 0,
@@ -568,7 +559,7 @@
       return;
     }
 
-    const hasher = poseidon.createHash(10, 6, 53);
+    const hasher = Poseidon.createHash(10, 6, 53);
     const account = this.accounts[this.exchangeId][trans.accountFromID];
 
     // Calculate hash
@@ -586,10 +577,10 @@
     const hash = hasher(inputs).toString(10);
 
     // Create signature
-    trans.signature = eddsa.sign(account.secretKey, hash);
+    trans.signature = EdDSA.sign(account.secretKey, hash);
 
     // Verify signature
-    const success = eddsa.verify(hash, trans.signature, [
+    const success = EdDSA.verify(hash, trans.signature, [
       account.publicKeyX,
       account.publicKeyY
     ]);
@@ -1128,7 +1119,7 @@
       label,
       withdrawalIdx,
       withdrawalFee
-    }
+    };
     withdrawalRequests.push(withdrawalRequest);
     return withdrawalRequest;
   }
@@ -1232,7 +1223,10 @@
     const numBlocksBefore = await this.getNumBlocksOnchain();
 
     const blockVersion = 0;
-    let offchainData = this.getRandomInt(2) === 0 ? ("0x0ff" + this.blocks[this.exchangeId].length) : "0x";
+    let offchainData =
+      this.getRandomInt(2) === 0
+        ? "0x0ff" + this.blocks[this.exchangeId].length
+        : "0x";
     if (offchainData.length % 2 == 1) {
       offchainData += "0";
     }
@@ -1254,7 +1248,8 @@
 
     const numBlocksAfter = await this.getNumBlocksOnchain();
     assert.equal(
-      numBlocksAfter, numBlocksBefore + 1,
+      numBlocksAfter,
+      numBlocksBefore + 1,
       "block height should be incremented by 1"
     );
 
@@ -1272,7 +1267,8 @@
     });
     assert(items.length === 1, "a single BlockCommitted needs to be emited");
     assert.equal(
-      items[0].blockIdx, numBlocksAfter - 1,
+      items[0].blockIdx,
+      numBlocksAfter - 1,
       "block index should be equal to block height"
     );
     assert.equal(
@@ -1281,7 +1277,7 @@
       "public data hash needs to match"
     );
 
-    const blockIdx = await this.getNumBlocksOnchain() - 1;
+    const blockIdx = (await this.getNumBlocksOnchain()) - 1;
 
     // Check the block data
     const blockData = await this.exchange.getBlock(blockIdx);
@@ -1321,38 +1317,6 @@
 
   public async generateKeys(blockFilename: string) {
     const block = JSON.parse(fs.readFileSync(blockFilename, "ascii"));
-<<<<<<< HEAD
-
-    const result = childProcess.spawnSync(
-      "build/circuit/dex_circuit",
-      ["-createkeys", blockFilename],
-      { stdio: doDebugLogging() ? "inherit" : "ignore" }
-    );
-    assert(result.status === 0, "generateKeys failed: " + blockFilename);
-
-    let verificationKeyFilename = "keys/";
-    if (block.blockType === BlockType.RING_SETTLEMENT) {
-      verificationKeyFilename += "trade";
-    } else if (block.blockType === BlockType.DEPOSIT) {
-      verificationKeyFilename += "deposit";
-    } else if (block.blockType === BlockType.ONCHAIN_WITHDRAWAL) {
-      verificationKeyFilename += "withdraw_onchain";
-    } else if (block.blockType === BlockType.OFFCHAIN_WITHDRAWAL) {
-      verificationKeyFilename += "withdraw_offchain";
-    } else if (block.blockType === BlockType.ORDER_CANCELLATION) {
-      verificationKeyFilename += "cancel";
-    } else if (block.blockType === BlockType.INTERNAL_TRANSFER) {
-      verificationKeyFilename += "internal_transfer";
-    }
-    verificationKeyFilename += block.onchainDataAvailability ? "_DA_" : "_";
-    verificationKeyFilename += block.blockSize + "_vk.json";
-
-    // Read the verification key and set it in the smart contract
-    const vk = JSON.parse(fs.readFileSync(verificationKeyFilename, "ascii"));
-    const vkFlattened = this.flattenList(this.flattenVK(vk));
-    // console.log(vkFlattened);
-=======
->>>>>>> dc67d4cc
     const blockVersion = 0;
 
     const isCircuitRegistered = await this.blockVerifier.isCircuitRegistered(
@@ -1380,6 +1344,8 @@
         verificationKeyFilename += "withdraw_offchain";
       } else if (block.blockType === BlockType.ORDER_CANCELLATION) {
         verificationKeyFilename += "cancel";
+      } else if (block.blockType === BlockType.INTERNAL_TRANSFER) {
+        verificationKeyFilename += "internal_transfer";
       }
       verificationKeyFilename += block.onchainDataAvailability ? "_DA_" : "_";
       verificationKeyFilename += block.blockSize + "_vk.json";
@@ -1544,21 +1510,32 @@
 
     // Update test state
     for (const block of blocks) {
-      assert.equal(block.blockState, BlockState.COMMITTED, "incorrect block state");
+      assert.equal(
+        block.blockState,
+        BlockState.COMMITTED,
+        "incorrect block state"
+      );
       block.blockState = BlockState.VERIFIED;
       block.verifiedTimestamp = ethBlock.timestamp;
     }
 
     const exchangeBlocks = this.blocks[this.exchangeId];
     for (let i = 1; i < exchangeBlocks.length; i++) {
-      if (exchangeBlocks[i - 1].blockState === BlockState.FINALIZED &&
-          (exchangeBlocks[i].blockState === BlockState.VERIFIED) || (exchangeBlocks[i].blockState === BlockState.FINALIZED)) {
+      if (
+        (exchangeBlocks[i - 1].blockState === BlockState.FINALIZED &&
+          exchangeBlocks[i].blockState === BlockState.VERIFIED) ||
+        exchangeBlocks[i].blockState === BlockState.FINALIZED
+      ) {
         if (exchangeBlocks[i].blockState === BlockState.VERIFIED) {
           exchangeBlocks[i].blockState = BlockState.FINALIZED;
           exchangeBlocks[i].finalizedTimestamp = ethBlock.timestamp;
         }
       } else {
-        assert.equal(i, numBlocksFinalizedAfter, "unexpected number of finalized blocks");
+        assert.equal(
+          i,
+          numBlocksFinalizedAfter,
+          "unexpected number of finalized blocks"
+        );
         break;
       }
     }
@@ -1709,7 +1686,7 @@
       };
 
       // Store state before
-      const currentBlockIdx = await this.getNumBlocksOnchain() - 1;
+      const currentBlockIdx = (await this.getNumBlocksOnchain()) - 1;
       const stateBefore = await this.loadExchangeState(
         exchangeID,
         currentBlockIdx
@@ -1779,7 +1756,7 @@
   public async loadExchangeState(exchangeID: number, blockIdx?: number) {
     // Read in the state
     if (blockIdx === undefined) {
-      blockIdx = await this.getNumBlocksOnchain() - 1;
+      blockIdx = (await this.getNumBlocksOnchain()) - 1;
     }
     const accounts: AccountLeaf[] = [];
     if (blockIdx > 0) {
@@ -1990,7 +1967,7 @@
       };
 
       // Store state before
-      const currentBlockIdx = await this.getNumBlocksOnchain() - 1;
+      const currentBlockIdx = (await this.getNumBlocksOnchain()) - 1;
       const stateBefore = await this.loadExchangeState(
         exchangeID,
         currentBlockIdx
@@ -2217,7 +2194,7 @@
         bs.addNumber(block.operatorAccountID, 3);
         for (const transfer of block.transfers) {
           bs.addNumber(
-            transfer.accountFromID * 2 ** constants.NUM_BITS_ACCOUNTID +
+            transfer.accountFromID * 2 ** Constants.NUM_BITS_ACCOUNTID +
               transfer.accountToID,
             5
           ); // 20bits * 2
@@ -2225,7 +2202,7 @@
           bs.addNumber(transfer.fAmountTrans, 3); // 24 bit
           bs.addNumber(transfer.feeTokenID, 1); // 8 bit
           bs.addNumber(
-            toFloat(new BN(transfer.fee), constants.Float16Encoding),
+            toFloat(new BN(transfer.fee), Constants.Float16Encoding),
             2
           ); // 16 bit
         }
@@ -2316,8 +2293,6 @@
     logDebug("[JS] labels hash: " + hash.toString(10));
     return hash;
   }
-
-
 
   public async commitRings(exchangeID: number, forcedBlockSize?: number) {
     const pendingRings = this.pendingRings[exchangeID];
@@ -2402,7 +2377,7 @@
       }
       const labelHash = this.hashLabels(labels);
 
-      const currentBlockIdx = await this.getNumBlocksOnchain() - 1;
+      const currentBlockIdx = (await this.getNumBlocksOnchain()) - 1;
 
       const protocolFees = await this.exchange.getProtocolFeeValues();
       const protocolTakerFeeBips = protocolFees.takerFeeBips.toNumber();
@@ -2681,7 +2656,7 @@
       };
 
       // Store state before
-      const currentBlockIdx = await this.getNumBlocksOnchain() - 1;
+      const currentBlockIdx = (await this.getNumBlocksOnchain()) - 1;
       const stateBefore = await this.loadExchangeState(
         exchangeID,
         currentBlockIdx
@@ -2884,7 +2859,7 @@
       publicKeyX: "0",
       publicKeyY: "0",
 
-      transactionHash: "0x",
+      transactionHash: "0x"
     };
     this.deposits[exchangeId] = [genesisDeposit];
 
@@ -2897,7 +2872,7 @@
       tokenID: 0,
       amount: new BN(0),
 
-      transactionHash: "0x",
+      transactionHash: "0x"
     };
     this.onchainWithdrawals[exchangeId] = [genesisWithdrawal];
 
@@ -3092,7 +3067,9 @@
     );
 
     this.blocks[this.exchangeId][blockIdx].blockFeeWithdrawn = true;
-    this.blocks[this.exchangeId][blockIdx].blockFeeAmountWithdrawn = totalBlockFee;
+    this.blocks[this.exchangeId][
+      blockIdx
+    ].blockFeeAmountWithdrawn = totalBlockFee;
 
     await this.checkExplorerState();
   }
@@ -3107,7 +3084,9 @@
     return explorerExchange.getWithdrawFromMerkleTreeData(accountID, tokenID);
   }
 
-  public async withdrawFromMerkleTreeWithProof(data: WithdrawFromMerkleTreeData) {
+  public async withdrawFromMerkleTreeWithProof(
+    data: WithdrawFromMerkleTreeData
+  ) {
     const tx = await this.exchange.withdrawFromMerkleTreeFor(
       data.owner,
       data.token,
@@ -3388,27 +3367,80 @@
     for (let blockIdx = 0; blockIdx < exchange.getNumBlocks(); blockIdx++) {
       const explorerBlock = exchange.getBlock(blockIdx);
       const testBlock = this.blocks[this.exchangeId][blockIdx];
-      assert.equal(explorerBlock.exchangeId, this.exchangeId, "unexpected exchangeId");
-      assert.equal(explorerBlock.blockIdx, testBlock.blockIdx, "unexpected blockIdx");
-      assert.equal(explorerBlock.blockType, testBlock.blockType, "unexpected blockType");
-      assert.equal(explorerBlock.blockVersion, testBlock.blockVersion, "unexpected blockVersion");
+      assert.equal(
+        explorerBlock.exchangeId,
+        this.exchangeId,
+        "unexpected exchangeId"
+      );
+      assert.equal(
+        explorerBlock.blockIdx,
+        testBlock.blockIdx,
+        "unexpected blockIdx"
+      );
+      assert.equal(
+        explorerBlock.blockType,
+        testBlock.blockType,
+        "unexpected blockType"
+      );
+      assert.equal(
+        explorerBlock.blockVersion,
+        testBlock.blockVersion,
+        "unexpected blockVersion"
+      );
       assert.equal(explorerBlock.data, testBlock.data, "unexpected data");
-      assert.equal(explorerBlock.offchainData, testBlock.offchainData, "unexpected offchainData");
-      assert.equal(explorerBlock.operator, testBlock.operator, "unexpected operator");
+      assert.equal(
+        explorerBlock.offchainData,
+        testBlock.offchainData,
+        "unexpected offchainData"
+      );
+      assert.equal(
+        explorerBlock.operator,
+        testBlock.operator,
+        "unexpected operator"
+      );
       assert.equal(explorerBlock.origin, testBlock.origin, "unexpected origin");
-      assert.equal(explorerBlock.blockState, testBlock.blockState, "unexpected blockState");
-      assert.equal(explorerBlock.blockFeeWithdrawn, testBlock.blockFeeWithdrawn, "unexpected blockFeeWithdrawn");
+      assert.equal(
+        explorerBlock.blockState,
+        testBlock.blockState,
+        "unexpected blockState"
+      );
+      assert.equal(
+        explorerBlock.blockFeeWithdrawn,
+        testBlock.blockFeeWithdrawn,
+        "unexpected blockFeeWithdrawn"
+      );
       if (explorerBlock.blockFeeWithdrawn) {
-        assert(explorerBlock.blockFeeAmountWithdrawn.eq(testBlock.blockFeeAmountWithdrawn), "unexpected blockFeeAmountWithdrawn");
-      }
-      assert.equal(explorerBlock.committedTimestamp, testBlock.committedTimestamp, "unexpected committedTimestamp");
+        assert(
+          explorerBlock.blockFeeAmountWithdrawn.eq(
+            testBlock.blockFeeAmountWithdrawn
+          ),
+          "unexpected blockFeeAmountWithdrawn"
+        );
+      }
+      assert.equal(
+        explorerBlock.committedTimestamp,
+        testBlock.committedTimestamp,
+        "unexpected committedTimestamp"
+      );
       if (explorerBlock.blockState > BlockState.COMMITTED) {
-        assert.equal(explorerBlock.verifiedTimestamp, testBlock.verifiedTimestamp, "unexpected verifiedTimestamp");
+        assert.equal(
+          explorerBlock.verifiedTimestamp,
+          testBlock.verifiedTimestamp,
+          "unexpected verifiedTimestamp"
+        );
       }
       if (explorerBlock.blockState > BlockState.VERIFIED) {
-        assert.equal(explorerBlock.finalizedTimestamp, testBlock.finalizedTimestamp, "unexpected finalizedTimestamp");
-      }
-      assert.equal(explorerBlock.transactionHash, testBlock.transactionHash, "unexpected transactionHash");
+        assert.equal(
+          explorerBlock.finalizedTimestamp,
+          testBlock.finalizedTimestamp,
+          "unexpected finalizedTimestamp"
+        );
+      }
+      assert.equal(
+        explorerBlock.transactionHash,
+        testBlock.transactionHash,
+        "unexpected transactionHash"
+      );
     }
 
     // Compare deposits
@@ -3417,17 +3449,52 @@
       this.deposits[this.exchangeId].length,
       "number of deposits does not match"
     );
-    for (let depositIdx = 0; depositIdx < exchange.getNumDeposits(); depositIdx++) {
+    for (
+      let depositIdx = 0;
+      depositIdx < exchange.getNumDeposits();
+      depositIdx++
+    ) {
       const explorerDeposit = exchange.getDeposit(depositIdx);
       const testDeposit = this.deposits[this.exchangeId][depositIdx];
-      assert.equal(explorerDeposit.exchangeId, testDeposit.exchangeId, "unexpected exchangeId");
-      assert.equal(explorerDeposit.depositIdx, testDeposit.depositIdx, "unexpected depositIdx");
-      assert.equal(explorerDeposit.timestamp, testDeposit.timestamp, "unexpected timestamp");
-      assert.equal(explorerDeposit.accountID, testDeposit.accountID, "unexpected accountID");
-      assert.equal(explorerDeposit.tokenID, testDeposit.tokenID, "unexpected tokenID");
-      assert(explorerDeposit.amount.eq(testDeposit.amount), "unexpected amount");
-      assert.equal(explorerDeposit.publicKeyX, testDeposit.publicKeyX, "unexpected publicKeyX");
-      assert.equal(explorerDeposit.publicKeyY, testDeposit.publicKeyY, "unexpected publicKeyY");
+      assert.equal(
+        explorerDeposit.exchangeId,
+        testDeposit.exchangeId,
+        "unexpected exchangeId"
+      );
+      assert.equal(
+        explorerDeposit.depositIdx,
+        testDeposit.depositIdx,
+        "unexpected depositIdx"
+      );
+      assert.equal(
+        explorerDeposit.timestamp,
+        testDeposit.timestamp,
+        "unexpected timestamp"
+      );
+      assert.equal(
+        explorerDeposit.accountID,
+        testDeposit.accountID,
+        "unexpected accountID"
+      );
+      assert.equal(
+        explorerDeposit.tokenID,
+        testDeposit.tokenID,
+        "unexpected tokenID"
+      );
+      assert(
+        explorerDeposit.amount.eq(testDeposit.amount),
+        "unexpected amount"
+      );
+      assert.equal(
+        explorerDeposit.publicKeyX,
+        testDeposit.publicKeyX,
+        "unexpected publicKeyX"
+      );
+      assert.equal(
+        explorerDeposit.publicKeyY,
+        testDeposit.publicKeyY,
+        "unexpected publicKeyY"
+      );
     }
 
     // Compare on-chain withdrawal requests
@@ -3436,15 +3503,46 @@
       this.onchainWithdrawals[this.exchangeId].length,
       "number of on-chain withdrawals does not match"
     );
-    for (let withdrawalIdx = 0; withdrawalIdx < exchange.getNumOnchainWithdrawalRequests(); withdrawalIdx++) {
-      const explorerWithdrawal = exchange.getOnchainWithdrawalRequest(withdrawalIdx);
-      const testWithdrawal = this.onchainWithdrawals[this.exchangeId][withdrawalIdx];
-      assert.equal(explorerWithdrawal.exchangeId, this.exchangeId, "unexpected exchangeId");
-      assert.equal(explorerWithdrawal.withdrawalIdx, testWithdrawal.withdrawalIdx, "unexpected withdrawalIdx");
-      assert.equal(explorerWithdrawal.timestamp, testWithdrawal.timestamp, "unexpected timestamp");
-      assert.equal(explorerWithdrawal.accountID, testWithdrawal.accountID, "unexpected accountID");
-      assert.equal(explorerWithdrawal.tokenID, testWithdrawal.tokenID, "unexpected tokenID");
-      assert(explorerWithdrawal.amountRequested.eq(testWithdrawal.amount), "unexpected amountRequested");
+    for (
+      let withdrawalIdx = 0;
+      withdrawalIdx < exchange.getNumOnchainWithdrawalRequests();
+      withdrawalIdx++
+    ) {
+      const explorerWithdrawal = exchange.getOnchainWithdrawalRequest(
+        withdrawalIdx
+      );
+      const testWithdrawal = this.onchainWithdrawals[this.exchangeId][
+        withdrawalIdx
+      ];
+      assert.equal(
+        explorerWithdrawal.exchangeId,
+        this.exchangeId,
+        "unexpected exchangeId"
+      );
+      assert.equal(
+        explorerWithdrawal.withdrawalIdx,
+        testWithdrawal.withdrawalIdx,
+        "unexpected withdrawalIdx"
+      );
+      assert.equal(
+        explorerWithdrawal.timestamp,
+        testWithdrawal.timestamp,
+        "unexpected timestamp"
+      );
+      assert.equal(
+        explorerWithdrawal.accountID,
+        testWithdrawal.accountID,
+        "unexpected accountID"
+      );
+      assert.equal(
+        explorerWithdrawal.tokenID,
+        testWithdrawal.tokenID,
+        "unexpected tokenID"
+      );
+      assert(
+        explorerWithdrawal.amountRequested.eq(testWithdrawal.amount),
+        "unexpected amountRequested"
+      );
     }
   }
 
@@ -3456,23 +3554,24 @@
       balanceValueA = balanceValueA || { balance: new BN(0), tradeHistory: {} };
       balanceValueB = balanceValueB || { balance: new BN(0), tradeHistory: {} };
 
-      for (const orderID of Object.keys(balanceValueA.tradeHistory).concat(Object.keys(balanceValueB.tradeHistory))) {
-        let tradeHistoryValueA =
-          balanceValueA.tradeHistory[Number(orderID)];
-        let tradeHistoryValueB =
-          balanceValueB.tradeHistory[Number(orderID)];
-
-        tradeHistoryValueA = tradeHistoryValueA || {filled: new BN(0), cancelled: false, orderID: 0};
-        tradeHistoryValueB = tradeHistoryValueB || {filled: new BN(0), cancelled: false, orderID: 0};
+      for (const orderID of Object.keys(balanceValueA.tradeHistory).concat(
+        Object.keys(balanceValueB.tradeHistory)
+      )) {
+        let tradeHistoryValueA = balanceValueA.tradeHistory[Number(orderID)];
+        let tradeHistoryValueB = balanceValueB.tradeHistory[Number(orderID)];
+
+        tradeHistoryValueA = tradeHistoryValueA || {
+          filled: new BN(0),
+          cancelled: false,
+          orderID: 0
+        };
+        tradeHistoryValueB = tradeHistoryValueB || {
+          filled: new BN(0),
+          cancelled: false,
+          orderID: 0
+        };
 
         assert(
-<<<<<<< HEAD
-          balanceValueA.balance.eq(balanceValueB.balance),
-          "balance does not match " +
-            balanceValueA.balance +
-            " !=" +
-            balanceValueB.balance
-=======
           tradeHistoryValueA.filled.eq(tradeHistoryValueB.filled),
           "trade history filled does not match"
         );
@@ -3485,7 +3584,6 @@
           tradeHistoryValueA.orderID,
           tradeHistoryValueB.orderID,
           "orderID does not match"
->>>>>>> dc67d4cc
         );
       }
       assert(
