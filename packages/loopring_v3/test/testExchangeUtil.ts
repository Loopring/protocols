--- conflicted
+++ resolved
@@ -69,14 +69,9 @@
   public operator: any;
   public activeOperator: number;
 
-<<<<<<< HEAD
-=======
   public userstakingpool: any;
   public protocolfeevault: any;
 
-  public ringMatcherAccountID: number[] = [];
-
->>>>>>> 2dfd804d
   public accounts: Account[][] = [];
 
   public operators: number[] = [];
