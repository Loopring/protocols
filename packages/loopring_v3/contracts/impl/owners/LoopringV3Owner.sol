--- conflicted
+++ resolved
@@ -24,38 +24,23 @@
     Costs public USD;
 
     event LRCValuesUpdated(
-<<<<<<< HEAD
-        uint minExchangeStakeWithDataAvailabilityLRC,
-        uint minExchangeStakeWithoutDataAvailabilityLRC
-=======
         uint minExchangeStakeRollupLRC,
         uint minExchangeStakeValidiumLRC
->>>>>>> 51d200df
     );
 
     constructor(
         ILoopringV3                _loopringV3,
         ITokenPriceProvider        _provider,
-<<<<<<< HEAD
-        uint                       _minExchangeStakeWithDataAvailabilityUSD,
-        uint                       _minExchangeStakeWithoutDataAvailabilityUSD
-=======
         uint                       _minExchangeStakeRollupUSD,
         uint                       _minExchangeStakeValidiumUSD
->>>>>>> 51d200df
         )
         DelayedOwner(address(_loopringV3), 3 days)
         public
     {
         loopringV3 = _loopringV3;
         provider = _provider;
-<<<<<<< HEAD
-        USD.minExchangeStakeDA = _minExchangeStakeWithDataAvailabilityUSD;
-        USD.minExchangeStakeWDA = _minExchangeStakeWithoutDataAvailabilityUSD;
-=======
         USD.minExchangeStakeDA = _minExchangeStakeRollupUSD;
         USD.minExchangeStakeWDA = _minExchangeStakeValidiumUSD;
->>>>>>> 51d200df
 
         setFunctionDelay(loopringV3.transferOwnership.selector, 7 days);
         setFunctionDelay(loopringV3.updateSettings.selector, 7 days);
