/*

  Copyright 2017 Loopring Project Ltd (Loopring Foundation).

  Licensed under the Apache License, Version 2.0 (the "License");
  you may not use this file except in compliance with the License.
  You may obtain a copy of the License at

  http://www.apache.org/licenses/LICENSE-2.0

  Unless required by applicable law or agreed to in writing, software
  distributed under the License is distributed on an "AS IS" BASIS,
  WITHOUT WARRANTIES OR CONDITIONS OF ANY KIND, either express or implied.
  See the License for the specific language governing permissions and
  limitations under the License.
*/
pragma solidity 0.5.10;

import "../iface/ILoopringV3.sol";
import "../iface/IExchange.sol";

import "../lib/AddressUtil.sol";
import "../lib/BurnableERC20.sol";
import "../lib/ERC20SafeTransfer.sol";
import "../lib/MathUint.sol";

import "./ExchangeV3Deployer.sol";


/// @title LoopringV3
/// @dev This contract does NOT support proxy.
/// @author Brecht Devos - <brecht@loopring.org>
/// @author Daniel Wang  - <daniel@loopring.org>
contract LoopringV3 is ILoopringV3
{
    using AddressUtil       for address payable;
    using MathUint          for uint;
    using ERC20SafeTransfer for address;

    // -- Constructor --
    constructor(
        address _lrcAddress,
        address _wethAddress,
<<<<<<< HEAD
        address payable _protocolFeeVault,
        address _blockVerifierAddress
=======
        address _blockVerifierAddress,
        address _downtimeCostCalculator,
        uint    _exchangeCreationCostLRC,
        uint    _maxWithdrawalFee,
        uint    _tokenRegistrationFeeLRCBase,
        uint    _tokenRegistrationFeeLRCDelta,
        uint    _minExchangeStakeWithDataAvailability,
        uint    _minExchangeStakeWithoutDataAvailability,
        uint    _revertFineLRC,
        uint    _withdrawalFineLRC
>>>>>>> 33672895
        )
        Claimable()
        public
    {
        require(address(0) != _lrcAddress, "ZERO_ADDRESS");
        require(address(0) != _wethAddress, "ZERO_ADDRESS");

        lrcAddress = _lrcAddress;
        wethAddress = _wethAddress;

        updateSettingsInternal(
            _protocolFeeVault,
            _blockVerifierAddress,
<<<<<<< HEAD
            0, 0, 0, 0, 0, 0, 0, 0, 0
        );
    }

    // === ILoopring methods ===
    function deployExchange()
        external
        nonReentrant
        returns (address)
    {
        return ExchangeV3Deployer.deploy();
    }

    function initializeExchange(
        address exchangeAddress,
        uint    exchangeId,
        address owner,
        address payable operator,
        bool    onchainDataAvailability
        )
        external
        nonReentrant
    {
        require(exchangeAddress != address(0), "ZERO_ADDRESS");
        require(exchangeId != 0, "INVALID_EXCHANGE_ID");
        require(owner != address(0), "ZERO_ADDRESS");
        require(operator != address(0), "ZERO_ADDRESS");
        require(exchanges[exchangeId].exchangeAddress == address(0), "ID_USED_ALREADY");

        // Burn the LRC
        if (exchangeCreationCostLRC > 0) {
            require(
                BurnableERC20(lrcAddress).burnFrom(owner, exchangeCreationCostLRC),
                "BURN_FAILURE"
            );
        }

        IExchange exchange = IExchange(exchangeAddress);

        // If the exchange has already been initlaized, the following function will fail.
        exchange.initialize(
            address(this),
            owner,
            exchangeId,
            operator,
            onchainDataAvailability
        );

        exchanges[exchangeId] = Exchange(exchangeAddress, 0, 0);

        emit ExchangeRegistered(
            exchangeId,
            exchangeAddress,
            owner,
            operator,
            exchangeCreationCostLRC
=======
            _downtimeCostCalculator,
            _exchangeCreationCostLRC,
            _maxWithdrawalFee,
            _tokenRegistrationFeeLRCBase,
            _tokenRegistrationFeeLRCDelta,
            _minExchangeStakeWithDataAvailability,
            _minExchangeStakeWithoutDataAvailability,
            _revertFineLRC,
            _withdrawalFineLRC
>>>>>>> 33672895
        );
    }

    // == Public Functions ==
    function updateSettings(
        address payable _protocolFeeVault,
        address _blockVerifierAddress,
        address _downtimeCostCalculator,
        uint    _exchangeCreationCostLRC,
        uint    _maxWithdrawalFee,
        uint    _tokenRegistrationFeeLRCBase,
        uint    _tokenRegistrationFeeLRCDelta,
        uint    _minExchangeStakeWithDataAvailability,
        uint    _minExchangeStakeWithoutDataAvailability,
        uint    _revertFineLRC,
        uint    _withdrawalFineLRC
        )
        external
        onlyOwner
    {
        updateSettingsInternal(
            _protocolFeeVault,
            _blockVerifierAddress,
            _downtimeCostCalculator,
            _exchangeCreationCostLRC,
            _maxWithdrawalFee,
            _tokenRegistrationFeeLRCBase,
            _tokenRegistrationFeeLRCDelta,
            _minExchangeStakeWithDataAvailability,
            _minExchangeStakeWithoutDataAvailability,
            _revertFineLRC,
            _withdrawalFineLRC
        );
    }

    function updateProtocolFeeSettings(
        uint8 _minProtocolTakerFeeBips,
        uint8 _maxProtocolTakerFeeBips,
        uint8 _minProtocolMakerFeeBips,
        uint8 _maxProtocolMakerFeeBips,
        uint  _targetProtocolTakerFeeStake,
        uint  _targetProtocolMakerFeeStake
        )
        external
        onlyOwner
    {
        minProtocolTakerFeeBips = _minProtocolTakerFeeBips;
        maxProtocolTakerFeeBips = _maxProtocolTakerFeeBips;
        minProtocolMakerFeeBips = _minProtocolMakerFeeBips;
        maxProtocolMakerFeeBips = _maxProtocolMakerFeeBips;
        targetProtocolTakerFeeStake = _targetProtocolTakerFeeStake;
        targetProtocolMakerFeeStake = _targetProtocolMakerFeeStake;

        emit SettingsUpdated(now);
    }

    function canExchangeCommitBlocks(
        uint exchangeId,
        bool onchainDataAvailability
        )
        external
        view
        returns (bool)
    {
        uint amountStaked = getExchangeStake(exchangeId);
        if (onchainDataAvailability) {
            return amountStaked >= minExchangeStakeWithDataAvailability;
        } else {
            return amountStaked >= minExchangeStakeWithoutDataAvailability;
        }
    }

    function getExchangeStake(
        uint exchangeId
        )
        public
        view
        returns (uint)
    {
        Exchange storage exchange = exchanges[exchangeId];
        require(exchange.exchangeAddress != address(0), "INVALID_EXCHANGE_ID");
        return exchange.exchangeStake;
    }

    function burnExchangeStake(
        uint exchangeId,
        uint amount
        )
        external
        nonReentrant
        returns (uint burnedLRC)
    {
        Exchange storage exchange = exchanges[exchangeId];
        address exchangeAddress = exchange.exchangeAddress;

        require(exchangeAddress != address(0), "INVALID_EXCHANGE_ID");
        require(exchangeAddress == msg.sender, "UNAUTHORIZED");

        burnedLRC = exchange.exchangeStake;

        if (amount < burnedLRC) {
            burnedLRC = amount;
        }
        if (burnedLRC > 0) {
            require(
                BurnableERC20(lrcAddress).burn(burnedLRC),
                "BURN_FAILURE"
            );

            exchange.exchangeStake = exchange.exchangeStake.sub(burnedLRC);
            totalStake = totalStake.sub(burnedLRC);
        }
        emit ExchangeStakeBurned(exchangeId, burnedLRC);
    }

    function depositExchangeStake(
        uint exchangeId,
        uint amountLRC
        )
        external
        nonReentrant
        returns (uint stakedLRC)
    {
        require(amountLRC > 0, "ZERO_VALUE");
        require(
            lrcAddress.safeTransferFrom(msg.sender, address(this), amountLRC),
            "TRANSFER_FAILURE"
        );

        Exchange storage exchange = exchanges[exchangeId];
        require(exchange.exchangeAddress != address(0), "INVALID_EXCHANGE_ID");

        stakedLRC = exchange.exchangeStake.add(amountLRC);
        exchange.exchangeStake = stakedLRC;
        totalStake = totalStake.add(amountLRC);

        emit ExchangeStakeDeposited(exchangeId, amountLRC);
    }

    function withdrawExchangeStake(
        uint    exchangeId,
        address recipient,
        uint    requestedAmount
        )
        external
        nonReentrant
        returns (uint amountLRC)
    {
        Exchange storage exchange = exchanges[exchangeId];
        require(exchange.exchangeAddress != address(0), "INVALID_EXCHANGE_ID");
        require(exchange.exchangeAddress == msg.sender, "UNAUTHORIZED");

        amountLRC = (exchange.exchangeStake > requestedAmount) ?
            requestedAmount : exchange.exchangeStake;

        if (amountLRC > 0) {
            require(
                lrcAddress.safeTransfer(recipient, amountLRC),
                "WITHDRAWAL_FAILURE"
            );
            exchange.exchangeStake = exchange.exchangeStake.sub(amountLRC);
            totalStake = totalStake.sub(amountLRC);
        }

        emit ExchangeStakeWithdrawn(exchangeId, amountLRC);
    }

    function depositProtocolFeeStake(
        uint exchangeId,
        uint amountLRC
        )
        external
        nonReentrant
        returns (uint stakedLRC)
    {
        require(amountLRC > 0, "ZERO_VALUE");
        require(
            lrcAddress.safeTransferFrom(msg.sender, address(this), amountLRC),
            "TRANSFER_FAILURE"
        );

        Exchange storage exchange = exchanges[exchangeId];
        require(exchange.exchangeAddress != address(0), "INVALID_EXCHANGE_ID");

        stakedLRC = exchange.protocolFeeStake.add(amountLRC);
        exchange.protocolFeeStake = stakedLRC;
        totalStake = totalStake.add(amountLRC);

        emit ProtocolFeeStakeDeposited(exchangeId, amountLRC);
    }

    function withdrawProtocolFeeStake(
        uint    exchangeId,
        address recipient,
        uint    amountLRC
        )
        external
        nonReentrant
    {
        Exchange storage exchange = exchanges[exchangeId];
        require(exchange.exchangeAddress != address(0), "INVALID_EXCHANGE_ID");
        require(exchange.exchangeAddress == msg.sender, "UNAUTHORIZED");
        require(amountLRC <= exchange.protocolFeeStake, "INSUFFICIENT_STAKE");

        if (amountLRC > 0) {
            require(
                lrcAddress.safeTransfer(recipient, amountLRC),
                "WITHDRAWAL_FAILURE"
            );
            exchange.protocolFeeStake = exchange.protocolFeeStake.sub(amountLRC);
            totalStake = totalStake.sub(amountLRC);
        }
        emit ProtocolFeeStakeWithdrawn(exchangeId, amountLRC);
    }

    function getProtocolFeeValues(
        uint exchangeId,
        bool onchainDataAvailability
        )
        external
        view
        returns (
            uint8 takerFeeBips,
            uint8 makerFeeBips
        )
    {
        Exchange storage exchange = exchanges[exchangeId];
        require(exchange.exchangeAddress != address(0), "INVALID_EXCHANGE_ID");

        // Subtract the minimum exchange stake, this amount cannot be used to reduce the protocol fees
        uint stake = 0;
        if (onchainDataAvailability && exchange.exchangeStake > minExchangeStakeWithDataAvailability) {
            stake = exchange.exchangeStake - minExchangeStakeWithDataAvailability;
        } else if (!onchainDataAvailability && exchange.exchangeStake > minExchangeStakeWithoutDataAvailability) {
            stake = exchange.exchangeStake - minExchangeStakeWithoutDataAvailability;
        }

        // The total stake used here is the exchange stake + the protocol fee stake, but
        // the protocol fee stake has a reduced weight of 50%.
        uint protocolFeeStake = stake.add(exchange.protocolFeeStake / 2);

        takerFeeBips = calculateProtocolFee(
            minProtocolTakerFeeBips, maxProtocolTakerFeeBips, protocolFeeStake, targetProtocolTakerFeeStake
        );
        makerFeeBips = calculateProtocolFee(
            minProtocolMakerFeeBips, maxProtocolMakerFeeBips, protocolFeeStake, targetProtocolMakerFeeStake
        );
    }

    function getProtocolFeeStake(
        uint exchangeId
        )
        public
        view
        returns (uint)
    {
        Exchange storage exchange = exchanges[exchangeId];
        require(exchange.exchangeAddress != address(0), "INVALID_EXCHANGE_ID");
        return exchange.protocolFeeStake;
    }

    // == Internal Functions ==
    function updateSettingsInternal(
        address payable  _protocolFeeVault,
        address _blockVerifierAddress,
        address _downtimeCostCalculator,
        uint    _exchangeCreationCostLRC,
        uint    _maxWithdrawalFee,
        uint    _tokenRegistrationFeeLRCBase,
        uint    _tokenRegistrationFeeLRCDelta,
        uint    _minExchangeStakeWithDataAvailability,
        uint    _minExchangeStakeWithoutDataAvailability,
        uint    _revertFineLRC,
        uint    _withdrawalFineLRC
        )
        private
    {
        require(address(0) != _protocolFeeVault, "ZERO_ADDRESS");
        require(address(0) != _blockVerifierAddress, "ZERO_ADDRESS");
        require(address(0) != _downtimeCostCalculator, "ZERO_ADDRESS");

        protocolFeeVault = _protocolFeeVault;
        blockVerifierAddress = _blockVerifierAddress;
        downtimeCostCalculator = _downtimeCostCalculator;
        exchangeCreationCostLRC = _exchangeCreationCostLRC;
        maxWithdrawalFee = _maxWithdrawalFee;
        tokenRegistrationFeeLRCBase = _tokenRegistrationFeeLRCBase;
        tokenRegistrationFeeLRCDelta = _tokenRegistrationFeeLRCDelta;
        minExchangeStakeWithDataAvailability = _minExchangeStakeWithDataAvailability;
        minExchangeStakeWithoutDataAvailability = _minExchangeStakeWithoutDataAvailability;
        revertFineLRC = _revertFineLRC;
        withdrawalFineLRC = _withdrawalFineLRC;

        emit SettingsUpdated(now);
    }

    function calculateProtocolFee(
        uint minFee,
        uint maxFee,
        uint stake,
        uint targetStake
        )
        internal
        pure
        returns (uint8)
    {
        if (targetStake > 0) {
            // Simple linear interpolation between 2 points
            uint maxReduction = maxFee.sub(minFee);
            uint reduction = maxReduction.mul(stake) / targetStake;
            if (reduction > maxReduction) {
                reduction = maxReduction;
            }
            return uint8(maxFee.sub(reduction));
        } else {
            return uint8(minFee);
        }
    }
}<|MERGE_RESOLUTION|>--- conflicted
+++ resolved
@@ -41,21 +41,9 @@
     constructor(
         address _lrcAddress,
         address _wethAddress,
-<<<<<<< HEAD
         address payable _protocolFeeVault,
-        address _blockVerifierAddress
-=======
         address _blockVerifierAddress,
-        address _downtimeCostCalculator,
-        uint    _exchangeCreationCostLRC,
-        uint    _maxWithdrawalFee,
-        uint    _tokenRegistrationFeeLRCBase,
-        uint    _tokenRegistrationFeeLRCDelta,
-        uint    _minExchangeStakeWithDataAvailability,
-        uint    _minExchangeStakeWithoutDataAvailability,
-        uint    _revertFineLRC,
-        uint    _withdrawalFineLRC
->>>>>>> 33672895
+        address _downtimeCostCalculator
         )
         Claimable()
         public
@@ -69,8 +57,8 @@
         updateSettingsInternal(
             _protocolFeeVault,
             _blockVerifierAddress,
-<<<<<<< HEAD
-            0, 0, 0, 0, 0, 0, 0, 0, 0
+            _downtimeCostCalculator,
+            0, 0, 0, 0, 0, 0, 0, 0
         );
     }
 
@@ -126,17 +114,6 @@
             owner,
             operator,
             exchangeCreationCostLRC
-=======
-            _downtimeCostCalculator,
-            _exchangeCreationCostLRC,
-            _maxWithdrawalFee,
-            _tokenRegistrationFeeLRCBase,
-            _tokenRegistrationFeeLRCDelta,
-            _minExchangeStakeWithDataAvailability,
-            _minExchangeStakeWithoutDataAvailability,
-            _revertFineLRC,
-            _withdrawalFineLRC
->>>>>>> 33672895
         );
     }
 
