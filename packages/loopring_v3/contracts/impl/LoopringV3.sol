--- conflicted
+++ resolved
@@ -74,11 +74,7 @@
     }
 
     function createExchange(
-<<<<<<< HEAD
-        address payable _committer
-=======
-        address _operator
->>>>>>> ee43114b
+        address payable _operator
         )
         external
         returns (
@@ -96,15 +92,9 @@
 
         exchangeId = exchanges.length + 1;
 
-<<<<<<< HEAD
-        address payable committer;
-        if (address(0) == _committer) {
-            committer = msg.sender;
-=======
-        address operator;
+        address payable operator;
         if (address(0) == _operator) {
             operator = msg.sender;
->>>>>>> ee43114b
         } else {
             operator = _operator;
         }
@@ -113,15 +103,11 @@
             exchangeId,
             address(this),
             msg.sender,
-<<<<<<< HEAD
-            committer,
+            operator,
             lrcAddress,
             wethAddress,
             exchangeHelperAddress,
             blockVerifierAddress
-=======
-            operator
->>>>>>> ee43114b
         );
 
         exchangeAddress = address(exchange);
