--- conflicted
+++ resolved
@@ -48,10 +48,6 @@
     );
 
     function initialize(
-<<<<<<< HEAD
-        address _exchange,
-        address _loopring
-=======
         address _exchange
         )
         external
@@ -67,20 +63,14 @@
     function setCheckBalance(
         address token,
         bool    checkBalance
->>>>>>> f03195f6
         )
         external
         onlyOwner
     {
-<<<<<<< HEAD
-        exchange = _exchange;
-        loopring = ILoopringV3(_loopring);
-=======
         require(needCheckBalance[token] != checkBalance, "INVALID_VALUE");
 
         needCheckBalance[token] == checkBalance;
         emit CheckBalance(token, checkBalance);
->>>>>>> f03195f6
     }
 
     function deposit(
