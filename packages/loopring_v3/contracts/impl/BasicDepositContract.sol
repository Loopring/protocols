/*

  Copyright 2017 Loopring Project Ltd (Loopring Foundation).

  Licensed under the Apache License, Version 2.0 (the "License");
  you may not use this file except in compliance with the License.
  You may obtain a copy of the License at

  http://www.apache.org/licenses/LICENSE-2.0

  Unless required by applicable law or agreed to in writing, software
  distributed under the License is distributed on an "AS IS" BASIS,
  WITHOUT WARRANTIES OR CONDITIONS OF ANY KIND, either express or implied.
  See the License for the specific language governing permissions and
  limitations under the License.
*/
pragma solidity ^0.6.6;

import "../iface/IDepositContract.sol";
import "../iface/ILoopringV3.sol";

import "../lib/AddressUtil.sol";
import "../lib/ERC20.sol";
import "../lib/ERC20SafeTransfer.sol";
import "../lib/MathUint.sol";
import "../lib/ReentrancyGuard.sol";


/// @title Basic implementation of IDepositContract that just stores
///        all funds without doing anything with them.
///
///        Should be able to work with proxy contracts so the contract
///        can be updated easily (but with great caution and transparency!)
///        when necessary.
///
/// @author Brecht Devos - <brecht@loopring.org>
contract BasicDepositContract is IDepositContract, ReentrancyGuard
{
    using AddressUtil       for address;
    using ERC20SafeTransfer for address;
    using MathUint          for uint;

    event TokenNotOwnedByUsersWithdrawn(
        address sender,
        address token,
        address feeVault,
        uint    amount
    );

    // Max total amount that can be stored per token
    uint constant public MAX_TOTAL_TOKEN_BALANCE = 2 ** 96 - 1;

    address public exchange;
    ILoopringV3 public loopring;

    // A map from token address to the total exchange balances
    mapping (address => uint) public exchangeBalance;

    modifier onlyWhenUninitialized()
    {
        require(exchange == address(0), "INITIALIZED");
        _;
    }

    modifier onlyExchange()
    {
        require(msg.sender == exchange, "UNAUTHORIZED");
        _;
    }

    function initialize(
        address exchangeAddress,
        address loopringAddress
        )
        external
        nonReentrant
        onlyWhenUninitialized
    {
        exchange = exchangeAddress;
        loopring = ILoopringV3(loopringAddress);
    }

    function deposit(
        address from,
        address token,
        uint amount
        )
        external
        override
        nonReentrant
        payable
        onlyExchange
    {
        // Keep track how many tokens are deposited in the exchange
        exchangeBalance[token] = exchangeBalance[token].add(amount);
        // Make sure the total max amount per token in the exchange is capped
        require(exchangeBalance[token] <= MAX_TOTAL_TOKEN_BALANCE, "MAX_AMOUNT_REACHED");

        // Check msg.value
        if (isETHInternal(token)) {
            require(msg.value == amount, "INVALID_ETH_DEPOSIT");
        } else {
            require(msg.value == 0, "INVALID_TOKEN_DEPOSIT");
             // Transfer the tokens from the owner into this contract
            if (amount > 0) {
                token.safeTransferFromAndVerify(
                    from,
                    address(this),
                    amount
                );
            }
        }
    }

    function withdraw(
        address to,
        address token,
        uint amount
        )
        external
        override
        nonReentrant
        onlyExchange
    {
        // Keep track how many tokens are deposited in the exchange
        exchangeBalance[token] = exchangeBalance[token].sub(amount);

        // Transfer the tokens from the contract to the recipient
        transferOut(to, token, amount);
    }

    function transfer(
        address from,
        address to,
        address token,
        uint    amount
        )
        external
        override
        nonReentrant
        onlyExchange
    {
        require(token.safeTransferFrom(from, to, amount), "TRANSFER_FAILED");
    }

    function isETH(address addr)
        external
        override
        view
        returns (bool)
    {
        return isETHInternal(addr);
    }

    /// @dev Withdraws all tokens not owned by users, e.g., candies, airdrops, to fee vault.
    /// @param token The address of the token.
    /// @return amount The amount of tokens withdrawn
    function withdrawTokenNotOwnedByUsers(
        address token
        )
        external
        nonReentrant
        returns(uint amount)
    {
        address payable feeVault = loopring.protocolFeeVault();
        require(feeVault != address(0), "ZERO_ADDRESS");

        // Total balance in this contract
        uint totalBalance;
        if (isETHInternal(token)) {
            totalBalance = address(this).balance;
        } else {
            totalBalance = ERC20(token).balanceOf(address(this));
        }

        // Calculate the extra amount
        amount = totalBalance.sub(exchangeBalance[token]);

        // Transfer the extra tokens to the feeVault
        transferOut(feeVault, token, amount);

        emit TokenNotOwnedByUsersWithdrawn(msg.sender, token, feeVault, amount);
    }

    // -- Internal --

    function isETHInternal(address addr)
        internal
        pure
        returns (bool)
    {
        return addr == address(0);
    }

    function transferOut(
        address to,
        address token,
        uint amount
        )
        internal
    {
<<<<<<< HEAD
        if (amount == 0) {
            return;
        }
        
        if (isETHInternal(token)) {
            to.sendETHAndVerify(amount, gasleft());
        } else {
            token.safeTransferAndVerify(to, amount);
=======
        if (amount > 0) {
            if (isETHInternal(token)) {
                // ETH
                to.sendETHAndVerify(amount, gasleft());
            } else {
                // ERC20 token
                token.safeTransferAndVerify(to, amount);
            }
>>>>>>> 18273c90
        }
    }
}<|MERGE_RESOLUTION|>--- conflicted
+++ resolved
@@ -199,16 +199,6 @@
         )
         internal
     {
-<<<<<<< HEAD
-        if (amount == 0) {
-            return;
-        }
-        
-        if (isETHInternal(token)) {
-            to.sendETHAndVerify(amount, gasleft());
-        } else {
-            token.safeTransferAndVerify(to, amount);
-=======
         if (amount > 0) {
             if (isETHInternal(token)) {
                 // ETH
@@ -217,7 +207,6 @@
                 // ERC20 token
                 token.safeTransferAndVerify(to, amount);
             }
->>>>>>> 18273c90
         }
     }
 }