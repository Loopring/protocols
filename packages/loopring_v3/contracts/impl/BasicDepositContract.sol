--- conflicted
+++ resolved
@@ -36,9 +36,6 @@
     // Index base
     uint constant public INDEX_BASE = 10 ** 18;
 
-    // Index base
-    uint constant public INDEX_BASE = 10 ** 18;
-
     address public exchange;
     ILoopringV3 public loopring;
 
@@ -71,22 +68,14 @@
     function deposit(
         address from,
         address token,
-<<<<<<< HEAD
-        uint    amount,
-=======
         uint96  amount,
->>>>>>> 51d200df
         bytes   calldata /*auxiliaryData*/
         )
         external
         override
         payable
         onlyExchange
-<<<<<<< HEAD
-        returns (uint actualAmount, uint tokenIndex)
-=======
         returns (uint96 actualAmount, uint tokenIndex)
->>>>>>> 51d200df
     {
         // Check msg.value
         if (isETHInternal(token)) {
@@ -105,14 +94,7 @@
 
         uint exchangeBalanceBefore = exchangeBalance[token];
         // Keep track how many tokens are deposited in the exchange
-<<<<<<< HEAD
-        uint exchangeBalanceAfter = exchangeBalanceBefore.add(amount);
-        // Make sure the total max amount per token in the exchange is capped
-        require(exchangeBalanceAfter <= MAX_TOTAL_TOKEN_BALANCE, "MAX_AMOUNT_REACHED");
-        exchangeBalance[token] = exchangeBalanceAfter;
-=======
         exchangeBalance[token] = exchangeBalanceBefore.add(uint(amount));
->>>>>>> 51d200df
 
         actualAmount = amount;
         tokenIndex = INDEX_BASE;
