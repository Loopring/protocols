// SPDX-License-Identifier: Apache-2.0
// Copyright 2017 Loopring Technology Limited.
pragma solidity ^0.6.10;

import "../iface/IDepositContract.sol";

import "../lib/AddressUtil.sol";
import "../lib/Claimable.sol";
import "../lib/ERC20.sol";
import "../lib/ERC20SafeTransfer.sol";
import "../lib/MathUint.sol";
import "../lib/ReentrancyGuard.sol";


/// @title Default implementation of IDepositContract that just stores
///        all funds without doing anything with them.
///
///        Should be able to work with proxy contracts so the contract
///        can be updated easily (but with great caution and transparency!)
///        when necessary.
///
/// @author Brecht Devos - <brecht@loopring.org>
contract BasicDepositContract is IDepositContract, ReentrancyGuard, Claimable
{
    using AddressUtil       for address;
    using ERC20SafeTransfer for address;
    using MathUint          for uint;

<<<<<<< HEAD
    event TokenNotOwnedByUsersWithdrawn(
        address sender,
        address token,
        address feeVault,
        uint    amount
    );

=======
>>>>>>> afb8b488
    address public exchange;

    mapping (address => bool) needCheckBalance;

    modifier onlyExchange()
    {
        require(msg.sender == exchange, "UNAUTHORIZED");
        _;
    }

    modifier ifNotZero(uint amount)
    {
        if (amount == 0) return;
        else { _; }
    }

    event CheckBalance(
        address indexed token,
        bool            checkBalance
    );

    function initialize(
        address _exchange
        )
        external
        onlyOwner
    {
        require(
            exchange == address(0) && _exchange != address(0),
            "INVALID_EXCHANGE"
        );
        exchange = _exchange;
    }

    function setCheckBalance(
        address token,
        bool    checkBalance
        )
        external
        onlyOwner
    {
        require(needCheckBalance[token] != checkBalance, "INVALID_VALUE");

        needCheckBalance[token] == checkBalance;
        emit CheckBalance(token, checkBalance);
    }

    function deposit(
        address from,
        address token,
        uint96  amount,
        bytes   calldata /*auxiliaryData*/
        )
        external
        override
        payable
        onlyExchange
<<<<<<< HEAD
        returns (uint96 actualAmount)
=======
        nonReentrant
        ifNotZero(amount)
        returns (uint96 amountReceived, uint /*tokenIndex*/)
>>>>>>> afb8b488
    {
        if (isETHInternal(token)) {
            require(msg.value == amount, "INVALID_ETH_DEPOSIT");
            amountReceived = amount;
        } else {
            require(msg.value == 0, "INVALID_TOKEN_DEPOSIT");

            bool checkBalance = needCheckBalance[token];
            uint balanceBefore = checkBalance ? ERC20(token).balanceOf(address(this)) : 0;

            token.safeTransferFromAndVerify(from, address(this), uint(amount));

<<<<<<< HEAD
        actualAmount = amount;
=======
            uint balanceAfter = checkBalance ? ERC20(token).balanceOf(address(this)) : amount;
            uint diff = balanceAfter.sub(balanceBefore);
            amountReceived = uint96(diff);
            require(uint(amountReceived) == diff, "OUT_OF_RANGE");
        }
>>>>>>> afb8b488
    }

    function withdraw(
        address to,
        address token,
        uint    amount,
        bytes   calldata /*auxiliaryData*/
        )
        external
        override
        payable
        onlyExchange
        nonReentrant
        ifNotZero(amount)
    {
        if (isETHInternal(token)) {
            to.sendETHAndVerify(amount, gasleft());
        } else {
            if(!token.safeTransfer(to, amount)){
                uint amountPaid = ERC20(token).balanceOf(address(this));
                require(amountPaid < amount, "UNEXCPECTED");
                token.safeTransferAndVerify(to, amountPaid);
            }
        }
    }

    function transfer(
        address from,
        address to,
        address token,
        uint    amount
        )
        external
        override
        payable
        onlyExchange
        nonReentrant
        ifNotZero(amount)
    {
        token.safeTransferFromAndVerify(from, to, amount);
    }

    function isETH(address addr)
        external
        override
        view
        returns (bool)
    {
        return isETHInternal(addr);
    }

    // -- Internal --

    function isETHInternal(address addr)
        internal
        pure
        returns (bool)
    {
        return addr == address(0);
    }
}<|MERGE_RESOLUTION|>--- conflicted
+++ resolved
@@ -26,16 +26,6 @@
     using ERC20SafeTransfer for address;
     using MathUint          for uint;
 
-<<<<<<< HEAD
-    event TokenNotOwnedByUsersWithdrawn(
-        address sender,
-        address token,
-        address feeVault,
-        uint    amount
-    );
-
-=======
->>>>>>> afb8b488
     address public exchange;
 
     mapping (address => bool) needCheckBalance;
@@ -93,13 +83,9 @@
         override
         payable
         onlyExchange
-<<<<<<< HEAD
-        returns (uint96 actualAmount)
-=======
         nonReentrant
         ifNotZero(amount)
-        returns (uint96 amountReceived, uint /*tokenIndex*/)
->>>>>>> afb8b488
+        returns (uint96 amountReceived)
     {
         if (isETHInternal(token)) {
             require(msg.value == amount, "INVALID_ETH_DEPOSIT");
@@ -112,15 +98,11 @@
 
             token.safeTransferFromAndVerify(from, address(this), uint(amount));
 
-<<<<<<< HEAD
-        actualAmount = amount;
-=======
             uint balanceAfter = checkBalance ? ERC20(token).balanceOf(address(this)) : amount;
             uint diff = balanceAfter.sub(balanceBefore);
             amountReceived = uint96(diff);
             require(uint(amountReceived) == diff, "OUT_OF_RANGE");
         }
->>>>>>> afb8b488
     }
 
     function withdraw(
