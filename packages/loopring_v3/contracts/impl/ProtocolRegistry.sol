--- conflicted
+++ resolved
@@ -23,65 +23,20 @@
 import "../iface/ILoopring.sol";
 import "../iface/IProtocolRegistry.sol";
 
-<<<<<<< HEAD
 import "./proxies/ExchangeAutoUpgradabilityProxy.sol";
 import "./proxies/ExchangeManualUpgradabilityProxy.sol";
-=======
-import "./ExchangeProxy.sol";
 import "./ImplementationManager.sol";
->>>>>>> 91a10793
 
 /// @title An Implementation of IProtocolRegistry
 /// @author Daniel Wang  - <daniel@loopring.org>
 contract ProtocolRegistry is IProtocolRegistry {
     struct Protocol
     {
-<<<<<<< HEAD
-        address implementation;  // updatable
-        bool    enabled;         // updatable
-    }
-
-    struct Implementation
-    {
-        address protocol; // must never change
-        string  version;  // must be unique globally
-    }
-
-    // ILoopring address => Protocol structs
-    mapping (address => Protocol)       private protocols;
-
-    // IExchange address => Implementation structs
-    mapping (address => Implementation) private impls;
-
-    // version strings => IProtocol addresses
-    mapping (string => address)         private versions;
-
-    // exchange addresses => ILoopring addresses
-    mapping (address => address)        private exchangeToProtocol;
-
-    modifier addressNotZero(address addr)
-    {
-        require(addr != address(0), "ZERO_ADDRESS");
-        _;
-    }
-
-    modifier protocolNotRegistered(address addr)
-    {
-        require(protocols[addr].implementation == address(0), "PROTOCOL_REGISTERED");
-        _;
-    }
-
-    modifier protocolRegistered(address addr)
-    {
-        require(protocols[addr].implementation != address(0), "PROTOCOL_NOT_REGISTERED");
-        _;
-=======
         address protocol;
         address manager;
         string  version;
         bool    registered;
         bool    enabled;
->>>>>>> 91a10793
     }
 
     // IExchange addresses => IProtocol addresses
@@ -102,41 +57,15 @@
         lrcAddress = _lrcAddress;
     }
 
-<<<<<<< HEAD
-    function isRegisteredExchange(
-        address addr
-        )
-        external
-        view
-        returns (bool)
-    {
-        return exchangeToProtocol[addr] != address(0);
-    }
-
-    function registerProtocol(
-        address protocol,
-        address implementation
-=======
     function isExchangeRegistered(
         address exchange
->>>>>>> 91a10793
         )
         public
         view
         returns (bool)
     {
-<<<<<<< HEAD
-        ILoopring loopring = ILoopring(protocol);
-        require(loopring.owner() == owner, "INCONSISTENT_OWNER");
-        require(loopring.ProtocolRegistry() == address(this), "INCONSISTENT_REGISTRY");
-        require(loopring.lrcAddress() == lrcAddress, "INCONSISTENT_LRC_ADDRESS");
-
-        string memory version = IExchange(implementation).version();
-        require(versions[version] == address(0), "VERSION_USED");
-=======
         return exchangeMap[exchange] != address(0);
     }
->>>>>>> 91a10793
 
     function defaultProtocol()
         external
@@ -186,22 +115,7 @@
         emit ProtocolRegistered(protocol, manager, version);
     }
 
-<<<<<<< HEAD
-    function isImplementationEnabled(
-        address _protocol,
-        address _implementation
-        )
-        external
-        view
-        returns (bool validAndEnabled)
-    {
-        return true; // TODO
-    }
-
-    function disableProtocol(
-=======
     function isProtocolRegistered(
->>>>>>> 91a10793
         address protocol
         )
         public
@@ -249,7 +163,7 @@
     }
 
     function forgeExchange(
-        bool supportUpgradability,
+        uint upgradabilityMode,
         bool onchainDataAvailability
         )
         external
@@ -264,18 +178,14 @@
         return forgeExchangeInternal(
             protocol,
             m.defaultImpl(),
-            supportUpgradability,
+            upgradabilityMode,
             onchainDataAvailability
         );
     }
 
     function forgeExchange(
-<<<<<<< HEAD
+        address protocol,
         uint    upgradabilityMode,
-=======
-        address protocol,
-        bool    supportUpgradability,
->>>>>>> 91a10793
         bool    onchainDataAvailability
         )
         external
@@ -287,26 +197,17 @@
     {
         IImplementationManager m = IImplementationManager(protocolMap[protocol].manager);
         return forgeExchangeInternal(
-<<<<<<< HEAD
-            defaultProtocol,
-            upgradabilityMode,
-=======
             protocol,
             m.defaultImpl(),
-            supportUpgradability,
->>>>>>> 91a10793
+            upgradabilityMode,
             onchainDataAvailability
         );
     }
 
     function forgeExchange(
         address protocol,
-<<<<<<< HEAD
+        address implementation,
         uint    upgradabilityMode,
-=======
-        address implementation,
-        bool    supportUpgradability,
->>>>>>> 91a10793
         bool    onchainDataAvailability
         )
         external
@@ -318,12 +219,8 @@
     {
         return forgeExchangeInternal(
             protocol,
-<<<<<<< HEAD
+            implementation,
             upgradabilityMode,
-=======
-            implementation,
-            supportUpgradability,
->>>>>>> 91a10793
             onchainDataAvailability
         );
     }
@@ -348,12 +245,8 @@
 
     function forgeExchangeInternal(
         address protocol,
-<<<<<<< HEAD
+        address implementation,
         uint    upgradabilityMode,
-=======
-        address implementation,
-        bool    supportUpgradability,
->>>>>>> 91a10793
         bool    onchainDataAvailability
         )
         private
@@ -368,7 +261,6 @@
         require(m.isEnabled(implementation), "INVALID_IMPLEMENTATION");
 
         ILoopring loopring = ILoopring(protocol);
-        IExchange exchange = IExchange(implementation);
 
         uint exchangeCreationCostLRC = loopring.exchangeCreationCostLRC();
 
@@ -379,35 +271,25 @@
             );
         }
 
-<<<<<<< HEAD
         if (upgradabilityMode == 0) {
             // 0: automatic upgradability
-=======
-        if (supportUpgradability) {
->>>>>>> 91a10793
             // Deploy an exchange proxy and points to the implementation
             exchangeAddress = address(new ExchangeAutoUpgradabilityProxy(address(this)));
         } else if (upgradabilityMode == 1) {
             // 1: manual upgradability
             exchangeAddress = address(new ExchangeManualUpgradabilityProxy(
                 address(this),
-                protocols[protocol].implementation
+                implementation
             ));
         } else if (upgradabilityMode == 2) {
             // 2: no upgradability with a simple proxy
-            exchangeAddress = address(new SimpleProxy(
-                protocols[protocol].implementation
-            ));
+            exchangeAddress = address(new SimpleProxy(implementation));
         } else if (upgradabilityMode == 3) {
             // 3: no upgradability with a native DEX
             // Clone a native exchange from the implementation.
-<<<<<<< HEAD
-            exchangeAddress = IExchange(protocols[protocol].implementation).clone();
+            exchangeAddress = IExchange(implementation).clone();
         } else {
             revert("INVALID_UPGRADABILITY_MODE");
-=======
-            exchangeAddress = exchange.clone();
->>>>>>> 91a10793
         }
 
         assert(exchangeMap[exchangeAddress] == address(0));
