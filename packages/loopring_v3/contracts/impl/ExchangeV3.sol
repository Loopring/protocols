/*

  Copyright 2017 Loopring Project Ltd (Loopring Foundation).

  Licensed under the Apache License, Version 2.0 (the "License");
  you may not use this file except in compliance with the License.
  You may obtain a copy of the License at

  http://www.apache.org/licenses/LICENSE-2.0

  Unless required by applicable law or agreed to in writing, software
  distributed under the License is distributed on an "AS IS" BASIS,
  WITHOUT WARRANTIES OR CONDITIONS OF ANY KIND, either express or implied.
  See the License for the specific language governing permissions and
  limitations under the License.
*/
pragma solidity ^0.6.6;
pragma experimental ABIEncoderV2;

import "./libexchange/ExchangeAccounts.sol";
import "./libexchange/ExchangeAdmins.sol";
import "./libexchange/ExchangeBalances.sol";
import "./libexchange/ExchangeBlocks.sol";
import "./libexchange/ExchangeDeposits.sol";
import "./libexchange/ExchangeGenesis.sol";
import "./libexchange/ExchangeMode.sol";
import "./libexchange/ExchangeTokens.sol";
import "./libexchange/ExchangeWithdrawals.sol";

import "../lib/MathUint.sol";

import "../iface/IExchangeV3.sol";


/// @title An Implementation of IExchangeV3.
/// @dev This contract supports upgradability proxy, therefore its constructor
///      must do NOTHING.
/// @author Brecht Devos - <brecht@loopring.org>
/// @author Daniel Wang  - <daniel@loopring.org>
contract ExchangeV3 is IExchangeV3
{
    bytes32 constant public genesisBlockHash = 0x107018ff4240423a154c81e966fe3216d239fe33f5c30911c2d04799df603c81;

    using MathUint              for uint;
    using ExchangeAdmins        for ExchangeData.State;
    using ExchangeAccounts      for ExchangeData.State;
    using ExchangeBalances      for ExchangeData.State;
    using ExchangeBlocks        for ExchangeData.State;
    using ExchangeDeposits      for ExchangeData.State;
    using ExchangeGenesis       for ExchangeData.State;
    using ExchangeMode          for ExchangeData.State;
    using ExchangeTokens        for ExchangeData.State;
    using ExchangeWithdrawals   for ExchangeData.State;

    ExchangeData.State private state;

    modifier onlyOperator()
    {
        require(msg.sender == state.operator, "UNAUTHORIZED");
        _;
    }

    modifier onlyWhenUninitialized()
    {
        require(owner == address(0) && state.id == 0, "INITIALIZED");
        _;
    }

    modifier onlyAgentFor(address owner)
    {
        require(isAgent(owner, msg.sender), "UNAUTHORIZED");
        _;
    }

    /// @dev The constructor must do NOTHING to support proxy.
    constructor() public {}

    function version()
        public
        override
        view
        returns (string memory)
    {
        return "3.5.0";
    }

    // -- Initialization --
    function initialize(
        address _loopringAddress,
        address _owner,
        uint    _id,
        address payable _operator,
        bool    _onchainDataAvailability
        )
        external
        override
        nonReentrant
        onlyWhenUninitialized
    {
        require(address(0) != _owner, "ZERO_ADDRESS");
        owner = _owner;

        state.initializeGenesisBlock(
            _id,
            _loopringAddress,
            _operator,
            _onchainDataAvailability,
            genesisBlockHash
        );
    }

    function setDepositContract(address _depositContract)
        external
        override
        nonReentrant
        onlyOwner
    {
        require(_depositContract != address(0), "ZERO_ADDRESS");
        // Only used for initialization
        require(state.depositContract == IDepositContract(0), "ALREADY_SET");
        state.depositContract = IDepositContract(_depositContract);
    }

    function getDepositContract()
        external
        override
        view
        returns (IDepositContract)
    {
        return state.depositContract;
    }

    // -- Constants --
    function getConstants()
        external
        override
<<<<<<< HEAD
        pure
        returns(uint[14] memory)
=======
        returns(ExchangeData.Constants memory)
>>>>>>> 18273c90
    {
        return ExchangeData.Constants(
            uint(ExchangeData.SNARK_SCALAR_FIELD()),
            uint(ExchangeData.MAX_OPEN_DEPOSIT_REQUESTS()),
            uint(ExchangeData.MAX_OPEN_WITHDRAWAL_REQUESTS()),
            uint(ExchangeData.MAX_AGE_REQUEST_UNTIL_FORCED()),
            uint(ExchangeData.MAX_AGE_REQUEST_UNTIL_WITHDRAW_MODE()),
            uint(ExchangeData.MAX_TIME_IN_SHUTDOWN_BASE()),
            uint(ExchangeData.MAX_TIME_IN_SHUTDOWN_DELTA()),
            uint(ExchangeData.TIMESTAMP_HALF_WINDOW_SIZE_IN_SECONDS()),
            uint(ExchangeData.MAX_NUM_TOKENS()),
            uint(ExchangeData.MAX_NUM_ACCOUNTS()),
            uint(ExchangeData.FEE_BLOCK_FINE_START_TIME()),
            uint(ExchangeData.FEE_BLOCK_FINE_MAX_DURATION()),
            uint(ExchangeData.MIN_AGE_PROTOCOL_FEES_UNTIL_UPDATED()),
            uint(ExchangeData.GAS_LIMIT_SEND_TOKENS())
        );
    }

    // -- Mode --
    function isInWithdrawalMode()
        external
        override
        view
        returns (bool)
    {
        return state.isInWithdrawalMode();
    }

    function isShutdown()
        external
        override
        view
        returns (bool)
    {
        return state.isShutdown();
    }

    function isInMaintenance()
        external
        override
        view
        returns (bool)
    {
        return state.isInMaintenance();
    }

    // -- Accounts --
    function getNumAccounts()
        external
        override
        view
        returns (uint)
    {
        return state.accounts.length;
    }

    function getAccount(
        address owner
        )
        external
        override
        view
        returns (
            uint24 accountID,
            uint   pubKeyX,
            uint   pubKeyY
        )
    {
        return state.getAccount(owner);
    }

    function createOrUpdateAccount(
        address owner,
        uint    pubKeyX,
        uint    pubKeyY,
        bytes   calldata permission
        )
        external
        override
        nonReentrant
        payable
        onlyAgentFor(owner)
        returns (
            uint24 accountID,
            bool   isAccountNew,
            bool   isAccountUpdated
        )
    {
        return updateAccountAndDepositInternal(
            owner,
            pubKeyX,
            pubKeyY,
            address(0),
            0,
            permission
        );
    }

    // -- Balances --
    function isAccountBalanceCorrect(
        uint     merkleRoot,
        uint24   accountID,
        uint16   tokenID,
        uint     pubKeyX,
        uint     pubKeyY,
        uint32   nonce,
        uint96   balance,
        uint     tradeHistoryRoot,
        uint[36] calldata accountPath,
        uint[15] calldata balancePath
        )
        external
        override
        pure
        returns (bool)
    {
        return ExchangeBalances.isAccountBalanceCorrect(
            merkleRoot,
            accountID,
            tokenID,
            pubKeyX,
            pubKeyY,
            nonce,
            balance,
            tradeHistoryRoot,
            accountPath,
            balancePath
        );
    }

    // -- Tokens --
    function getLRCFeeForRegisteringOneMoreToken()
        external
        override
        view
        returns (uint)
    {
        return state.getLRCFeeForRegisteringOneMoreToken();
    }

    function registerToken(
        address tokenAddress
        )
        external
        override
        nonReentrant
        onlyOwner
        returns (uint16)
    {
        return state.registerToken(tokenAddress);
    }

    function getTokenID(
        address tokenAddress
        )
        external
        override
        view
        returns (uint16)
    {
        return state.getTokenID(tokenAddress);
    }

    function getTokenAddress(
        uint16 tokenID
        )
        external
        override
        view
        returns (address)
    {
        return state.getTokenAddress(tokenID);
    }

    function disableTokenDeposit(
        address tokenAddress
        )
        external
        override
        nonReentrant
        onlyOwner
    {
        state.disableTokenDeposit(tokenAddress);
    }

    function enableTokenDeposit(
        address tokenAddress
        )
        external
        override
        nonReentrant
        onlyOwner
    {
        state.enableTokenDeposit(tokenAddress);
    }

    // -- Stakes --
    function getExchangeStake()
        external
        override
        view
        returns (uint)
    {
        return state.loopring.getExchangeStake(state.id);
    }

    function withdrawExchangeStake(
        address recipient
        )
        external
        override
        nonReentrant
        onlyOwner
        returns (uint)
    {
        return state.withdrawExchangeStake(recipient);
    }

    function withdrawProtocolFeeStake(
        address recipient,
        uint amount
        )
        external
        override
        nonReentrant
        onlyOwner
    {
        state.loopring.withdrawProtocolFeeStake(state.id, recipient, amount);
    }

    function burnExchangeStake()
        external
        override
        nonReentrant
    {
        // Allow burning the complete exchange stake when the exchange gets into withdrawal mode
        if(state.isInWithdrawalMode()) {
            // Burn the complete stake of the exchange
            uint stake = state.loopring.getExchangeStake(state.id);
            state.loopring.burnExchangeStake(state.id, stake);
        }
    }

    // -- Blocks --
    function getMerkleRoot()
        external
        override
        view
        returns (bytes32)
    {
        return state.merkleRoot;
    }

    function getBlockHeight()
        external
        override
        view
        returns (uint)
    {
        return state.numBlocksSubmitted;
    }

    function submitBlocks(
        ExchangeData.Block[] calldata blocks,
        address payable feeRecipient
        )
        external
        override
        nonReentrant
        onlyOperator
    {
        state.submitBlocks(
            blocks,
            feeRecipient
        );
    }

    // -- Deposits --
    function getNumDepositRequestsProcessed()
        external
        override
        view
        returns (uint)
    {
        return state.getNumDepositRequestsProcessed();
    }

    function getNumAvailableDepositSlots()
        external
        override
        view
        returns (uint)
    {
        return state.getNumAvailableDepositSlots();
    }

    function getDepositRequest(
        uint index
        )
        external
        override
        view
        returns (
          bytes32 accumulatedHash,
          uint    accumulatedFee,
          uint32  timestamp
        )
    {
        return state.getDepositRequest(index);
    }

    function updateAccountAndDeposit(
        address owner,
        uint    pubKeyX,
        uint    pubKeyY,
        address token,
        uint96  amount,
        bytes   calldata permission
        )
        external
        override
        nonReentrant
        payable
        onlyAgentFor(owner)
        returns (
            uint24 accountID,
            bool   isAccountNew,
            bool   isAccountUpdated
        )
    {
        return updateAccountAndDepositInternal(
            owner,
            pubKeyX,
            pubKeyY,
            token,
            amount,
            permission
        );
    }

    function deposit(
        address from,
        address to,
        address tokenAddress,
        uint96  amount
        )
        external
        payable
        override
        nonReentrant
        onlyAgentFor(from)
    {
        state.deposit(from, to, tokenAddress, amount, 0);
    }

    // -- Withdrawals --
    function getNumWithdrawalRequestsProcessed()
        external
        override
        view
        returns (uint)
    {
        return state.getNumWithdrawalRequestsProcessed();
    }

    function getNumAvailableWithdrawalSlots()
        external
        override
        view
        returns (uint)
    {
        return state.getNumAvailableWithdrawalSlots();
    }

    function getWithdrawRequest(
        uint index
        )
        external
        override
        view
        returns (
            bytes32 accumulatedHash,
            uint    accumulatedFee,
            uint32  timestamp
        )
    {
        return state.getWithdrawRequest(index);
    }

    function withdraw(
        address owner,
        address token,
        uint96 amount
        )
        external
        override
        nonReentrant
        payable
        onlyAgentFor(owner)
    {
        uint24 accountID = state.getAccountID(owner);
        state.withdraw(accountID, token, amount);
    }

    function withdrawProtocolFees(
        address token
        )
        external
        override
        nonReentrant
        payable
    {
        // Always request the maximum amount so the complete balance is withdrawn
        state.withdraw(0, token, ~uint96(0));
    }

    // We still alow anyone to withdraw these funds for the account owner
    function withdrawFromMerkleTree(
        address  owner,
        address  token,
        uint     pubKeyX,
        uint     pubKeyY,
        uint32   nonce,
        uint96   balance,
        uint     tradeHistoryRoot,
        uint[36] calldata accountPath,
        uint[15] calldata balancePath
        )
        external
        override
        nonReentrant
    {
        state.withdrawFromMerkleTree(
            owner,
            token,
            pubKeyX,
            pubKeyY,
            nonce,
            balance,
            tradeHistoryRoot,
            accountPath,
            balancePath
        );
    }

    function withdrawFromDepositRequest(
        uint depositIdx
        )
        external
        override
        nonReentrant
    {
        state.withdrawFromDepositRequest(depositIdx);
    }

    function withdrawFromApprovedWithdrawal(
        address owner,
        address token
        )
        external
        override
        nonReentrant
    {
        state.withdrawFromApprovedWithdrawal(
            owner,
            token
        );
    }

    function getAmountWithdrawable(
        address owner,
        address token
        )
        external
        override
        view
        returns (uint)
    {
        uint24 accountID = (owner == address(0)) ? 0 : state.getAccountID(owner);
        uint16 tokenID = state.getTokenID(token);
        return state.amountWithdrawable[accountID][tokenID];
    }

    // -- Agents --
    function authorizeAgents(
        address   owner,
        address[] calldata agents,
        bool[]    calldata authorized
        )
        external
        override
        nonReentrant
        onlyAgentFor(owner)
    {
        require(agents.length == authorized.length, "INVALID_DATA");
        for (uint i = 0; i < agents.length; i++) {
            state.agent[owner][agents[i]] = authorized[i];
            emit AgentAuthorized(owner, agents[i], authorized[i]);
        }
    }

    function isAgent(address owner, address agent)
        public
        override
        view
        returns (bool)
    {
        return owner == agent || state.agent[owner][agent];
    }

    function approveOffchainTransfer(
        address from,
        address to,
        address token,
        uint    amount
        )
        external
        override
        nonReentrant
        onlyAgentFor(from)
    {
        uint24 fromID = state.getAccountID(from);
        uint24 toID = state.getAccountID(to);
        uint16 tokenID = state.getTokenID(token);

        state.approvedTransferAmounts[fromID][toID][tokenID] =
            state.approvedTransferAmounts[fromID][toID][tokenID].add(amount);

        emit ConditionalTransferApproved(
            fromID,
            toID,
            tokenID,
            amount
        );
    }

    function getApprovedTransferAmount(
        address from,
        address to,
        address token
        )
        external
        override
        view
        returns (uint)
    {
        uint24 fromAccountID = state.getAccountID(from);
        uint24 toAccountID = state.getAccountID(to);
        uint16 tokenID = state.getTokenID(token);
        return state.approvedTransferAmounts[fromAccountID][toAccountID][tokenID];
    }

    function onchainTransferFrom(
        address from,
        address to,
        address token,
        uint    amount
        )
        external
        override
        nonReentrant
        onlyAgentFor(from)
    {
        state.depositContract.transfer(from, to, token, amount);
    }

    // -- Admins --
    function setOperator(
        address payable _operator
        )
        external
        override
        nonReentrant
        onlyOwner
        returns (address payable)
    {
        return state.setOperator(_operator);
    }

    function getOperator()
        external
        override
        view
        returns (address payable)
    {
        return state.operator;
    }

    function setAddressWhitelist(
        address _addressWhitelist
        )
        external
        override
        nonReentrant
        onlyOwner
        returns (address)
    {
        return state.setAddressWhitelist(_addressWhitelist);
    }


    function getAddressWhitelist()
        external
        override
        view
        returns (address)
    {
        return state.addressWhitelist;
    }

    function setFees(
        uint _accountCreationFeeETH,
        uint _accountUpdateFeeETH,
        uint _depositFeeETH,
        uint _withdrawalFeeETH
        )
        external
        override
        nonReentrant
        onlyOwner
    {
        state.setFees(
            _accountCreationFeeETH,
            _accountUpdateFeeETH,
            _depositFeeETH,
            _withdrawalFeeETH
        );
    }

    function getFees()
        external
        override
        view
        returns (
            uint _accountCreationFeeETH,
            uint _accountUpdateFeeETH,
            uint _depositFeeETH,
            uint _withdrawalFeeETH
        )
    {
        _accountCreationFeeETH = state.accountCreationFeeETH;
        _accountUpdateFeeETH = state.accountUpdateFeeETH;
        _depositFeeETH = state.depositFeeETH;
        _withdrawalFeeETH = state.withdrawalFeeETH;
    }

    function startOrContinueMaintenanceMode(
        uint durationMinutes
        )
        external
        override
        nonReentrant
        onlyOwner
    {
        state.startOrContinueMaintenanceMode(durationMinutes);
    }

    function stopMaintenanceMode()
        external
        override
        nonReentrant
        onlyOwner
    {
        state.stopMaintenanceMode();
    }

    function getRemainingDowntime()
        external
        override
        view
        returns (uint)
    {
        return state.getRemainingDowntime();
    }

    function getDowntimeCostLRC(
        uint durationMinutes
        )
        external
        override
        view
        returns (uint costLRC)
    {
        return state.getDowntimeCostLRC(durationMinutes);
    }

    function getTotalTimeInMaintenanceSeconds()
        external
        override
        view
        returns (uint)
    {
        return state.getTotalTimeInMaintenanceSeconds();
    }

    function getExchangeCreationTimestamp()
        external
        override
        view
        returns (uint)
    {
        return state.exchangeCreationTimestamp;
    }

    function shutdown()
        external
        override
        nonReentrant
        onlyOwner
        returns (bool success)
    {
        require(!state.isInWithdrawalMode(), "INVALID_MODE");
        require(!state.isShutdown(), "ALREADY_SHUTDOWN");
        state.shutdownStartTime = now;
        emit Shutdown(state.shutdownStartTime);
        return true;
    }

    function getRequestStats()
        external
        override
        view
        returns(
            uint numDepositRequestsProcessed,
            uint numAvailableDepositSlots,
            uint numWithdrawalRequestsProcessed,
            uint numAvailableWithdrawalSlots
        )
    {
        numDepositRequestsProcessed = state.getNumDepositRequestsProcessed();
        numAvailableDepositSlots = state.getNumAvailableDepositSlots();
        numWithdrawalRequestsProcessed = state.getNumWithdrawalRequestsProcessed();
        numAvailableWithdrawalSlots = state.getNumAvailableWithdrawalSlots();
    }

    function getProtocolFeeValues()
        external
        override
        view
        returns (
            uint32 timestamp,
            uint8  takerFeeBips,
            uint8  makerFeeBips,
            uint8  previousTakerFeeBips,
            uint8  previousMakerFeeBips
        )
    {
        timestamp = state.protocolFeeData.timestamp;
        takerFeeBips = state.protocolFeeData.takerFeeBips;
        makerFeeBips = state.protocolFeeData.makerFeeBips;
        previousTakerFeeBips = state.protocolFeeData.previousTakerFeeBips;
        previousMakerFeeBips = state.protocolFeeData.previousMakerFeeBips;
    }

    // == Internal Functions ==
    function updateAccountAndDepositInternal(
        address owner,
        uint    pubKeyX,
        uint    pubKeyY,
        address token,
        uint96  amount,
        bytes   memory permission
        )
        internal
        returns (
            uint24 accountID,
            bool   isAccountNew,
            bool   isAccountUpdated
        )
    {
        (accountID, isAccountNew, isAccountUpdated) = state.createOrUpdateAccount(
            owner,
            pubKeyX,
            pubKeyY,
            permission
        );
        uint additionalFeeETH = 0;
        if (isAccountNew) {
            additionalFeeETH = state.accountCreationFeeETH;
        } else if (isAccountUpdated) {
            additionalFeeETH = state.accountUpdateFeeETH;
        }
        state.deposit(owner, owner, token, amount, additionalFeeETH);
    }
}<|MERGE_RESOLUTION|>--- conflicted
+++ resolved
@@ -134,12 +134,8 @@
     function getConstants()
         external
         override
-<<<<<<< HEAD
         pure
-        returns(uint[14] memory)
-=======
         returns(ExchangeData.Constants memory)
->>>>>>> 18273c90
     {
         return ExchangeData.Constants(
             uint(ExchangeData.SNARK_SCALAR_FIELD()),
