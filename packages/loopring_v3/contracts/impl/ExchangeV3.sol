--- conflicted
+++ resolved
@@ -95,20 +95,18 @@
         );
     }
 
-<<<<<<< HEAD
     function increaseAccountCapacity()
-=======
-    function setAgentRegistry(address _agentRegistry)
->>>>>>> afb8b488
-        external
-        override
-        nonReentrant
-        onlyOwner
-    {
-<<<<<<< HEAD
+        external
+        override
+        nonReentrant
+        onlyOwner
+    {
         state.increaseAccountCapacity();
         emit AccountCapacityIncreased(state.accountTreeDepth);
-=======
+    }
+
+    function setAgentRegistry(address _agentRegistry)
+    {
         require(_agentRegistry != address(0), "ZERO_ADDRESS");
         require(state.agentRegistry == IAgentRegistry(0), "ALREADY_SET");
         state.agentRegistry = IAgentRegistry(_agentRegistry);
@@ -121,7 +119,6 @@
         returns (IAgentRegistry)
     {
         return state.agentRegistry;
->>>>>>> afb8b488
     }
 
     function setDepositContract(address _depositContract)
