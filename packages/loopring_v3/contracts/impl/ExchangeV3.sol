--- conflicted
+++ resolved
@@ -86,12 +86,7 @@
 
         state.initializeGenesisBlock(
             _id,
-<<<<<<< HEAD
-            _loopringAddress,
-=======
             _loopring,
-            _operator,
->>>>>>> 661eec6a
             _rollupMode,
             genesisMerkleRoot,
             EIP712.hash(EIP712.Domain("Loopring Protocol", version(), address(this)))
