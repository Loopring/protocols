--- conflicted
+++ resolved
@@ -437,11 +437,7 @@
 
     function verifyBlocks(
         uint[] calldata blockIndices,
-<<<<<<< HEAD
-        uint256[] calldata proofs
-=======
         uint[] calldata proofs
->>>>>>> 2d8d955c
         )
         external
         nonReentrant
