/*

  Copyright 2017 Loopring Project Ltd (Loopring Foundation).

  Licensed under the Apache License, Version 2.0 (the "License");
  you may not use this file except in compliance with the License.
  You may obtain a copy of the License at

  http://www.apache.org/licenses/LICENSE-2.0

  Unless required by applicable law or agreed to in writing, software
  distributed under the License is distributed on an "AS IS" BASIS,
  WITHOUT WARRANTIES OR CONDITIONS OF ANY KIND, either express or implied.
  See the License for the specific language governing permissions and
  limitations under the License.
*/
pragma solidity 0.5.10;

<<<<<<< HEAD
=======
import "../lib/Claimable.sol";
import "../lib/NoDefaultFunc.sol";
import "../lib/ReentrancyGuard.sol";

>>>>>>> eb6b011f
import "../iface/IExchange.sol";

import "./libexchange/ExchangeAccounts.sol";
import "./libexchange/ExchangeAdmins.sol";
import "./libexchange/ExchangeBalances.sol";
import "./libexchange/ExchangeBlocks.sol";
import "./libexchange/ExchangeData.sol";
import "./libexchange/ExchangeDeposits.sol";
import "./libexchange/ExchangeGenesis.sol";
import "./libexchange/ExchangeMode.sol";
import "./libexchange/ExchangeTokens.sol";
import "./libexchange/ExchangeWithdrawals.sol";


/// @title An Implementation of IExchange.
/// @dev This contract supports upgradability proxy, therefore its constructor
///      must do NOTHING.
/// @author Brecht Devos - <brecht@loopring.org>
/// @author Daniel Wang  - <daniel@loopring.org>
<<<<<<< HEAD
///
/// TODO(daniel): rename this to ExchangeV3 to match LoopringV3.
contract Exchange is IExchange
=======
contract Exchange is IExchange, Claimable, NoDefaultFunc, ReentrancyGuard
>>>>>>> eb6b011f
{
    using ExchangeAdmins        for ExchangeData.State;
    using ExchangeAccounts      for ExchangeData.State;
    using ExchangeBalances      for ExchangeData.State;
    using ExchangeBlocks        for ExchangeData.State;
    using ExchangeDeposits      for ExchangeData.State;
    using ExchangeGenesis       for ExchangeData.State;
    using ExchangeMode          for ExchangeData.State;
    using ExchangeTokens        for ExchangeData.State;
    using ExchangeWithdrawals   for ExchangeData.State;

    ExchangeData.State private state;

    modifier onlyOperator()
    {
        require(msg.sender == state.operator, "UNAUTHORIZED");
        _;
    }

    modifier onlyWhenUninitialized()
    {
        require(owner == address(0) && state.id == 0, "INITIALIZED");
        _;
    }

    /// @dev The constructor must do NOTHING to support proxy.
    constructor() public {}

    // -- Initialization --
    function initialize(
        address _loopringAddress,
        address _owner,
        uint    _id,
        address payable _operator,
        bool    _onchainDataAvailability
        )
        external
        nonReentrant
        onlyWhenUninitialized
    {
        require(address(0) != _owner, "ZERO_ADDRESS");

        state.initializeGenesisBlock(
            _id,
            _loopringAddress,
            _operator,
            _onchainDataAvailability
        );
    }

    // -- Settings --
    function getConstants()
        public
        pure
        returns (
            bytes32  genesisMerkleRoot,
            uint[19] memory constants
        )
    {
        genesisMerkleRoot =  ExchangeData.GENESIS_MERKLE_ROOT();
        constants = [
            uint(ExchangeData.SNARK_SCALAR_FIELD()),
            uint(ExchangeData.MAX_NUM_TOKENS()),
            uint(ExchangeData.MAX_NUM_ACCOUNTS()),
            uint(ExchangeData.MAX_OPEN_DEPOSIT_REQUESTS()),
            uint(ExchangeData.MAX_OPEN_WITHDRAWAL_REQUESTS()),
            uint(ExchangeData.MAX_PROOF_GENERATION_TIME_IN_SECONDS()),
            uint(ExchangeData.MAX_GAP_BETWEEN_FINALIZED_AND_VERIFIED_BLOCKS()),
            uint(ExchangeData.MAX_AGE_UNFINALIZED_BLOCK_UNTIL_WITHDRAW_MODE()),
            uint(ExchangeData.MAX_AGE_REQUEST_UNTIL_FORCED()),
            uint(ExchangeData.MAX_AGE_REQUEST_UNTIL_WITHDRAW_MODE()),
            uint(ExchangeData.MAX_TIME_IN_SHUTDOWN_BASE()),
            uint(ExchangeData.MAX_TIME_IN_SHUTDOWN_DELTA()),
            uint(ExchangeData.TIMESTAMP_HALF_WINDOW_SIZE_IN_SECONDS()),
            uint(ExchangeData.MAX_TIME_TO_DISTRIBUTE_WITHDRAWALS()),
            uint(ExchangeData.FEE_BLOCK_FINE_START_TIME()),
            uint(ExchangeData.FEE_BLOCK_FINE_MAX_DURATION()),
            uint(ExchangeData.MIN_GAS_TO_DISTRIBUTE_WITHDRAWALS()),
            uint(ExchangeData.MIN_AGE_PROTOCOL_FEES_UNTIL_UPDATED()),
            uint(ExchangeData.GAS_LIMIT_SEND_TOKENS())
        ];
    }


    function GENESIS_MERKLE_ROOT() internal pure returns (bytes32) {
        return 0x2b4827daf74c0ab30deb68b1c337dec40579bb3ff45ce9478288e1a2b83a3a01;
    }
    function SNARK_SCALAR_FIELD() internal pure returns (uint) {
        // This is the prime number that is used for the alt_bn128 elliptic curve, see EIP-196.
        return 21888242871839275222246405745257275088548364400416034343698204186575808495617;
    }
    function MAX_NUM_TOKENS() internal pure returns (uint) { return 2 ** 8; }
    function MAX_NUM_ACCOUNTS() internal pure returns (uint) { return 2 ** 20 - 1; }
    function MAX_OPEN_DEPOSIT_REQUESTS() internal pure returns (uint16) { return 1024; }
    function MAX_OPEN_WITHDRAWAL_REQUESTS() internal pure returns (uint16) { return 1024; }
    function MAX_PROOF_GENERATION_TIME_IN_SECONDS() internal pure returns (uint32) { return 1 hours; }
    function MAX_GAP_BETWEEN_FINALIZED_AND_VERIFIED_BLOCKS() internal pure returns (uint32) { return 2500; }
    function MAX_AGE_UNFINALIZED_BLOCK_UNTIL_WITHDRAW_MODE() internal pure returns (uint32) { return 1 days; }
    function MAX_AGE_REQUEST_UNTIL_FORCED() internal pure returns (uint32) { return 15 minutes; }
    function MAX_AGE_REQUEST_UNTIL_WITHDRAW_MODE() internal pure returns (uint32) { return 1 days; }
    function MAX_TIME_IN_SHUTDOWN_BASE() internal pure returns (uint32) { return 1 days; }
    function MAX_TIME_IN_SHUTDOWN_DELTA() internal pure returns (uint32) { return 15 seconds; }
    function TIMESTAMP_HALF_WINDOW_SIZE_IN_SECONDS() internal pure returns (uint32) { return 10 minutes; }
    function MAX_TIME_TO_DISTRIBUTE_WITHDRAWALS() internal pure returns (uint32) { return 2 hours; }
    function FEE_BLOCK_FINE_START_TIME() internal pure returns (uint32) { return 5 minutes; }
    function FEE_BLOCK_FINE_MAX_DURATION() internal pure returns (uint32) { return 30 minutes; }
    function MIN_GAS_TO_DISTRIBUTE_WITHDRAWALS() internal pure returns (uint32) { return 60000; }
    function MIN_AGE_PROTOCOL_FEES_UNTIL_UPDATED() internal pure returns (uint32) { return 1 days; }
    function GAS_LIMIT_SEND_TOKENS() internal pure returns (uint32) { return 30000; }


    // -- Mode --
    function isInWithdrawalMode()
        external
        view
        returns (bool)
    {
        return state.isInWithdrawalMode();
    }

    function isShutdown()
        external
        view
        returns (bool)
    {
        return state.isShutdown();
    }

    function isInMaintenance()
        external
        view
        returns (bool)
    {
        return state.isInMaintenance();
    }

    // -- Accounts --
    function getNumAccounts()
        external
        view
        returns (uint)
    {
        return state.accounts.length;
    }

    function getAccount(
        address owner
        )
        external
        view
        returns (
            uint24 accountID,
            uint   pubKeyX,
            uint   pubKeyY
        )
    {
        return state.getAccount(owner);
    }

    function createOrUpdateAccount(
        uint  pubKeyX,
        uint  pubKeyY,
        bytes calldata permission
        )
        external
        payable
        nonReentrant
        returns (
            uint24 accountID,
            bool   isAccountNew,
            bool   isAccountUpdated
        )
    {
        return updateAccountAndDepositInternal(
            pubKeyX,
            pubKeyY,
            address(0),
            0,
            permission
        );
    }

    // -- Balances --
    function isAccountBalanceCorrect(
        uint     merkleRoot,
        uint24   accountID,
        uint16   tokenID,
        uint     pubKeyX,
        uint     pubKeyY,
        uint32   nonce,
        uint96   balance,
        uint     tradeHistoryRoot,
        uint[30] calldata accountPath,
        uint[12] calldata balancePath
        )
        external
        pure
        returns (bool)
    {
        return ExchangeBalances.isAccountBalanceCorrect(
            merkleRoot,
            accountID,
            tokenID,
            pubKeyX,
            pubKeyY,
            nonce,
            balance,
            tradeHistoryRoot,
            accountPath,
            balancePath
        );
    }

    // -- Tokens --
    function getLRCFeeForRegisteringOneMoreToken()
        external
        view
        returns (uint)
    {
        return state.getLRCFeeForRegisteringOneMoreToken();
    }

    function registerToken(
        address tokenAddress
        )
        external
        nonReentrant
        onlyOwner
        returns (uint16)
    {
        return state.registerToken(tokenAddress);
    }

    function getTokenID(
        address tokenAddress
        )
        external
        view
        returns (uint16)
    {
        return state.getTokenID(tokenAddress);
    }

    function getTokenAddress(
        uint16 tokenID
        )
        external
        view
        returns (address)
    {
        return state.getTokenAddress(tokenID);
    }

    function disableTokenDeposit(
        address tokenAddress
        )
        external
        nonReentrant
        onlyOwner
    {
        state.disableTokenDeposit(tokenAddress);
    }

    function enableTokenDeposit(
        address tokenAddress
        )
        external
        nonReentrant
        onlyOwner
    {
        state.enableTokenDeposit(tokenAddress);
    }

    // -- Stakes --
    function getExchangeStake()
        external
        view
        returns (uint)
    {
        return state.loopring.getExchangeStake(state.id);
    }

    function withdrawExchangeStake(
        address recipient
        )
        external
        nonReentrant
        onlyOwner
        returns (uint)
    {
        return state.withdrawExchangeStake(recipient);
    }

    function withdrawTokenNotOwnedByUsers(
        address tokenAddress,
        address payable recipient
        )
        external
        nonReentrant
        onlyOwner
        returns(uint)
    {
        return state.withdrawTokenNotOwnedByUsers(tokenAddress, recipient);
    }

    function withdrawProtocolFeeStake(
        address recipient,
        uint amount
        )
        external
        nonReentrant
        onlyOwner
    {
        state.loopring.withdrawProtocolFeeStake(state.id, recipient, amount);
    }

    function burnExchangeStake()
        external
        nonReentrant
    {
        // Allow burning the complete exchange stake when the exchange gets into withdrawal mode
        if(state.isInWithdrawalMode()) {
            // Burn the complete stake of the exchange
            uint stake = state.loopring.getExchangeStake(state.id);
            state.loopring.burnExchangeStake(state.id, stake);
        }
    }

    // -- Blocks --
    function getBlockHeight()
        external
        view
        returns (uint)
    {
        return state.blocks.length - 1;
    }

    function getNumBlocksFinalized()
        external
        view
        returns (uint)
    {
        return state.numBlocksFinalized - 1;
    }

    function getBlock(
        uint blockIdx
        )
        external
        view
        returns (
            bytes32 merkleRoot,
            bytes32 publicDataHash,
            uint8   blockState,
            uint8   blockType,
            uint16  blockSize,
            uint32  timestamp,
            uint32  numDepositRequestsCommitted,
            uint32  numWithdrawalRequestsCommitted,
            bool    blockFeeWithdrawn,
            uint16  numWithdrawalsDistributed
        )
    {
        require(blockIdx < state.blocks.length, "INVALID_BLOCK_IDX");
        ExchangeData.Block storage specifiedBlock = state.blocks[blockIdx];

        merkleRoot = specifiedBlock.merkleRoot;
        publicDataHash = specifiedBlock.publicDataHash;
        blockState = uint8(specifiedBlock.state);
        blockType = uint8(specifiedBlock.blockType);
        blockSize = specifiedBlock.blockSize;
        timestamp = specifiedBlock.timestamp;
        numDepositRequestsCommitted = specifiedBlock.numDepositRequestsCommitted;
        numWithdrawalRequestsCommitted = specifiedBlock.numWithdrawalRequestsCommitted;
        blockFeeWithdrawn = specifiedBlock.blockFeeWithdrawn;
        numWithdrawalsDistributed = specifiedBlock.numWithdrawalsDistributed;
    }

    function commitBlock(
        uint8  blockType,
        uint16 blockSize,
        uint8  blockVersion,
        bytes  calldata /*data*/,
        bytes  calldata offchainData
        )
        external
        nonReentrant
        onlyOperator
    {
        // Decompress the data here so we can extract the data directly from calldata
        bytes4 selector = IDecompressor(0x0).decompress.selector;
        bytes memory decompressed;
        assembly {
          // Calldata layout:
          //   0: selector
          //   4: blockType
          //  36: blockSize
          //  68: blockVersion
          // 100: offset data
          // 132: offset offchainData
          let dataOffset := add(calldataload(100), 4)
          let mode := and(calldataload(add(dataOffset, 1)), 0xFF)
          switch mode
          case 0 {
              // No compression
              let length := sub(calldataload(dataOffset), 1)

              let data := mload(0x40)
              calldatacopy(add(data, 32), add(dataOffset, 33), length)
              mstore(data, length)
              decompressed := data
              mstore(0x40, add(add(decompressed, length), 32))
          }
          case 1 {
              // External contract
              let contractAddress := and(calldataload(add(dataOffset, 21)), 0xFFFFFFFFFFFFFFFFFFFFFFFFFFFFFFFFFFFFFFFF)
              let length := sub(calldataload(dataOffset), 21)

              let data := mload(0x40)
              mstore(data, selector)
              mstore(add(data,  4), 32)
              mstore(add(data, 36), length)
              calldatacopy(add(data, 68), add(dataOffset, 53), length)

              let success := call(gas, contractAddress, 0, data, add(68, length), 0x0, 0)
              if eq(success, 0) {
                revert(0, 0)
              }

              returndatacopy(data, 32, sub(returndatasize(), 32))
              decompressed := data
              mstore(0x40, add(add(decompressed, mload(decompressed)), 32))
          }
          default {
              revert(0, 0)
          }
        }
        state.commitBlock(blockType, blockSize, blockVersion, decompressed, offchainData);
    }

    function verifyBlocks(
        uint[] calldata blockIndices,
        uint[] calldata proofs
        )
        external
        nonReentrant
        onlyOperator
    {
        state.verifyBlocks(blockIndices, proofs);
    }

    function revertBlock(
        uint blockIdx
        )
        external
        nonReentrant
        onlyOperator
    {
        state.revertBlock(blockIdx);
    }

    // -- Deposits --
    function getNumDepositRequestsProcessed()
        external
        view
        returns (uint)
    {
        return state.getNumDepositRequestsProcessed();
    }

    function getNumAvailableDepositSlots()
        external
        view
        returns (uint)
    {
        return state.getNumAvailableDepositSlots();
    }

    function getDepositRequest(
        uint index
        )
        external
        view
        returns (
          bytes32 accumulatedHash,
          uint    accumulatedFee,
          uint32  timestamp
        )
    {
        return state.getDepositRequest(index);
    }

    function updateAccountAndDeposit(
        uint    pubKeyX,
        uint    pubKeyY,
        address token,
        uint96  amount,
        bytes   calldata permission
        )
        external
        payable
        nonReentrant
        returns (
            uint24 accountID,
            bool   isAccountNew,
            bool   isAccountUpdated
        )
    {
        return updateAccountAndDepositInternal(
            pubKeyX,
            pubKeyY,
            token,
            amount,
            permission
        );
    }

    function deposit(
        address token,
        uint96  amount
        )
        external
        payable
        nonReentrant
    {
        state.depositTo(msg.sender, token, amount, 0);
    }

    function depositTo(
        address recipient,
        address tokenAddress,
        uint96  amount
        )
        external
        payable
        nonReentrant
    {
        state.depositTo(recipient, tokenAddress, amount, 0);
    }

    // -- Withdrawals --
    function getNumWithdrawalRequestsProcessed()
        external
        view
        returns (uint)
    {
        return state.getNumWithdrawalRequestsProcessed();
    }

    function getNumAvailableWithdrawalSlots()
        external
        view
        returns (uint)
    {
        return state.getNumAvailableWithdrawalSlots();
    }

    function getWithdrawRequest(
        uint index
        )
        external
        view
        returns (
            bytes32 accumulatedHash,
            uint    accumulatedFee,
            uint32  timestamp
        )
    {
        return state.getWithdrawRequest(index);
    }

    function withdraw(
        address token,
        uint96 amount
        )
        external
        payable
        nonReentrant
    {
        uint24 accountID = state.getAccountID(msg.sender);
        state.withdraw(accountID, token, amount);
    }

    function withdrawProtocolFees(
        address token
        )
        external
        payable
        nonReentrant
    {
        // Always request the maximum amount so the complete balance is withdrawn
        state.withdraw(0, token, ~uint96(0));
    }

    function withdrawFromMerkleTree(
        address  token,
        uint     pubKeyX,
        uint     pubKeyY,
        uint32   nonce,
        uint96   balance,
        uint     tradeHistoryRoot,
        uint[30] calldata accountPath,
        uint[12] calldata balancePath
        )
        external
        nonReentrant
    {
        state.withdrawFromMerkleTreeFor(
            msg.sender,
            token,
            pubKeyX,
            pubKeyY,
            nonce,
            balance,
            tradeHistoryRoot,
            accountPath,
            balancePath
        );
    }

    // We still alow anyone to withdraw these funds for the account owner
    function withdrawFromMerkleTreeFor(
        address  owner,
        address  token,
        uint     pubKeyX,
        uint     pubKeyY,
        uint32   nonce,
        uint96   balance,
        uint     tradeHistoryRoot,
        uint[30] calldata accountPath,
        uint[12] calldata balancePath
        )
        external
        nonReentrant
    {
        state.withdrawFromMerkleTreeFor(
            owner,
            token,
            pubKeyX,
            pubKeyY,
            nonce,
            balance,
            tradeHistoryRoot,
            accountPath,
            balancePath
        );
    }

    function withdrawFromDepositRequest(
        uint depositIdx
        )
        external
        nonReentrant
    {
        state.withdrawFromDepositRequest(depositIdx);
    }

    function withdrawFromApprovedWithdrawal(
        uint blockIdx,
        uint slotIdx
        )
        external
        nonReentrant
    {
        require(blockIdx < state.blocks.length, "INVALID_BLOCK_IDX");
        ExchangeData.Block storage withdrawBlock = state.blocks[blockIdx];
        state.withdrawFromApprovedWithdrawal(
            blockIdx,
            withdrawBlock,
            slotIdx,
            false
        );
    }

    function withdrawBlockFee(
        uint blockIdx,
        address payable feeRecipient
        )
        external
        nonReentrant
        onlyOperator
        returns (uint)
    {
        return state.withdrawBlockFee(blockIdx, feeRecipient);
    }

    function distributeWithdrawals(
        uint blockIdx,
        uint maxNumWithdrawals
        )
        external
        nonReentrant
    {
        state.distributeWithdrawals(blockIdx, maxNumWithdrawals);
    }

    // -- Admins --
    function setOperator(
        address payable _operator
        )
        external
        nonReentrant
        onlyOwner
        returns (address payable)
    {
        return state.setOperator(_operator);
    }

    function setAddressWhitelist(
        address _addressWhitelist
        )
        external
        nonReentrant
        onlyOwner
        returns (address)
    {
       return state.setAddressWhitelist(_addressWhitelist);
    }

    function setFees(
        uint _accountCreationFeeETH,
        uint _accountUpdateFeeETH,
        uint _depositFeeETH,
        uint _withdrawalFeeETH
        )
        external
        nonReentrant
        onlyOwner
    {
        state.setFees(
            _accountCreationFeeETH,
            _accountUpdateFeeETH,
            _depositFeeETH,
            _withdrawalFeeETH
        );
    }

    function getFees()
        external
        view
        returns (
            uint _accountCreationFeeETH,
            uint _accountUpdateFeeETH,
            uint _depositFeeETH,
            uint _withdrawalFeeETH
        )
    {
        _accountCreationFeeETH = state.accountCreationFeeETH;
        _accountUpdateFeeETH = state.accountUpdateFeeETH;
        _depositFeeETH = state.depositFeeETH;
        _withdrawalFeeETH = state.withdrawalFeeETH;
    }

    function startOrContinueMaintenanceMode(
        uint durationMinutes
        )
        external
        nonReentrant
        onlyOwner
    {
        state.startOrContinueMaintenanceMode(durationMinutes);
    }

    function stopMaintenanceMode()
        external
        nonReentrant
        onlyOwner
    {
        state.stopMaintenanceMode();
    }

    function getRemainingDowntime()
        external
        view
        returns (uint)
    {
        return state.getRemainingDowntime();
    }

    function getDowntimeCostLRC(
        uint durationMinutes
        )
        external
<<<<<<< HEAD
        view
        returns (uint)
=======
        nonReentrant
        returns (uint costLRC)
>>>>>>> eb6b011f
    {
        return state.getDowntimeCostLRC(durationMinutes);
    }

    function getTotalTimeInMaintenanceSeconds()
        external
        view
        returns (uint)
    {
        return state.getTotalTimeInMaintenanceSeconds();
    }

    function getExchangeCreationTimestamp()
        external
        view
        returns (uint)
    {
        return state.exchangeCreationTimestamp;
    }

    function shutdown()
        external
        nonReentrant
        onlyOwner
        returns (bool success)
    {
        require(!state.isInWithdrawalMode(), "INVALID_MODE");
        require(!state.isShutdown(), "ALREADY_SHUTDOWN");
        state.shutdownStartTime = now;
        emit Shutdown(state.shutdownStartTime);
        return true;
    }

    function getRequestStats()
        external
        view
        returns(
            uint numDepositRequestsProcessed,
            uint numAvailableDepositSlots,
            uint numWithdrawalRequestsProcessed,
            uint numAvailableWithdrawalSlots
        )
    {
        numDepositRequestsProcessed = state.getNumDepositRequestsProcessed();
        numAvailableDepositSlots = state.getNumAvailableDepositSlots();
        numWithdrawalRequestsProcessed = state.getNumWithdrawalRequestsProcessed();
        numAvailableWithdrawalSlots = state.getNumAvailableWithdrawalSlots();
    }

    function getProtocolFeeValues()
        external
        view
        returns (
            uint32 timestamp,
            uint8  takerFeeBips,
            uint8  makerFeeBips,
            uint8  previousTakerFeeBips,
            uint8  previousMakerFeeBips
        )
    {
        timestamp = state.protocolFeeData.timestamp;
        takerFeeBips = state.protocolFeeData.takerFeeBips;
        makerFeeBips = state.protocolFeeData.makerFeeBips;
        previousTakerFeeBips = state.protocolFeeData.previousTakerFeeBips;
        previousMakerFeeBips = state.protocolFeeData.previousMakerFeeBips;
    }

    // == Internal Functions ==
    function updateAccountAndDepositInternal(
        uint    pubKeyX,
        uint    pubKeyY,
        address token,
        uint96  amount,
        bytes   memory permission
        )
        internal
        returns (
            uint24 accountID,
            bool   isAccountNew,
            bool   isAccountUpdated
        )
    {
        (accountID, isAccountNew, isAccountUpdated) = state.createOrUpdateAccount(
            pubKeyX,
            pubKeyY,
            permission
        );
        uint additionalFeeETH = 0;
        if (isAccountNew) {
            additionalFeeETH = state.accountCreationFeeETH;
        } else if (isAccountUpdated) {
            additionalFeeETH = state.accountUpdateFeeETH;
        }
        state.depositTo(msg.sender, token, amount, additionalFeeETH);
    }
}<|MERGE_RESOLUTION|>--- conflicted
+++ resolved
@@ -16,13 +16,6 @@
 */
 pragma solidity 0.5.10;
 
-<<<<<<< HEAD
-=======
-import "../lib/Claimable.sol";
-import "../lib/NoDefaultFunc.sol";
-import "../lib/ReentrancyGuard.sol";
-
->>>>>>> eb6b011f
 import "../iface/IExchange.sol";
 
 import "./libexchange/ExchangeAccounts.sol";
@@ -42,13 +35,9 @@
 ///      must do NOTHING.
 /// @author Brecht Devos - <brecht@loopring.org>
 /// @author Daniel Wang  - <daniel@loopring.org>
-<<<<<<< HEAD
 ///
 /// TODO(daniel): rename this to ExchangeV3 to match LoopringV3.
 contract Exchange is IExchange
-=======
-contract Exchange is IExchange, Claimable, NoDefaultFunc, ReentrancyGuard
->>>>>>> eb6b011f
 {
     using ExchangeAdmins        for ExchangeData.State;
     using ExchangeAccounts      for ExchangeData.State;
@@ -832,13 +821,8 @@
         uint durationMinutes
         )
         external
-<<<<<<< HEAD
-        view
-        returns (uint)
-=======
         nonReentrant
         returns (uint costLRC)
->>>>>>> eb6b011f
     {
         return state.getDowntimeCostLRC(durationMinutes);
     }
