--- conflicted
+++ resolved
@@ -68,33 +68,9 @@
     address public tokenRegistryAddress      = address(0x0);
     address public blockVerifierAddress      = address(0x0);
 
-<<<<<<< HEAD
-    event NewState(uint32 stateID, address owner);
-
-    event OperatorRegistered(address operator, uint32 operatorID);
-    event OperatorUnregistered(address operator, uint32 operatorID);
-
-    event WalletRegistered(address walletOwner, uint24 walletID);
-
-    event Deposit(uint32 stateID, uint32 depositBlockIdx, uint16 slotIdx, uint24 accountID, uint16 tokenID, uint24 walletID, uint96 amount);
-    event Withdraw(uint32 stateID, uint24 accountID, uint16 tokenID, address to, uint96 amount);
-    event WithdrawRequest(uint32 stateID, uint32 withdrawBlockIdx, uint16 slotIdx, uint24 accountID, uint16 tokenID, uint96 amount);
-
-    event BlockCommitted(uint32 stateID, uint blockIdx, bytes32 publicDataHash);
-    event BlockFinalized(uint32 stateID, uint blockIdx);
-    event Revert(uint32 stateID, uint blockIdx);
-
-    event BlockFeeWithdraw(uint32 stateID, uint32 blockIdx, address operator, uint amount);
-
-    event WithdrawBurned(address token, uint amount);
-
-    enum BlockType {
-        TRADE,
-=======
     enum BlockType
     {
         SETTLEMENT,
->>>>>>> 8649e201
         DEPOSIT,
         ONCHAIN_WITHDRAW,
         OFFCHAIN_WITHDRAW,
@@ -743,16 +719,12 @@
         }
 
         emit WithdrawRequest(
-<<<<<<< HEAD
-            stateID, uint32(state.numWithdrawBlocks - 1), uint16(withdrawBlock.numWithdrawals - 1),
-            accountID, tokenID, amount
-=======
             stateID,
             uint32(state.numWithdrawBlocks - 1),
+            uint16(withdrawBlock.numWithdrawals - 1),
             accountID,
             tokenID,
             amount
->>>>>>> 8649e201
         );
     }
 
@@ -767,24 +739,15 @@
 
         require(blockIdx < state.numBlocks, INVALID_BLOCK_IDX);
         Block storage withdrawBlock = state.blocks[blockIdx];
-<<<<<<< HEAD
 
         // Only allow withdrawing on finalized blocks
-        require(withdrawBlock.state == BlockState.FINALIZED, "BLOCK_NOT_FINALIZED");
-=======
         require(withdrawBlock.state == BlockState.FINALIZED, BLOCK_NOT_FINALIZED);
->>>>>>> 8649e201
 
         // Get the withdraw data of the given slot
         // TODO: optimize
         bytes memory withdrawals = withdrawBlock.withdrawals;
-<<<<<<< HEAD
         uint offset = 4 + 32 + 32 + 3 + 32 + (3 + 2 + 12) * (slotIdx + 1);
-        require(offset < withdrawals.length + 32, "INVALID_SLOTIDX");
-=======
-        uint offset = 4 + 32 + 32 + 3 + 32 + (3 + 2 + 12) * (withdrawalIdx + 1);
         require(offset < withdrawals.length + 32, INVALID_BLOCK_IDX);
->>>>>>> 8649e201
         uint data;
         assembly {
             data := mload(add(withdrawals, offset))
