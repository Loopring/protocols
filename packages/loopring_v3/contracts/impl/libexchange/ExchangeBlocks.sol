--- conflicted
+++ resolved
@@ -64,21 +64,6 @@
         uint8  blockType,
         uint16 blockSize,
         uint8  blockVersion,
-<<<<<<< HEAD
-        bytes memory data,
-        address processor
-        )
-        internal  // inline call
-    {
-        /* commitBlockInternal( */
-        /*     S, */
-        /*     ExchangeData.BlockType(blockType), */
-        /*     blockSize, */
-        /*     blockVersion, */
-        /*     data, */
-        /*     processor */
-        /* ); */
-=======
         bytes  memory data,
         bytes  memory /*offchainData*/
         )
@@ -91,17 +76,12 @@
             blockVersion,
             data
         );
->>>>>>> 2d8d955c
     }
 
     function verifyBlocks(
         ExchangeData.State storage S,
         uint[] memory blockIndices,
-<<<<<<< HEAD
-        uint256[] memory proofs
-=======
         uint[] memory proofs
->>>>>>> 2d8d955c
         )
         public
     {
@@ -113,22 +93,6 @@
         require(proofs.length % 8 == 0, "INVALID_PROOF_ARRAY");
         require(proofs.length / 8 == blockIndices.length, "INVALID_INPUT_ARRAYS");
 
-<<<<<<< HEAD
-        uint256[] memory publicInputs = new uint256[](blockIndices.length);
-        uint16 blockSize;
-        ExchangeData.BlockType blockType;
-        uint8 blockVersion;
-        for (uint i = 0; i < blockIndices.length; i++) {
-            uint blockIdx = blockIndices[i];
-
-            require(blockIdx < S.blocks.length, "INVALID_BLOCK_IDX");
-            ExchangeData.Block storage specifiedBlock = S.blocks[blockIdx];
-            require(
-                specifiedBlock.state == ExchangeData.BlockState.COMMITTED,
-                "BLOCK_VERIFIED_ALREADY"
-            );
-
-=======
         uint[] memory publicInputs = new uint[](blockIndices.length);
         uint16 blockSize;
         ExchangeData.BlockType blockType;
@@ -144,7 +108,6 @@
                 "BLOCK_VERIFIED_ALREADY"
             );
 
->>>>>>> 2d8d955c
             // Check if the proof for this block is too early
             // We limit the gap between the last finalized block and the last verified block to limit
             // the number of blocks that can become finalized when a single block is verified
@@ -159,14 +122,9 @@
                 "PROOF_TOO_LATE"
             );
 
-<<<<<<< HEAD
-            // Maybe we should strip the highest bits of the public input so we don't have any overflow (uint256/prime field)
-            publicInputs[i] = uint256(specifiedBlock.publicDataHash);
-=======
             // Strip the 3 least significant bits of the public data hash
             // so we don't have any overflow in the snark field
             publicInputs[i] = uint(specifiedBlock.publicDataHash) >> 3;
->>>>>>> 2d8d955c
             if (i == 0) {
                 blockSize = specifiedBlock.blockSize;
                 blockType = specifiedBlock.blockType;
@@ -257,11 +215,7 @@
         ExchangeData.BlockType blockType,
         uint16 blockSize,
         uint8  blockVersion,
-<<<<<<< HEAD
-        bytes memory data,  // This field already has all the dummy (0-valued) requests padded,
-=======
         bytes  memory data   // This field already has all the dummy (0-valued) requests padded,
->>>>>>> 2d8d955c
                             // therefore the size of this field totally depends on
                             // `blockSize` instead of the actual user requests processed
                             // in this block. This is fine because 0-bytes consume fewer gas.
@@ -332,8 +286,6 @@
             require(blockType == ExchangeData.BlockType.DEPOSIT, "DEPOSIT_BLOCK_FORCED");
         }
 
-<<<<<<< HEAD
-=======
         if (blockType == ExchangeData.BlockType.RING_SETTLEMENT) {
             require(S.areUserRequestsEnabled(), "SETTLEMENT_SUSPENDED");
             uint32 inputTimestamp;
@@ -454,7 +406,6 @@
             }
         }
 
->>>>>>> 2d8d955c
         // Create a new block with the updated merkle roots
         ExchangeData.Block memory newBlock = ExchangeData.Block(
             merkleRootAfter,
