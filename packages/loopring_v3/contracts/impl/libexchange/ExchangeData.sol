--- conflicted
+++ resolved
@@ -84,12 +84,8 @@
 
         BlockState state;  // TODO(brecht): should we also use uint8 as for blockType?
 
-<<<<<<< HEAD
-        uint8 blockType;
-        bool onchainDataAvailability;
-=======
         uint8  blockType;
->>>>>>> b027858e
+        bool   onchainDataAvailability;
         uint16 numElements;
         uint32 timestamp;
         uint32 numDepositRequestsCommitted;
