// SPDX-License-Identifier: Apache-2.0
// Copyright 2017 Loopring Technology Limited.
pragma solidity ^0.6.10;
pragma experimental ABIEncoderV2;

import "../../lib/MathUint.sol";

import "../../iface/ExchangeData.sol";
import "../../iface/IBlockVerifier.sol";
import "../../iface/ILoopringV3.sol";

import "./ExchangeTokens.sol";


/// @title ExchangeGenesis.
/// @author Daniel Wang  - <daniel@loopring.org>
/// @author Brecht Devos - <brecht@loopring.org>
library ExchangeGenesis
{
    using ExchangeTokens    for ExchangeData.State;

    function initializeGenesisBlock(
        ExchangeData.State storage S,
        uint    _id,
        address _loopringAddress,
        address payable _operator,
<<<<<<< HEAD
        bool    _rollupEnabled,
=======
        bool    _rollupMode,
>>>>>>> 51d200df
        bytes32 _genesisMerkleRoot,
        bytes32 _domainSeperator
        )
        external
    {
        require(0 != _id, "INVALID_ID");
        require(address(0) != _loopringAddress, "ZERO_ADDRESS");
        require(address(0) != _operator, "ZERO_ADDRESS");
        require(_genesisMerkleRoot != 0, "ZERO_GENESIS_MERKLE_ROOT");
        require(S.id == 0, "INITIALIZED_ALREADY");

        S.id = _id;
        S.exchangeCreationTimestamp = now;
        S.operator = _operator;
<<<<<<< HEAD
        S.rollupEnabled = _rollupEnabled;
=======
        S.rollupMode = _rollupMode;
>>>>>>> 51d200df
        S.maxAgeDepositUntilWithdrawable = ExchangeData.MAX_AGE_DEPOSIT_UNTIL_WITHDRAWABLE_UPPERBOUND();
        S.genesisMerkleRoot = _genesisMerkleRoot;
        S.DOMAIN_SEPARATOR = _domainSeperator;

        ILoopringV3 loopring = ILoopringV3(_loopringAddress);
        S.loopring = loopring;
        S.blockVerifier = IBlockVerifier(loopring.blockVerifierAddress());

        S.merkleRoot = S.genesisMerkleRoot;
        S.blocks.push(ExchangeData.BlockInfo(bytes32(0)));

        // Get the protocol fees for this exchange
        S.protocolFeeData.syncedAt = uint32(0);
        S.protocolFeeData.takerFeeBips = S.loopring.maxProtocolTakerFeeBips();
        S.protocolFeeData.makerFeeBips = S.loopring.maxProtocolMakerFeeBips();
        S.protocolFeeData.previousTakerFeeBips = S.protocolFeeData.takerFeeBips;
        S.protocolFeeData.previousMakerFeeBips = S.protocolFeeData.makerFeeBips;

        // Call these after the main state has been set up
        S.registerToken(address(0));
        S.registerToken(loopring.lrcAddress());
    }
}<|MERGE_RESOLUTION|>--- conflicted
+++ resolved
@@ -24,11 +24,7 @@
         uint    _id,
         address _loopringAddress,
         address payable _operator,
-<<<<<<< HEAD
-        bool    _rollupEnabled,
-=======
         bool    _rollupMode,
->>>>>>> 51d200df
         bytes32 _genesisMerkleRoot,
         bytes32 _domainSeperator
         )
@@ -43,11 +39,7 @@
         S.id = _id;
         S.exchangeCreationTimestamp = now;
         S.operator = _operator;
-<<<<<<< HEAD
-        S.rollupEnabled = _rollupEnabled;
-=======
         S.rollupMode = _rollupMode;
->>>>>>> 51d200df
         S.maxAgeDepositUntilWithdrawable = ExchangeData.MAX_AGE_DEPOSIT_UNTIL_WITHDRAWABLE_UPPERBOUND();
         S.genesisMerkleRoot = _genesisMerkleRoot;
         S.DOMAIN_SEPARATOR = _domainSeperator;
