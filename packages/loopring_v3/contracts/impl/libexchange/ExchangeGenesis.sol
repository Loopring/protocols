--- conflicted
+++ resolved
@@ -51,10 +51,6 @@
 
         ILoopringV3 loopring = ILoopringV3(_loopring3Address);
         S.lrcAddress = loopring.lrcAddress();
-<<<<<<< HEAD
-        // S.exchangeHelperAddress = loopring.exchangeHelperAddress();
-=======
->>>>>>> 78cc5702
         S.blockVerifierAddress = loopring.blockVerifierAddress();
 
         ExchangeData.Block memory genesisBlock = ExchangeData.Block(
