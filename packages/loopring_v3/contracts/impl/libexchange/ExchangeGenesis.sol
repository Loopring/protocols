// SPDX-License-Identifier: Apache-2.0
// Copyright 2017 Loopring Technology Limited.
pragma solidity ^0.6.10;
pragma experimental ABIEncoderV2;

import "../../lib/MathUint.sol";
import "../../lib/Poseidon.sol";

import "../../iface/ExchangeData.sol";
import "../../iface/IAgentRegistry.sol";
import "../../iface/IBlockVerifier.sol";
import "../../iface/ILoopringV3.sol";

import "./ExchangeTokens.sol";


/// @title ExchangeGenesis.
/// @author Daniel Wang  - <daniel@loopring.org>
/// @author Brecht Devos - <brecht@loopring.org>
library ExchangeGenesis
{
    using ExchangeTokens    for ExchangeData.State;

    uint public constant MAX_ACCOUNT_TREE_DEPTH = 16;

    function initializeGenesisBlock(
        ExchangeData.State storage S,
        uint    _id,
        address _loopring,
        bool    _rollupMode,
        bytes32 _genesisMerkleRoot,
        uint8   _genesisAccountTreeDepth,
        bytes32 _domainSeperator
        )
        external
    {
        require(S.id == 0, "INITIALIZED_ALREADY");

        require(0 != _id, "INVALID_ID");
<<<<<<< HEAD
        require(address(0) != _loopringAddress, "ZERO_ADDRESS");
        require(address(0) != _operator, "ZERO_ADDRESS");
        require(_genesisMerkleRoot != 0, "ZERO_GENESIS_MERKLE_ROOT");
        require(
            _genesisAccountTreeDepth != 0 &&
            _genesisAccountTreeDepth <= MAX_ACCOUNT_TREE_DEPTH,
            "INVALID_GENESIS_ACCOUNT_TREE_DEPTH"
        );
=======
        require(address(0) != _loopring, "INVALID_LOOPRING_ADDRESS");
        require(_genesisMerkleRoot != 0, "INVALID_GENESIS_MERKLE_ROOT");
        require(S.id == 0, "INITIALIZED_ALREADY");
>>>>>>> afb8b488

        S.id = _id;
        S.exchangeCreationTimestamp = now;
        S.rollupMode = _rollupMode;
        S.maxAgeDepositUntilWithdrawable = ExchangeData.MAX_AGE_DEPOSIT_UNTIL_WITHDRAWABLE_UPPERBOUND();
        S.emptyMerkleRoot = _genesisMerkleRoot;
        S.accountTreeDepth = _genesisAccountTreeDepth;
        S.DOMAIN_SEPARATOR = _domainSeperator;

        ILoopringV3 loopring = ILoopringV3(_loopring);
        S.loopring = loopring;

        S.blockVerifier = IBlockVerifier(loopring.blockVerifierAddress());

        S.merkleRoot = S.emptyMerkleRoot;
        S.blocks.push(ExchangeData.BlockInfo(bytes32(0)));

        // Get the protocol fees for this exchange
        S.protocolFeeData.syncedAt = uint32(0);
        S.protocolFeeData.takerFeeBips = S.loopring.maxProtocolTakerFeeBips();
        S.protocolFeeData.makerFeeBips = S.loopring.maxProtocolMakerFeeBips();
        S.protocolFeeData.previousTakerFeeBips = S.protocolFeeData.takerFeeBips;
        S.protocolFeeData.previousMakerFeeBips = S.protocolFeeData.makerFeeBips;

        // Call these after the main state has been set up
        S.registerToken(address(0));
        S.registerToken(loopring.lrcAddress());
    }

    function increaseAccountCapacity(
        ExchangeData.State storage S
        )
        external
    {
        require(S.accountTreeDepth < MAX_ACCOUNT_TREE_DEPTH, "MAX_TREE_SIZE_REACHED");
        S.accountTreeDepth += 1;

        S.merkleRoot = hashImpl(
            S.merkleRoot, S.emptyMerkleRoot, S.emptyMerkleRoot, S.emptyMerkleRoot
        );

        S.emptyMerkleRoot = hashImpl(
            S.emptyMerkleRoot, S.emptyMerkleRoot, S.emptyMerkleRoot, S.emptyMerkleRoot
        );
    }

    function hashImpl(
        bytes32 t0,
        bytes32 t1,
        bytes32 t2,
        bytes32 t3
        )
        private
        pure
        returns (bytes32)
    {
        Poseidon.HashInputs5 memory inputs = Poseidon.HashInputs5(
            uint(t0), uint(t1), uint(t2), uint(t3), 0
        );
        return bytes32(Poseidon.hash_t5f6p52(
            inputs,
            ExchangeData.SNARK_SCALAR_FIELD()
        ));
    }

}<|MERGE_RESOLUTION|>--- conflicted
+++ resolved
@@ -37,20 +37,15 @@
         require(S.id == 0, "INITIALIZED_ALREADY");
 
         require(0 != _id, "INVALID_ID");
-<<<<<<< HEAD
-        require(address(0) != _loopringAddress, "ZERO_ADDRESS");
+
+        require(address(0) != _loopring, "INVALID_LOOPRING_ADDRESS");
         require(address(0) != _operator, "ZERO_ADDRESS");
-        require(_genesisMerkleRoot != 0, "ZERO_GENESIS_MERKLE_ROOT");
+        require(_genesisMerkleRoot != 0, "INVALID_GENESIS_MERKLE_ROOT");
         require(
             _genesisAccountTreeDepth != 0 &&
             _genesisAccountTreeDepth <= MAX_ACCOUNT_TREE_DEPTH,
             "INVALID_GENESIS_ACCOUNT_TREE_DEPTH"
         );
-=======
-        require(address(0) != _loopring, "INVALID_LOOPRING_ADDRESS");
-        require(_genesisMerkleRoot != 0, "INVALID_GENESIS_MERKLE_ROOT");
-        require(S.id == 0, "INITIALIZED_ALREADY");
->>>>>>> afb8b488
 
         S.id = _id;
         S.exchangeCreationTimestamp = now;
