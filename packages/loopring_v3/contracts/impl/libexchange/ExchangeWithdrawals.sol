/*

  Copyright 2017 Loopring Project Ltd (Loopring Foundation).

  Licensed under the Apache License, Version 2.0 (the "License");
  you may not use this file except in compliance with the License.
  You may obtain a copy of the License at

  http://www.apache.org/licenses/LICENSE-2.0

  Unless required by applicable law or agreed to in writing, software
  distributed under the License is distributed on an "AS IS" BASIS,
  WITHOUT WARRANTIES OR CONDITIONS OF ANY KIND, either express or implied.
  See the License for the specific language governing permissions and
  limitations under the License.
*/
pragma solidity 0.5.7;

import "../../lib/BurnableERC20.sol";
import "../../lib/ERC20SafeTransfer.sol";

import "./ExchangeAccounts.sol";
import "./ExchangeBalances.sol";
import "./ExchangeData.sol";
import "./ExchangeMode.sol";
import "./ExchangeTokens.sol";


/// @title ExchangeAccounts.
/// @author Brecht Devos - <brecht@loopring.org>
/// @author Daniel Wang  - <daniel@loopring.org>
library ExchangeWithdrawals
{
    using MathUint          for uint;
    using ERC20SafeTransfer for address;
    using ExchangeAccounts  for ExchangeData.State;
    using ExchangeBalances  for ExchangeData.State;
    using ExchangeMode      for ExchangeData.State;
    using ExchangeTokens    for ExchangeData.State;

    event BlockFeeWithdrawn(
        uint    indexed blockIdx,
        uint            amount
    );

    event WithdrawalRequested(
        uint    indexed withdrawalIdx,
        uint24  indexed accountID,
        uint16  indexed tokenID,
        uint96          amount
    );

    event WithdrawalCompleted(
        uint24  indexed accountID,
        uint16  indexed tokenID,
        address         to,
        uint96          amount
    );

    function getNumWithdrawalRequestsProcessed(
        ExchangeData.State storage S
        )
        public
        view
        returns (uint)
    {
        ExchangeData.Block storage currentBlock = S.blocks[S.blocks.length - 1];
        return currentBlock.numWithdrawalRequestsCommitted;
    }

    function getNumAvailableWithdrawalSlots(
        ExchangeData.State storage S
        )
        public
        view
        returns (uint)
    {
        uint numOpenRequests = S.withdrawalChain.length - getNumWithdrawalRequestsProcessed(S);
        return ExchangeData.MAX_OPEN_WITHDRAWAL_REQUESTS() - numOpenRequests;
    }

    function getWithdrawRequest(
        ExchangeData.State storage S,
        uint index
        )
        public
        view
        returns (
            bytes32 accumulatedHash,
            uint256 accumulatedFee,
            uint32 timestamp
        )
    {
        require(index < S.withdrawalChain.length, "INVALID_INDEX");
        ExchangeData.Request storage request = S.withdrawalChain[index];
        accumulatedHash = request.accumulatedHash;
        accumulatedFee = request.accumulatedFee;
        timestamp = request.timestamp;
    }

    // Set a large value for amount to withdraw the complete balance
    function withdraw(
        ExchangeData.State storage S,
        address token,
        uint96 amount
        )
        public
    {
        require(amount > 0, "ZERO_VALUE");
        require(!S.isInWithdrawalMode(), "INVALID_MODE");
        require(S.areUserRequestsEnabled(), "USER_REQUEST_SUSPENDED");
        require(getNumAvailableWithdrawalSlots(S) > 0, "TOO_MANY_REQUESTS_OPEN");

        uint16 tokenID = S.getTokenID(token);
        uint24 accountID = S.getAccountID(msg.sender);
        ExchangeData.Account storage account = S.accounts[accountID];

        // Check ETH value sent, can be larger than the expected withdraw fee
        require(msg.value >= S.withdrawalFeeETH, "INSUFFICIENT_FEE");
        // Send surplus of ETH back to the sender
        if (msg.value > S.withdrawalFeeETH) {
            msg.sender.transfer(msg.value.sub(S.withdrawalFeeETH));
        }

        // Only the account owner can withdraw from the account
        require(account.owner == msg.sender, "UNAUTHORIZED");

        // Add the withdraw to the withdraw chain
        ExchangeData.Request storage prevRequest = S.withdrawalChain[S.withdrawalChain.length - 1];
        ExchangeData.Request memory request = ExchangeData.Request(
            sha256(
                abi.encodePacked(
                    prevRequest.accumulatedHash,
                    accountID,
                    uint8(tokenID),
                    amount
                )
            ),
            prevRequest.accumulatedFee.add(S.withdrawalFeeETH),
            uint32(now)
        );
        S.withdrawalChain.push(request);

        emit WithdrawalRequested(
            uint32(S.withdrawalChain.length - 1),
            accountID,
            tokenID,
            amount
        );
    }

    // We still alow anyone to withdraw these funds for the account owner
    function withdrawFromMerkleTreeFor(
        ExchangeData.State storage S,
        address owner,
        address token,
        uint    pubKeyX,
        uint    pubKeyY,
        uint32  nonce,
        uint96  balance,
        uint256 tradeHistoryRoot,
        uint256[20] memory accountMerkleProof,
        uint256[8]  memory balanceMerkleProof
        )
        public
    {
        require(S.isInWithdrawalMode(), "NOT_IN_WITHDRAW_MODE");

        ExchangeData.Block storage lastFinalizedBlock = S.blocks[S.numBlocksFinalized - 1];
        assert(lastFinalizedBlock.state == ExchangeData.BlockState.FINALIZED);

        uint24 accountID = S.getAccountID(owner);
        uint16 tokenID = S.getTokenID(token);
        require(S.withdrawnInWithdrawMode[owner][token] == false, "WITHDRAWN_ALREADY");

        ExchangeBalances.verifyAccountBalance(
            uint256(lastFinalizedBlock.merkleRoot),
            accountID,
            tokenID,
            pubKeyX,
            pubKeyY,
            nonce,
            balance,
            tradeHistoryRoot,
            accountMerkleProof,
            balanceMerkleProof
        );

        // Make sure the balance can only be withdrawn once
        S.withdrawnInWithdrawMode[owner][token] = true;

        // Transfer the tokens
        withdrawTokens(
            S,
            owner,
            tokenID,
            balance
        );
    }

    function withdrawFromDepositRequest(
        ExchangeData.State storage S,
        uint depositIdx
        )
        public
    {
        require(S.isInWithdrawalMode(), "NOT_IN_WITHDRAW_MODE");

        ExchangeData.Block storage lastFinalizedBlock = S.blocks[S.numBlocksFinalized - 1];
        assert(lastFinalizedBlock.state == ExchangeData.BlockState.FINALIZED);

        require(depositIdx >= lastFinalizedBlock.numDepositRequestsCommitted, "REQUEST_INCLUDED_IN_FINALIZED_BLOCK");

        // The deposit info is stored at depositIdx - 1
        ExchangeData.Deposit storage _deposit = S.deposits[depositIdx.sub(1)];

        uint amount = _deposit.amount;
        require(amount > 0, "WITHDRAWN_ALREADY");

        // Set the amount to 0 so it cannot be withdrawn again
        _deposit.amount = 0;

        // Transfer the tokens
        ExchangeData.Account storage account = S.accounts[_deposit.accountID];
        withdrawTokens(
            S,
            account.owner,
            _deposit.tokenID,
            amount
        );
    }

    function withdrawFromApprovedWithdrawal(
        ExchangeData.State storage S,
        uint blockIdx,
        uint slotIdx
        )
        public
    {
        require(blockIdx < S.blocks.length, "INVALID_BLOCK_IDX");
        ExchangeData.Block storage withdrawBlock = S.blocks[blockIdx];
        require(slotIdx < withdrawBlock.blockSize, "INVALID_SLOT_IDX");

        // Only allow withdrawing on finalized blocks
        require(withdrawBlock.state == ExchangeData.BlockState.FINALIZED, "BLOCK_NOT_FINALIZED");

        // Get the withdrawal data from storage for the given slot
        uint[] memory slice = new uint[](2);
        uint slot1 = (7 * slotIdx) / 32;
        uint slot2 = slot1 + 1;
        uint offset = (7 * (slotIdx + 1)) - (slot1 * 32);
        uint sc = 0;
        uint data = 0;
        // Short byte arrays (length <= 31) are stored differently in storage
        if (withdrawBlock.withdrawals.length >= 32) {
            bytes storage withdrawals = withdrawBlock.withdrawals;
            uint dataSlot1 = 0;
            uint dataSlot2 = 0;
            assembly {
                // keccak hash to get the contents of the array
                mstore(0x0, withdrawals_slot)
                sc := keccak256(0x0, 0x20)
                dataSlot1 := sload(add(sc, slot1))
                dataSlot2 := sload(add(sc, slot2))
            }
            // Stitch the data together so we can extract the data in a single uint
            // (withdrawal data is at the LSBs)
            slice[0] = dataSlot1;
            slice[1] = dataSlot2;
            assembly {
                data := mload(add(slice, offset))
            }
        } else {
            bytes memory mWithdrawals = withdrawBlock.withdrawals;
            assembly {
                data := mload(add(mWithdrawals, offset))
            }
        }

        // Extract the withdrawal data
        uint16 tokenID = uint16((data >> 48) & 0xFF);
        uint24 accountID = uint24((data >> 28) & 0xFFFFF);
        uint amount = (data & 0xFFFFFFF).decodeFloat();

        if (amount > 0) {
            // Set everything to 0 for this withdrawal so it cannot be used anymore
            data = data & uint(~((1 << (7 * 8)) - 1));

            // Update the data in storage
            if (withdrawBlock.withdrawals.length >= 32) {
                assembly {
                    mstore(add(slice, offset), data)
                }
                uint dataSlot1 = slice[0];
                uint dataSlot2 = slice[1];
                assembly {
                    sstore(add(sc, slot1), dataSlot1)
                    sstore(add(sc, slot2), dataSlot2)
                }
            } else {
                bytes memory mWithdrawals = withdrawBlock.withdrawals;
                assembly {
                    mstore(add(mWithdrawals, offset), data)
                }
                withdrawBlock.withdrawals = mWithdrawals;
            }

            ExchangeData.Account storage account = S.accounts[accountID];

            // Transfer the tokens
            withdrawTokens(
                S,
                account.owner,
                tokenID,
                amount
            );

            emit WithdrawalCompleted(
                accountID,
                tokenID,
                account.owner,
                uint96(amount)
            );
        }
    }

    function withdrawBlockFee(
        ExchangeData.State storage S,
        uint blockIdx,
        address payable feeRecipient
        )
        public
        returns (uint feeAmountToOperator)
    {
        require(blockIdx > 0 && blockIdx < S.blocks.length, "INVALID_BLOCK_IDX");
        ExchangeData.Block storage requestedBlock = S.blocks[blockIdx];
        ExchangeData.Block storage previousBlock = S.blocks[blockIdx - 1];

        require(requestedBlock.state == ExchangeData.BlockState.FINALIZED, "BLOCK_NOT_FINALIZED");
        require(requestedBlock.blockFeeWithdrawn == false, "FEE_WITHDRAWN_ALREADY");

        uint feeAmount = 0;
        uint32 lastRequestTimestamp = 0;
        uint startIndex = previousBlock.numDepositRequestsCommitted;
        uint endIndex = requestedBlock.numDepositRequestsCommitted;
        if(endIndex > startIndex) {
            feeAmount = S.depositChain[endIndex - 1].accumulatedFee.sub(
                S.depositChain[startIndex - 1].accumulatedFee
            );
            lastRequestTimestamp = S.depositChain[endIndex - 1].timestamp;
        } else {
            startIndex = previousBlock.numWithdrawalRequestsCommitted;
            endIndex = requestedBlock.numWithdrawalRequestsCommitted;

            if(endIndex > startIndex) {
                feeAmount = S.withdrawalChain[endIndex - 1].accumulatedFee.sub(
                    S.withdrawalChain[startIndex - 1].accumulatedFee
                );
                lastRequestTimestamp = S.withdrawalChain[endIndex - 1].timestamp;
            } else {
                revert("BLOCK_HAS_NO_OPERATOR_FEE");
            }
        }

        // Calculate how much of the fee the operator gets for the block
        // If there are many requests than lastRequestTimestamp ~= firstRequestTimestamp so
        // all requests will need to be done in FEE_BLOCK_FINE_START_TIME minutes to get the complete fee.
        // If there are very few requests than lastRequestTimestamp >> firstRequestTimestamp and we don't want
        // to fine the operator for waiting until he can fill a complete block.
        // This is why we use the timestamp of the last request included in the block.
        uint32 blockTimestamp = requestedBlock.timestamp;
        uint32 startTime = lastRequestTimestamp + ExchangeData.FEE_BLOCK_FINE_START_TIME();
        uint fine = 0;
        if (blockTimestamp > startTime) {
            fine = feeAmount.mul(blockTimestamp - startTime) / ExchangeData.FEE_BLOCK_FINE_MAX_DURATION();
        }
        uint feeAmountToBurn = (fine > feeAmount) ? feeAmount : fine;
        feeAmountToOperator = feeAmount - feeAmountToBurn;

        // Make sure it can't be withdrawn again
        requestedBlock.blockFeeWithdrawn = true;

        // Burn part of the fee by sending it to the loopring contract
        if (feeAmountToBurn > 0) {
            address payable payableLoopringAddress = address(uint160(address(S.loopring)));
            payableLoopringAddress.transfer(feeAmountToBurn);
        }
        // Transfer the fee to the operator
        if (feeAmountToOperator > 0) {
            feeRecipient.transfer(feeAmountToOperator);
        }

        emit BlockFeeWithdrawn(blockIdx, feeAmount);
    }

    function distributeWithdrawals(
        ExchangeData.State storage S,
        uint blockIdx,
        uint maxNumWithdrawals
        )
        public
    {
        require(blockIdx < S.blocks.length, "INVALID_BLOCK_IDX");
        require(maxNumWithdrawals > 0, "INVALID_MAX_NUM_WITHDRAWALS");
        ExchangeData.Block storage withdrawBlock = S.blocks[blockIdx];

        // Check if this is a withdrawal block
        require(withdrawBlock.blockType == ExchangeData.BlockType.ONCHAIN_WITHDRAWAL ||
                withdrawBlock.blockType == ExchangeData.BlockType.OFFCHAIN_WITHDRAWAL, "INVALID_BLOCK_TYPE");
        // Only allow withdrawing on finalized blocks
        require(withdrawBlock.state == ExchangeData.BlockState.FINALIZED, "BLOCK_NOT_FINALIZED");
        // Check if the withdrawals were already completely distributed
        require(withdrawBlock.numWithdrawalsDistributed < withdrawBlock.blockSize, "WITHDRAWALS_ALREADY_DISTRIBUTED");

        // Only allow the operator to distibute withdrawals at first, if he doesn't do it in time
        // anyone can do it and get paid a part of the operator stake
        bool bOnlyOperator = now < withdrawBlock.timestamp + ExchangeData.MAX_TIME_TO_DISTRIBUTE_WITHDRAWALS();
        if (bOnlyOperator) {
            require(msg.sender == S.operator, "UNAUTHORIZED");
        }

        // Calculate the range of withdrawals we'll do
        uint start = withdrawBlock.numWithdrawalsDistributed;
        uint end = start.add(maxNumWithdrawals);
        if (end > withdrawBlock.blockSize) {
            end = withdrawBlock.blockSize;
        }

        // Do the withdrawals
        uint gasLimit = ExchangeData.MIN_GAS_TO_DISTRIBUTE_WITHDRAWALS();
        uint totalNumWithdrawn = start;
        while (totalNumWithdrawn < end && gasleft() >= gasLimit) {
            withdrawFromApprovedWithdrawal(S, blockIdx, totalNumWithdrawn);
            totalNumWithdrawn++;
        }
        withdrawBlock.numWithdrawalsDistributed = uint16(totalNumWithdrawn);

        // Fine the exchange if the withdrawals are done too late
        if (!bOnlyOperator) {
            // We use the stake of the exchange to punish withdrawals that are distributed too late
            uint numWithdrawn = totalNumWithdrawn.sub(start);
            uint totalFine = S.loopring.withdrawalFineLRC().mul(numWithdrawn);
            // Burn 50% of the fine, reward the distributer the rest
            uint amountToBurn = totalFine / 2;
            uint amountToDistributer = totalFine - amountToBurn;
            S.loopring.burnExchangeStake(S.id, amountToBurn);
            S.loopring.withdrawExchangeStake(S.id, msg.sender, amountToDistributer);
        }
    }


    // == Internal Functions ==
    function withdrawTokens(
        ExchangeData.State storage S,
        address accountOwner,
        uint16  tokenID,
        uint    amount
        )
        internal
    {
        address payable owner = address(uint160(accountOwner));
        address token = S.getTokenAddress(tokenID);
<<<<<<< HEAD
        // Transfer the tokens from the contract to the owner
        if (amount > 0) {
            if (token == address(0x0)) {
=======

        // Calculate how much needs to get burned
        uint amountToBurn = 0;
        uint amountToOwner = 0;
        if (bBurn) {
            uint burnRate = S.loopring.getTokenBurnRate(token);
            amountToBurn = amount.mul(burnRate) / 10000;
            amountToOwner = amount - amountToBurn;
        } else {
            amountToBurn = 0;
            amountToOwner = amount;
        }

        // Increase the burn balance
        if (amountToBurn > 0) {
            if (token == address(0)) {
                // ETH
                address payable payableLoopringAddress = address(uint160(address(S.loopring)));
                payableLoopringAddress.transfer(amountToBurn);
            } else if (token == S.lrcAddress) {
                // LRC: burn LRC directly
                require(BurnableERC20(S.lrcAddress).burn(amountToBurn), "BURN_FAILURE");
            } else {
                // ERC20 token (not LRC)
                require(token.safeTransfer(address(S.loopring), amountToBurn), "TRANSFER_FAILURE");
            }
        }

        // Transfer the tokens from the contract to the owner
        if (amountToOwner > 0) {
            if (token == address(0)) {
>>>>>>> 74abdbb6
                // ETH
                owner.transfer(amount);
            } else {
                // ERC20 token
                require(token.safeTransfer(owner, amount), "TRANSFER_FAILURE");
            }
        }
    }
}<|MERGE_RESOLUTION|>--- conflicted
+++ resolved
@@ -460,43 +460,9 @@
     {
         address payable owner = address(uint160(accountOwner));
         address token = S.getTokenAddress(tokenID);
-<<<<<<< HEAD
         // Transfer the tokens from the contract to the owner
         if (amount > 0) {
-            if (token == address(0x0)) {
-=======
-
-        // Calculate how much needs to get burned
-        uint amountToBurn = 0;
-        uint amountToOwner = 0;
-        if (bBurn) {
-            uint burnRate = S.loopring.getTokenBurnRate(token);
-            amountToBurn = amount.mul(burnRate) / 10000;
-            amountToOwner = amount - amountToBurn;
-        } else {
-            amountToBurn = 0;
-            amountToOwner = amount;
-        }
-
-        // Increase the burn balance
-        if (amountToBurn > 0) {
             if (token == address(0)) {
-                // ETH
-                address payable payableLoopringAddress = address(uint160(address(S.loopring)));
-                payableLoopringAddress.transfer(amountToBurn);
-            } else if (token == S.lrcAddress) {
-                // LRC: burn LRC directly
-                require(BurnableERC20(S.lrcAddress).burn(amountToBurn), "BURN_FAILURE");
-            } else {
-                // ERC20 token (not LRC)
-                require(token.safeTransfer(address(S.loopring), amountToBurn), "TRANSFER_FAILURE");
-            }
-        }
-
-        // Transfer the tokens from the contract to the owner
-        if (amountToOwner > 0) {
-            if (token == address(0)) {
->>>>>>> 74abdbb6
                 // ETH
                 owner.transfer(amount);
             } else {
