// SPDX-License-Identifier: Apache-2.0
// Copyright 2017 Loopring Technology Limited.
pragma solidity ^0.6.10;
pragma experimental ABIEncoderV2;

import "../../iface/ExchangeData.sol";
import "../../thirdparty/BytesUtil.sol";
import "../../lib/EIP712.sol";
import "../../lib/FloatUtil.sol";
import "../../lib/MathUint.sol";
import "../../lib/SignatureUtil.sol";

import "../libexchange/ExchangeMode.sol";
import "../libexchange/ExchangeWithdrawals.sol";


/// @title WithdrawTransaction
/// @author Brecht Devos - <brecht@loopring.org>
/// @dev The following 4 types of withdrawals are supported:
///      - withdrawType = 0: offchain withdrawals with EdDSA signatures
///      - withdrawType = 1: offchain withdrawals with ECDSA signatures or onchain appprovals
///      - withdrawType = 2: onchain valid forced withdrawals (owner and accountID match), or
///                          offchain operator-initiated withdrawals for protocol fees or for
///                          users in shutdown mode
///      - withdrawType = 3: onchain invalid forced withdrawals (owner and accountID mismatch)
library WithdrawTransaction
{
    using BytesUtil            for bytes;
    using FloatUtil            for uint;
    using MathUint             for uint;
    using SignatureUtil        for bytes32;
    using ExchangeMode         for ExchangeData.State;
    using ExchangeWithdrawals  for ExchangeData.State;

    bytes32 constant public WITHDRAWAL_TYPEHASH = keccak256(
        "Withdrawal(address owner,uint24 accountID,uint32 nonce,uint16 tokenID,uint256 amount,uint16 feeTokenID,uint256 fee,address to,bytes32 dataHash,uint24 minGas)"
    );

    struct Withdrawal
    {
        uint    withdrawalType;
        address owner;
        uint24  accountID;
        uint32  nonce;
        uint16  tokenID;
        uint    amount;
        uint16  feeTokenID;
        uint    fee;
        address to;
        bytes32 dataHash;
        uint24  minGas;
    }

    // Auxiliary data for each withdrawal
    struct WithdrawalAuxiliaryData
    {
        uint  gasLimit;
        bytes signature;
        bytes auxiliaryData;
    }

<<<<<<< HEAD
    event ForcedWithdrawalProcessed(
        uint24  indexed accountID,
        uint16          tokenID,
        uint            amount
=======
    event ForcedWithdrawalConsumed(
        uint24 accountID,
        uint16 tokenID,
        uint   amount
>>>>>>> 6b349ffc
    );

    function process(
        ExchangeData.State        storage S,
        ExchangeData.BlockContext memory  ctx,
        bytes                     memory  data,
        bytes                     memory  auxiliaryData
        )
        internal
        returns (uint feeETH)
    {
        Withdrawal memory withdrawal = readWithdrawal(data);
        WithdrawalAuxiliaryData memory auxData = abi.decode(auxiliaryData, (WithdrawalAuxiliaryData));

        // Validate gas provided
        require(auxData.gasLimit >= withdrawal.minGas, "OUT_OF_GASH_FOR_WITHDRAWAL");

        // Validate the auxixliary withdrawal data
        if (withdrawal.dataHash == 0) {
            require(auxData.auxiliaryData.length == 0, "AUXILIARY_DATA_NOT_ALLOWED");
        } else {
            // Hashes are stored using only 253 bits so the value fits inside a SNARK field element.
            require(
                uint(keccak256(auxData.auxiliaryData)) >> 3 == uint(withdrawal.dataHash),
                "INVALID_WITHDRAWAL_AUX_DATA"
            );
        }

        if (withdrawal.withdrawalType == 0) {
            // Signature checked offchain, nothing to do
        } else if (withdrawal.withdrawalType == 1) {
            // Check appproval onchain
            // Calculate the tx hash
            bytes32 txHash = EIP712.hashPacked(
                ctx.DOMAIN_SEPARATOR,
                keccak256(
                    abi.encode(
                        WITHDRAWAL_TYPEHASH,
                        withdrawal.owner,
                        withdrawal.accountID,
                        withdrawal.nonce,
                        withdrawal.tokenID,
                        withdrawal.amount,
                        withdrawal.feeTokenID,
                        withdrawal.fee,
                        withdrawal.to,
                        withdrawal.dataHash,
                        withdrawal.minGas
                    )
                )
            );

            // Verify the signature if one is provided, otherwise fall back to an approved tx
            if (auxData.signature.length > 0) {
                require(txHash.verifySignature(withdrawal.owner, auxData.signature), "INVALID_SIGNATURE");
            } else {
                require(S.approvedTx[withdrawal.owner][txHash], "TX_NOT_APPROVED");
                delete S.approvedTx[withdrawal.owner][txHash];
            }
        } else if (withdrawal.withdrawalType == 2 || withdrawal.withdrawalType == 3) {
            // Forced withdrawals cannot make use of certain features because the
            // necessary data is not authorized by the account owner.
            // For protocol fee withdrawals, `owner` and `to` are both address(0).
            require(withdrawal.owner == withdrawal.to, "INVALID_WITHDRAWAL_ADDRESS");

            // Forced withdrawal fees are charged when the request is submitted.
            require(withdrawal.fee == 0, "FEE_NOT_ZERO");

            require(auxData.auxiliaryData.length == 0, "AUXILIARY_DATA_NOT_ALLOWED");

            ExchangeData.ForcedWithdrawal storage forcedWithdrawal =
                S.pendingForcedWithdrawals[withdrawal.accountID][withdrawal.tokenID];

            if (forcedWithdrawal.timestamp != 0) {
                if (withdrawal.withdrawalType == 2) {
                    require(withdrawal.owner == forcedWithdrawal.owner, "INCONSISENT_OWNER");
                } else { //withdrawal.withdrawalType == 3
                    require(withdrawal.owner != forcedWithdrawal.owner, "INCONSISENT_OWNER");
                    require(withdrawal.amount == 0, "UNAUTHORIZED_WITHDRAWAL");
                }

                // Get the fee
                feeETH = forcedWithdrawal.fee;

                // delete the withdrawal request and free a slot
                delete S.pendingForcedWithdrawals[withdrawal.accountID][withdrawal.tokenID];
                S.numPendingForcedTransactions--;

                emit ForcedWithdrawalProcessed(
                    withdrawal.accountID,
                    withdrawal.tokenID,
                    withdrawal.amount
                );
            } else {
                // Allow the operator to submit full withdrawals without authorization
                // - when in shutdown mode
                // - to withdraw protocol fees
                require(
                    withdrawal.owner == address(0) && withdrawal.accountID == 0 ||
                    S.isShutdown(),
                    "FULL_WITHDRAWAL_UNAUTHORIZED"
                );
            }
        } else {
            revert("INVALID_WITHDRAWAL_TYPE");
        }

        // Try to transfer the tokens with the provided gas limit
        S.distributeWithdrawal(
            withdrawal.owner,
            withdrawal.to,
            withdrawal.tokenID,
            withdrawal.amount,
            auxData.auxiliaryData,
            auxData.gasLimit
        );
    }

    function readWithdrawal(
        bytes memory data
        )
        internal
        pure
        returns (Withdrawal memory)
    {
        uint offset = 1;

        uint withdrawalType = data.toUint8(offset);
        offset += 1;
        address owner = data.toAddress(offset);
        offset += 20;
        uint24 accountID = data.toUint24(offset);
        offset += 3;
        uint32 nonce = data.toUint32(offset);
        offset += 4;
        uint16 tokenID = data.toUint16(offset) >> 4;
        uint16 feeTokenID = uint16(data.toUint16(offset + 1) & 0xFFF);
        offset += 3;
        uint amount = data.toUint96(offset);
        offset += 12;
        uint fee = uint(data.toUint16(offset)).decodeFloat(16);
        offset += 2;
        address to = data.toAddress(offset);
        offset += 20;
        bytes32 dataHash = data.toBytes32(offset);
        offset += 32;
        uint24 minGas = data.toUint24(offset);
        offset += 3;

        return Withdrawal({
            withdrawalType: withdrawalType,
            owner: owner,
            accountID: accountID,
            nonce: nonce,
            tokenID: tokenID,
            amount: amount,
            feeTokenID: feeTokenID,
            fee: fee,
            to: to,
            dataHash: dataHash,
            minGas: minGas
        });
    }
}<|MERGE_RESOLUTION|>--- conflicted
+++ resolved
@@ -59,17 +59,10 @@
         bytes auxiliaryData;
     }
 
-<<<<<<< HEAD
     event ForcedWithdrawalProcessed(
-        uint24  indexed accountID,
-        uint16          tokenID,
-        uint            amount
-=======
-    event ForcedWithdrawalConsumed(
         uint24 accountID,
         uint16 tokenID,
         uint   amount
->>>>>>> 6b349ffc
     );
 
     function process(
