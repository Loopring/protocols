// SPDX-License-Identifier: Apache-2.0
// Copyright 2017 Loopring Technology Limited.
pragma solidity ^0.6.10;
pragma experimental ABIEncoderV2;

import "../../iface/ExchangeData.sol";
import "../../thirdparty/BytesUtil.sol";
import "../../lib/EIP712.sol";
import "../../lib/SignatureUtil.sol";


/// @title NewAccountTransaction
/// @author Brecht Devos - <brecht@loopring.org>
library NewAccountTransaction
{
    using BytesUtil            for bytes;
    using SignatureUtil        for bytes32;

    bytes32 constant public NEWACCOUNT_TYPEHASH = keccak256(
        "NewAccount(uint24 accountID,address owner,uint256 publicKey,uint256 walletHash)"
    );

<<<<<<< HEAD
    /*event AccountCreated(
        address  indexed owner,
        uint             publicKey,
        uint             walletHash
=======
    /*event NewAccountCreated(
        address  owner,
        uint     publicKey,
        uint     walletHash
>>>>>>> 6b349ffc
    );*/

    function process(
        ExchangeData.State        storage S,
        ExchangeData.BlockContext memory  ctx,
        bytes                     memory  data,
        bytes                     memory  auxiliaryData
        )
        internal
        returns (uint /*feeETH*/)
    {
        // uint offset = 1;

        // Extract the data from the tx data
        //uint24 payerAccountID = data.toUint24(offset);
        // offset += 3;
        //uint16 feeTokenID = data.toUint16(offset);
        // offset += 2;
        //uint fee = uint(data.toUint16(offset)).decodeFloat(16);
        // offset += 2;

        uint offset = 8;

        uint24 accountID = data.toUint24(offset);
        offset += 3;
        address owner = data.toAddress(offset);
        offset += 20;
        uint publicKey = data.toUint(offset);
        offset += 32;
        uint walletHash = data.toUint(offset);
        offset += 32;

        // Calculate the tx hash
        bytes32 txHash = EIP712.hashPacked(
            ctx.DOMAIN_SEPARATOR,
            keccak256(
                abi.encode(
                    NEWACCOUNT_TYPEHASH,
                    accountID,
                    owner,
                    publicKey,
                    walletHash
                )
            )
        );

        // The payer has already authorized the transaction offchain.
        // Here we check that the new account owner has authorized the account settings.
        // Verify the signature if one is provided, otherwise fall back to an approved tx
        if (auxiliaryData.length > 0) {
            require(txHash.verifySignature(owner, auxiliaryData), "INVALID_SIGNATURE");
        } else {
            require(S.approvedTx[owner][txHash], "TX_NOT_APPROVED");
            S.approvedTx[owner][txHash] = false;
        }

        //emit AccountCreated(owner, publicKey, walletHash);
    }
}<|MERGE_RESOLUTION|>--- conflicted
+++ resolved
@@ -20,17 +20,10 @@
         "NewAccount(uint24 accountID,address owner,uint256 publicKey,uint256 walletHash)"
     );
 
-<<<<<<< HEAD
     /*event AccountCreated(
-        address  indexed owner,
-        uint             publicKey,
-        uint             walletHash
-=======
-    /*event NewAccountCreated(
-        address  owner,
-        uint     publicKey,
-        uint     walletHash
->>>>>>> 6b349ffc
+        address owner,
+        uint    publicKey,
+        uint    walletHash
     );*/
 
     function process(
