--- conflicted
+++ resolved
@@ -43,15 +43,9 @@
         "Wallet(address statelessWallet,bytes32 walletDataHash)"
     );
 
-<<<<<<< HEAD
     /*event AccountTransfered(
-        address  indexed owner,
-        address          newOwner
-=======
-    /*event ChangeOwnerConsumed(
         address owner,
         address newOwner
->>>>>>> 6b349ffc
     );*/
 
     struct AccountTransfer
