// SPDX-License-Identifier: Apache-2.0
// Copyright 2017 Loopring Technology Limited.
pragma solidity ^0.6.10;
pragma experimental ABIEncoderV2;

import "../../iface/ExchangeData.sol";
import "../../thirdparty/BytesUtil.sol";
import "../../lib/EIP712.sol";
import "../../lib/FloatUtil.sol";
import "../../lib/SignatureUtil.sol";


/// @title AccountUpdateTransaction
/// @author Brecht Devos - <brecht@loopring.org>
library AccountUpdateTransaction
{
    using BytesUtil            for bytes;
    using FloatUtil            for uint;
    using SignatureUtil        for bytes32;

    bytes32 constant public ACCOUNTUPDATE_TYPEHASH = keccak256(
        "AccountUpdate(address owner,uint24 accountID,uint32 nonce,uint256 publicKey,uint256 walletHash,uint16 feeTokenID,uint256 fee)"
    );

<<<<<<< HEAD
    /*event AccountUpdated(
        uint24   indexed owner,
        uint             publicKey
=======
    /*event AccountUpdateConsumed(
        uint24 owner,
        uint   publicKey
>>>>>>> 6b349ffc
    );*/

    function process(
        ExchangeData.State        storage S,
        ExchangeData.BlockContext memory  ctx,
        bytes                     memory  data,
        bytes                     memory  auxiliaryData
        )
        internal
        returns (uint /*feeETH*/)
    {
        uint offset = 1;

        // Check that this is a conditional update
        uint updateType = data.toUint8(offset);
        offset += 1;
        require(updateType == 1, "INVALID_AUXILIARYDATA_DATA");

        // Extract the data from the tx data
        address owner = data.toAddress(offset);
        offset += 20;
        uint24 accountID = data.toUint24(offset);
        offset += 3;
        uint32 nonce = data.toUint32(offset);
        offset += 4;
        uint publicKey = data.toUint(offset);
        offset += 32;
        uint walletHash = data.toUint(offset);
        offset += 32;
        uint16 feeTokenID = data.toUint16(offset);
        offset += 2;
        uint fee = uint(data.toUint16(offset)).decodeFloat(16);
        offset += 2;

        // Calculate the tx hash
        bytes32 txHash = EIP712.hashPacked(
            ctx.DOMAIN_SEPARATOR,
            keccak256(
                abi.encode(
                    ACCOUNTUPDATE_TYPEHASH,
                    owner,
                    accountID,
                    nonce,
                    publicKey,
                    walletHash,
                    feeTokenID,
                    fee
                )
            )
        );

        // Verify the signature if one is provided, otherwise fall back to an approved tx
        if (auxiliaryData.length > 0) {
            require(txHash.verifySignature(owner, auxiliaryData), "INVALID_SIGNATURE");
        } else {
            require(S.approvedTx[owner][txHash], "TX_NOT_APPROVED");
            S.approvedTx[owner][txHash] = false;
        }

        //emit AccountUpdated(accountID, publicKey);
    }
}<|MERGE_RESOLUTION|>--- conflicted
+++ resolved
@@ -22,15 +22,9 @@
         "AccountUpdate(address owner,uint24 accountID,uint32 nonce,uint256 publicKey,uint256 walletHash,uint16 feeTokenID,uint256 fee)"
     );
 
-<<<<<<< HEAD
     /*event AccountUpdated(
-        uint24   indexed owner,
-        uint             publicKey
-=======
-    /*event AccountUpdateConsumed(
         uint24 owner,
         uint   publicKey
->>>>>>> 6b349ffc
     );*/
 
     function process(
