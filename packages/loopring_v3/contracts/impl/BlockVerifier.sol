--- conflicted
+++ resolved
@@ -28,11 +28,7 @@
 
     function registerCircuit(
         uint8    blockType,
-<<<<<<< HEAD
-        bool     rollupEnabled,
-=======
         bool     rollupMode,
->>>>>>> 1d59d6e5
         uint16   blockSize,
         uint8    blockVersion,
         uint[18] calldata vk
@@ -42,11 +38,7 @@
         nonReentrant
         onlyOwner
     {
-<<<<<<< HEAD
-        Circuit storage circuit = circuits[rollupEnabled][blockType][blockSize][blockVersion];
-=======
         Circuit storage circuit = circuits[rollupMode][blockType][blockSize][blockVersion];
->>>>>>> 1d59d6e5
         require(circuit.registered == false, "ALREADY_REGISTERED");
 
         for (uint i = 0; i < 18; i++) {
@@ -57,11 +49,7 @@
 
         emit CircuitRegistered(
             blockType,
-<<<<<<< HEAD
-            rollupEnabled,
-=======
             rollupMode,
->>>>>>> 1d59d6e5
             blockSize,
             blockVersion
         );
@@ -69,11 +57,7 @@
 
     function disableCircuit(
         uint8  blockType,
-<<<<<<< HEAD
-        bool   rollupEnabled,
-=======
         bool   rollupMode,
->>>>>>> 1d59d6e5
         uint16 blockSize,
         uint8  blockVersion
         )
@@ -82,11 +66,7 @@
         nonReentrant
         onlyOwner
     {
-<<<<<<< HEAD
-        Circuit storage circuit = circuits[rollupEnabled][blockType][blockSize][blockVersion];
-=======
         Circuit storage circuit = circuits[rollupMode][blockType][blockSize][blockVersion];
->>>>>>> 1d59d6e5
         require(circuit.registered == true, "NOT_REGISTERED");
         require(circuit.enabled == true, "ALREADY_DISABLED");
 
@@ -94,11 +74,7 @@
 
         emit CircuitDisabled(
             blockType,
-<<<<<<< HEAD
-            rollupEnabled,
-=======
             rollupMode,
->>>>>>> 1d59d6e5
             blockSize,
             blockVersion
         );
@@ -106,11 +82,7 @@
 
     function verifyProofs(
         uint8  blockType,
-<<<<<<< HEAD
-        bool   rollupEnabled,
-=======
         bool   rollupMode,
->>>>>>> 1d59d6e5
         uint16 blockSize,
         uint8  blockVersion,
         uint[] calldata publicInputs,
@@ -121,11 +93,7 @@
         view
         returns (bool)
     {
-<<<<<<< HEAD
-        Circuit storage circuit = circuits[rollupEnabled][blockType][blockSize][blockVersion];
-=======
         Circuit storage circuit = circuits[rollupMode][blockType][blockSize][blockVersion];
->>>>>>> 1d59d6e5
         require(circuit.registered == true, "NOT_REGISTERED");
 
         uint[18] storage vk = circuit.verificationKey;
@@ -150,11 +118,7 @@
 
     function isCircuitRegistered(
         uint8  blockType,
-<<<<<<< HEAD
-        bool   rollupEnabled,
-=======
         bool   rollupMode,
->>>>>>> 1d59d6e5
         uint16 blockSize,
         uint8  blockVersion
         )
@@ -163,20 +127,12 @@
         view
         returns (bool)
     {
-<<<<<<< HEAD
-        return circuits[rollupEnabled][blockType][blockSize][blockVersion].registered;
-=======
         return circuits[rollupMode][blockType][blockSize][blockVersion].registered;
->>>>>>> 1d59d6e5
     }
 
     function isCircuitEnabled(
         uint8  blockType,
-<<<<<<< HEAD
-        bool   rollupEnabled,
-=======
         bool   rollupMode,
->>>>>>> 1d59d6e5
         uint16 blockSize,
         uint8  blockVersion
         )
@@ -185,10 +141,6 @@
         view
         returns (bool)
     {
-<<<<<<< HEAD
-        return circuits[rollupEnabled][blockType][blockSize][blockVersion].enabled;
-=======
         return circuits[rollupMode][blockType][blockSize][blockVersion].enabled;
->>>>>>> 1d59d6e5
     }
 }