// SPDX-License-Identifier: Apache-2.0
// Copyright 2017 Loopring Technology Limited.
pragma solidity ^0.6.10;

import "../lib/SimpleProxy.sol";
import "../lib/ERC20SafeTransfer.sol";

import "../iface/IExchange.sol";
import "../iface/ILoopring.sol";
import "../iface/ILoopringV3.sol";
import "../iface/IUniversalRegistry.sol";

import "./proxies/AutoUpgradabilityProxy.sol";
import "./proxies/ManualUpgradabilityProxy.sol";

import "./ImplementationManager.sol";

/// @title An Implementation of IUniversalRegistry
/// @author Daniel Wang  - <daniel@loopring.org>
contract UniversalRegistry is IUniversalRegistry {

    using ERC20SafeTransfer for address;

    struct Protocol
    {
        address protocol;
        bool    registered;
        bool    enabled;
        address manager;
        string  version;
    }

    // IExchange addresses => IProtocol addresses
    mapping (address => address) private exchangeMap;
     // ILoopring address => Protocol
    mapping (address => Protocol) private protocolMap;

    address private defaultProtocolAddress;

    /// === Functions ==
    constructor(
        address _lrcAddress
        )
        Claimable()
        public
    {
        require(_lrcAddress != address(0), "ZERO_ADDRESS");
        lrcAddress = _lrcAddress;
    }

    function registerProtocol(
        address protocol,
        address implementation
        )
        external
        override
        nonReentrant
        onlyOwner
        returns (address manager)
    {
        require(!protocolMap[protocol].registered, "PROTOCOL_REGISTERED");

        ILoopring loopring = ILoopring(protocol);
        require(loopring.universalRegistry() == address(this), "REGISTRY_MISMATCH");
        require(loopring.owner() == owner, "OWNER_MISMATCH");
        require(loopring.lrcAddress() == lrcAddress, "LRC_ADDRESS_MISMATCH");

        IImplementationManager m = new ImplementationManager(owner, protocol, implementation);
        manager = address(m);

        string memory version = loopring.version();
        require(versionMap[version] == address(0), "VERSION_REGISTERED");
        require(!protocolMap[protocol].registered, "PROTOCOL_REGISTERED");

        protocols.push(protocol);
        versionMap[version] = protocol;
        protocolMap[protocol] = Protocol(protocol, true, true, manager, version);

        if (defaultProtocolAddress == address(0)) {
            defaultProtocolAddress = protocol;
        }

        emit ProtocolRegistered(protocol, manager, version);
    }

    function setDefaultProtocol(
        address protocol
        )
        external
        override
        nonReentrant
        onlyOwner
    {
        require(protocol != defaultProtocolAddress, "SAME_PROTOCOL");
        require(protocolMap[protocol].registered, "NOT_REGISTERED");
        require(protocolMap[protocol].enabled, "PROTOCOL_DISABLED");
        address oldDefault = defaultProtocolAddress;
        defaultProtocolAddress = protocol;
        emit DefaultProtocolChanged(oldDefault, defaultProtocolAddress);
    }

    function enableProtocol(
        address protocol
        )
        external
        override
        nonReentrant
        onlyOwner
    {
        require(protocolMap[protocol].registered, "NOT_REGISTERED");
        require(!protocolMap[protocol].enabled, "ALREADY_ENABLED");

        protocolMap[protocol].enabled = true;
        emit ProtocolEnabled(protocol);
    }

    function disableProtocol(
        address protocol
        )
        external
        override
        nonReentrant
        onlyOwner
    {
        require(protocolMap[protocol].enabled, "ALREADY_DISABLED");

        protocolMap[protocol].enabled = false;
        emit ProtocolDisabled(protocol);
    }

    function forgeExchange(
        ForgeMode forgeMode,
<<<<<<< HEAD
        bool      rollupEnabled,
=======
        bool      rollupMode,
>>>>>>> 51d200df
        address   protocol,
        address   implementation
        )
        external
        override
        nonReentrant
        returns (
            address exchangeAddress,
            uint    exchangeId
        )
    {
        (address _protocol, address _implementation) = getProtocolAndImplementationToUse(
            protocol,
            implementation
        );

        ILoopringV3 loopring = ILoopringV3(_protocol);
        uint exchangeCreationCostLRC = loopring.exchangeCreationCostLRC();

        if (exchangeCreationCostLRC > 0) {
            lrcAddress.safeTransferFromAndVerify(
                msg.sender,
                loopring.protocolFeeVault(),
                exchangeCreationCostLRC
            );
        }

        exchangeAddress = forgeInternal(forgeMode, _implementation);
        assert(exchangeMap[exchangeAddress] == address(0));

        exchangeMap[exchangeAddress] = _protocol;
        exchanges.push(exchangeAddress);
        exchangeId = exchanges.length;

        loopring.initializeExchange(
            exchangeAddress,
            exchangeId,
            msg.sender,  // owner
            msg.sender,  // operator
<<<<<<< HEAD
            rollupEnabled
=======
            rollupMode
>>>>>>> 51d200df
        );

        emit ExchangeForged(
            _protocol,
            _implementation,
            exchangeAddress,
            msg.sender,
            forgeMode,
<<<<<<< HEAD
            rollupEnabled,
=======
            rollupMode,
>>>>>>> 51d200df
            exchangeId,
            exchangeCreationCostLRC
        );
    }

    function defaultProtocol()
        public
        override
        view
        returns (
            address protocol,
            address manager,
            address defaultImpl,
            string  memory protocolVersion,
            string  memory defaultImplVersion
        )
    {
        protocol = defaultProtocolAddress;
        Protocol storage p = protocolMap[protocol];
        manager = p.manager;

        IImplementationManager m = IImplementationManager(manager);
        defaultImpl = m.defaultImpl();
        (protocolVersion, defaultImplVersion) = m.version();
    }

    function isProtocolRegistered(
        address protocol
        )
        public
        override
        view
        returns (bool)
    {
        return protocolMap[protocol].registered;
    }

    function isProtocolEnabled(
        address protocol
        )
        public
        override
        view
        returns (bool)
    {
        return protocolMap[protocol].enabled;
    }

    function isExchangeRegistered(
        address exchange
        )
        public
        override
        view
        returns (bool)
    {
        return exchangeMap[exchange] != address(0);
    }

    function isProtocolAndImplementationEnabled(
        address protocol,
        address implementation
        )
        public
        override
        view
        returns (bool enabled)
    {
        if (!isProtocolEnabled(protocol)) {
            return false;
        }

        address managerAddr = protocolMap[protocol].manager;
        IImplementationManager m = IImplementationManager(managerAddr);
        return m.isEnabled(implementation);
    }

    function getExchangeProtocol(
        address exchangeAddress
        )
        public
        override
        view
        returns (
            address protocol,
            address manager
        )
    {
        require(exchangeAddress != address(0), "ZERO_ADDRESS");
        protocol = exchangeMap[exchangeAddress];
        require(protocol != address(0), "INVALID_EXCHANGE");
        manager = protocolMap[protocol].manager;
    }

    /// === Private Functions ===

    function getProtocolAndImplementationToUse(
        address protocol,
        address implementation
        )
        private
        view
        returns (
            address protocolToUse,
            address implementationToUse
        )
    {
        protocolToUse = protocol;
        if (protocolToUse == address(0)) {
            protocolToUse = defaultProtocolAddress;
        } else {
            require(isProtocolEnabled(protocolToUse), "INVALID_PROTOCOL");
        }

        implementationToUse = implementation;
        IImplementationManager m = IImplementationManager(protocolMap[protocolToUse].manager);
        if (implementationToUse == address(0)) {
            implementationToUse = m.defaultImpl();
        } else {
            require(m.isEnabled(implementationToUse), "INVALID_IMPLEMENTATION");
        }
    }

    function forgeInternal(
        ForgeMode forgeMode,
        address   implementation
        )
        private
        returns (address)
    {
        if (forgeMode == ForgeMode.AUTO_UPGRADABLE) {
            return address(new AutoUpgradabilityProxy(address(this)));
        } else if (forgeMode == ForgeMode.MANUAL_UPGRADABLE) {
            return address(new ManualUpgradabilityProxy(address(this), implementation));
        } else if (forgeMode == ForgeMode.PROXIED) {
            return address(new SimpleProxy(implementation));
        } else if (forgeMode == ForgeMode.NATIVE) {
            return IExchange(implementation).clone();
        } else {
            revert("INVALID_FORGE_MODE");
        }
    }
}<|MERGE_RESOLUTION|>--- conflicted
+++ resolved
@@ -130,11 +130,7 @@
 
     function forgeExchange(
         ForgeMode forgeMode,
-<<<<<<< HEAD
-        bool      rollupEnabled,
-=======
         bool      rollupMode,
->>>>>>> 51d200df
         address   protocol,
         address   implementation
         )
@@ -174,11 +170,7 @@
             exchangeId,
             msg.sender,  // owner
             msg.sender,  // operator
-<<<<<<< HEAD
-            rollupEnabled
-=======
             rollupMode
->>>>>>> 51d200df
         );
 
         emit ExchangeForged(
@@ -187,11 +179,7 @@
             exchangeAddress,
             msg.sender,
             forgeMode,
-<<<<<<< HEAD
-            rollupEnabled,
-=======
             rollupMode,
->>>>>>> 51d200df
             exchangeId,
             exchangeCreationCostLRC
         );
