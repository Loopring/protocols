// SPDX-License-Identifier: Apache-2.0
// Copyright 2017 Loopring Technology Limited.
pragma solidity ^0.6.10;

import "../lib/SimpleProxy.sol";
import "../lib/ERC20SafeTransfer.sol";

import "../iface/IExchange.sol";
import "../iface/ILoopring.sol";
import "../iface/ILoopringV3.sol";
import "../iface/IUniversalRegistry.sol";

import "./proxies/AutoUpgradabilityProxy.sol";
import "./proxies/ManualUpgradabilityProxy.sol";

import "./ImplementationManager.sol";

/// @title An Implementation of IUniversalRegistry
/// @author Daniel Wang  - <daniel@loopring.org>
contract UniversalRegistry is IUniversalRegistry {

    using ERC20SafeTransfer for address;

    struct Protocol
    {
        address protocol;
        bool    registered;
        bool    enabled;
        address manager;
        string  version;
    }

    // IExchange addresses => IProtocol addresses
    mapping (address => address) private exchangeMap;
     // ILoopring address => Protocol
    mapping (address => Protocol) private protocolMap;

    address private defaultProtocolAddress;

    /// === Functions ==
    constructor(
        address _lrcAddress
        )
        Claimable()
        public
    {
        require(_lrcAddress != address(0), "ZERO_ADDRESS");
        lrcAddress = _lrcAddress;
    }

    function registerProtocol(
        address protocol,
        address implementation
        )
        external
        override
        nonReentrant
        onlyOwner
        returns (address manager)
    {
        require(!protocolMap[protocol].registered, "PROTOCOL_REGISTERED");

        ILoopring loopring = ILoopring(protocol);
        require(loopring.universalRegistry() == address(this), "REGISTRY_MISMATCH");
        require(loopring.owner() == owner, "OWNER_MISMATCH");
        require(loopring.lrcAddress() == lrcAddress, "LRC_ADDRESS_MISMATCH");

        IImplementationManager m = new ImplementationManager(owner, protocol, implementation);
        manager = address(m);

        string memory version = loopring.version();
        require(versionMap[version] == address(0), "VERSION_REGISTERED");
        require(!protocolMap[protocol].registered, "PROTOCOL_REGISTERED");

        protocols.push(protocol);
        versionMap[version] = protocol;
        protocolMap[protocol] = Protocol(protocol, true, true, manager, version);

        if (defaultProtocolAddress == address(0)) {
            defaultProtocolAddress = protocol;
        }

        emit ProtocolRegistered(protocol, manager, version);
    }

    function setDefaultProtocol(
        address protocol
        )
        external
        override
        nonReentrant
        onlyOwner
    {
        require(protocol != defaultProtocolAddress, "SAME_PROTOCOL");
        require(protocolMap[protocol].registered, "NOT_REGISTERED");
        require(protocolMap[protocol].enabled, "PROTOCOL_DISABLED");
        address oldDefault = defaultProtocolAddress;
        defaultProtocolAddress = protocol;
        emit DefaultProtocolChanged(oldDefault, defaultProtocolAddress);
    }

    function enableProtocol(
        address protocol
        )
        external
        override
        nonReentrant
        onlyOwner
    {
        require(protocolMap[protocol].registered, "NOT_REGISTERED");
        require(!protocolMap[protocol].enabled, "ALREADY_ENABLED");

        protocolMap[protocol].enabled = true;
        emit ProtocolEnabled(protocol);
    }

    function disableProtocol(
        address protocol
        )
        external
        override
        nonReentrant
        onlyOwner
    {
        require(protocolMap[protocol].enabled, "ALREADY_DISABLED");

        protocolMap[protocol].enabled = false;
        emit ProtocolDisabled(protocol);
    }

    function forgeExchange(
        ForgeMode forgeMode,
<<<<<<< HEAD
        bool      rollupEnabled,
=======
        bool      rollupMode,
>>>>>>> 1d59d6e5
        address   protocol,
        address   implementation
        )
        external
        override
        nonReentrant
        returns (
            address exchangeAddress,
            uint    exchangeId
        )
    {
        (address _protocol, address _implementation) = getProtocolAndImplementationToUse(
            protocol,
            implementation
        );

        ILoopringV3 loopring = ILoopringV3(_protocol);
        uint exchangeCreationCostLRC = loopring.exchangeCreationCostLRC();

        if (exchangeCreationCostLRC > 0) {
            lrcAddress.safeTransferFromAndVerify(
                msg.sender,
                loopring.protocolFeeVault(),
                exchangeCreationCostLRC
            );
        }

        exchangeAddress = forgeInternal(forgeMode, _implementation);
        assert(exchangeMap[exchangeAddress] == address(0));

        exchangeMap[exchangeAddress] = _protocol;
        exchanges.push(exchangeAddress);
        exchangeId = exchanges.length;

        loopring.initializeExchange(
            exchangeAddress,
            exchangeId,
            msg.sender,  // owner
            msg.sender,  // operator
<<<<<<< HEAD
            rollupEnabled
=======
            rollupMode
>>>>>>> 1d59d6e5
        );

        emit ExchangeForged(
            _protocol,
            _implementation,
            exchangeAddress,
            msg.sender,
            forgeMode,
<<<<<<< HEAD
            rollupEnabled,
=======
            rollupMode,
>>>>>>> 1d59d6e5
            exchangeId,
            exchangeCreationCostLRC
        );
    }

    function defaultProtocol()
        public
        override
        view
        returns (
            address protocol,
            address manager,
            address defaultImpl,
            string  memory protocolVersion,
            string  memory defaultImplVersion
        )
    {
        protocol = defaultProtocolAddress;
        Protocol storage p = protocolMap[protocol];
        manager = p.manager;

        IImplementationManager m = IImplementationManager(manager);
        defaultImpl = m.defaultImpl();
        (protocolVersion, defaultImplVersion) = m.version();
    }

    function isProtocolRegistered(
        address protocol
        )
        public
        override
        view
        returns (bool)
    {
        return protocolMap[protocol].registered;
    }

    function isProtocolEnabled(
        address protocol
        )
        public
        override
        view
        returns (bool)
    {
        return protocolMap[protocol].enabled;
    }

    function isExchangeRegistered(
        address exchange
        )
        public
        override
        view
        returns (bool)
    {
        return exchangeMap[exchange] != address(0);
    }

    function isProtocolAndImplementationEnabled(
        address protocol,
        address implementation
        )
        public
        override
        view
        returns (bool enabled)
    {
        if (!isProtocolEnabled(protocol)) {
            return false;
        }

        address managerAddr = protocolMap[protocol].manager;
        IImplementationManager m = IImplementationManager(managerAddr);
        return m.isEnabled(implementation);
    }

    function getExchangeProtocol(
        address exchangeAddress
        )
        public
        override
        view
        returns (
            address protocol,
            address manager
        )
    {
        require(exchangeAddress != address(0), "ZERO_ADDRESS");
        protocol = exchangeMap[exchangeAddress];
        require(protocol != address(0), "INVALID_EXCHANGE");
        manager = protocolMap[protocol].manager;
    }

    /// === Private Functions ===

    function getProtocolAndImplementationToUse(
        address protocol,
        address implementation
        )
        private
        view
        returns (
            address protocolToUse,
            address implementationToUse
        )
    {
        protocolToUse = protocol;
        if (protocolToUse == address(0)) {
            protocolToUse = defaultProtocolAddress;
        } else {
            require(isProtocolEnabled(protocolToUse), "INVALID_PROTOCOL");
        }

        implementationToUse = implementation;
        IImplementationManager m = IImplementationManager(protocolMap[protocolToUse].manager);
        if (implementationToUse == address(0)) {
            implementationToUse = m.defaultImpl();
        } else {
            require(m.isEnabled(implementationToUse), "INVALID_IMPLEMENTATION");
        }
    }

    function forgeInternal(
        ForgeMode forgeMode,
        address   implementation
        )
        private
        returns (address)
    {
        if (forgeMode == ForgeMode.AUTO_UPGRADABLE) {
            return address(new AutoUpgradabilityProxy(address(this)));
        } else if (forgeMode == ForgeMode.MANUAL_UPGRADABLE) {
            return address(new ManualUpgradabilityProxy(address(this), implementation));
        } else if (forgeMode == ForgeMode.PROXIED) {
            return address(new SimpleProxy(implementation));
        } else if (forgeMode == ForgeMode.NATIVE) {
            return IExchange(implementation).clone();
        } else {
            revert("INVALID_FORGE_MODE");
        }
    }
}<|MERGE_RESOLUTION|>--- conflicted
+++ resolved
@@ -130,11 +130,7 @@
 
     function forgeExchange(
         ForgeMode forgeMode,
-<<<<<<< HEAD
-        bool      rollupEnabled,
-=======
         bool      rollupMode,
->>>>>>> 1d59d6e5
         address   protocol,
         address   implementation
         )
@@ -174,11 +170,7 @@
             exchangeId,
             msg.sender,  // owner
             msg.sender,  // operator
-<<<<<<< HEAD
-            rollupEnabled
-=======
             rollupMode
->>>>>>> 1d59d6e5
         );
 
         emit ExchangeForged(
@@ -187,11 +179,7 @@
             exchangeAddress,
             msg.sender,
             forgeMode,
-<<<<<<< HEAD
-            rollupEnabled,
-=======
             rollupMode,
->>>>>>> 1d59d6e5
             exchangeId,
             exchangeCreationCostLRC
         );
