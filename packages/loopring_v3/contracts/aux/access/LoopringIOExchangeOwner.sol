// SPDX-License-Identifier: Apache-2.0
// Copyright 2017 Loopring Technology Limited.
pragma solidity ^0.7.0;
pragma experimental ABIEncoderV2;

import "../../aux/compression/ZeroDecompressor.sol";
import "../../aux/transactions/TransactionReader.sol";
import "../../core/iface/IExchangeV3.sol";
import "../../thirdparty/BytesUtil.sol";
import "../../lib/AddressUtil.sol";
import "../../lib/Drainable.sol";
import "../../lib/ERC1271.sol";
import "../../lib/MathUint.sol";
import "../../lib/SignatureUtil.sol";
import "./SelectorBasedAccessManager.sol";
import "./IBlockReceiver.sol";


contract LoopringIOExchangeOwner is SelectorBasedAccessManager, ERC1271, Drainable
{
    using AddressUtil       for address;
    using AddressUtil       for address payable;
    using BytesUtil         for bytes;
    using MathUint          for uint;
    using SignatureUtil     for bytes32;
    using TransactionReader for ExchangeData.Block;

    bytes4    private constant SUBMITBLOCKS_SELECTOR = IExchangeV3.submitBlocks.selector;
    bool      public  open;

    event SubmitBlocksAccessOpened(bool open);

    struct TxCallback
    {
        uint16 txIdx;
        uint16 numTxs;
        uint16 receiverIdx;
        bytes  data;
    }

    struct BlockCallback
    {
        uint16        blockIdx;
        TxCallback[]  txCallbacks;
    }

    struct CallbackConfig
    {
        BlockCallback[] blockCallbacks;
        address[]       receivers;
    }

    struct PostBlocksCallbacks
    {
        address to;
        bytes   data;
    }

    constructor(
        address _exchange
        )
        SelectorBasedAccessManager(_exchange)
    {
    }

    function openAccessToSubmitBlocks(bool _open)
        external
        onlyOwner
    {
        open = _open;
        emit SubmitBlocksAccessOpened(_open);
    }

    function isValidSignature(
        bytes32        signHash,
        bytes   memory signature
        )
        public
        view
        override
        returns (bytes4)
    {
        // Role system used a bit differently here.
        return hasAccessTo(
            signHash.recoverECDSASigner(signature),
            this.isValidSignature.selector
        ) ? ERC1271_MAGICVALUE : bytes4(0);
    }

    function canDrain(address drainer, address /* token */)
        public
        override
        view
        returns (bool)
    {
        return hasAccessTo(drainer, this.drain.selector);
    }

    function submitBlocksWithCallbacks(
<<<<<<< HEAD
        bool                              isDataCompressed,
        bytes                    calldata data,
        CallbackConfig           calldata config,
        ChiConfig                calldata chiConfig,
        ExchangeData.FlashMint[] calldata flashMints,
        PostBlocksCallbacks[]    calldata postBlocksCallbacks
=======
        bool                     isDataCompressed,
        bytes           calldata data,
        CallbackConfig  calldata config
>>>>>>> 15368f8e
        )
        external
    {
        IAgentRegistry agentRegistry = IExchangeV3(target).getAgentRegistry();

        if (config.blockCallbacks.length > 0) {
            require(config.receivers.length > 0, "MISSING_RECEIVERS");

            // Make sure the receiver is authorized to approve transactions
            for (uint i = 0; i < config.receivers.length; i++) {
                require(agentRegistry.isUniversalAgent(config.receivers[i]), "UNAUTHORIZED_RECEIVER");
            }
        }

        require(
            hasAccessTo(msg.sender, SUBMITBLOCKS_SELECTOR) || open,
            "PERMISSION_DENIED"
        );
        bytes memory decompressed = isDataCompressed ?
            ZeroDecompressor.decompress(data, 1):
            data;

        require(
            decompressed.toBytes4(0) == SUBMITBLOCKS_SELECTOR,
            "INVALID_DATA"
        );

        // Decode the blocks
        ExchangeData.Block[] memory blocks = _decodeBlocks(decompressed);

        // Do pre blocks callbacks
        _beforeBlockSubmission(blocks, config);

        // Do flash mints
        IExchangeV3(target).flashMint(flashMints);

        // Submit blocks
        target.fastCallAndVerify(gasleft(), 0, decompressed);

        // Do post blocks callbacks
        for (uint i = 0; i < postBlocksCallbacks.length; i++) {
            require(postBlocksCallbacks[i].to != target, "EXCHANGE_CANNOT_BE_POST_CALLBACK_TARGET");
            require(!agentRegistry.isUniversalAgent(postBlocksCallbacks[i].to), "UNI_AGENT_CANNOT_BE_POST_CALLBACK_TARGET");
            (bool success, bytes memory returnData) = postBlocksCallbacks[i].to.call(postBlocksCallbacks[i].data);
            if (!success) {
                assembly { revert(add(returnData, 32), mload(returnData)) }
            }
        }

        // Make sure flash mints were repaid
        IExchangeV3(target).verifyFlashMintsPaidBack(flashMints);
    }

    function _beforeBlockSubmission(
        ExchangeData.Block[] memory   blocks,
        CallbackConfig       calldata config
        )
        private
    {
        // Allocate memory to verify transactions that are approved
        bool[][] memory preApprovedTxs = new bool[][](blocks.length);
        for (uint i = 0; i < blocks.length; i++) {
            preApprovedTxs[i] = new bool[](blocks[i].blockSize);
        }

        // Process transactions
        int lastBlockIdx = -1;
        for (uint i = 0; i < config.blockCallbacks.length; i++) {
            BlockCallback calldata blockCallback = config.blockCallbacks[i];

            uint16 blockIdx = blockCallback.blockIdx;
            require(blockIdx > lastBlockIdx, "BLOCK_INDEX_OUT_OF_ORDER");
            lastBlockIdx = int(blockIdx);

            require(blockIdx < blocks.length, "INVALID_BLOCKIDX");
            ExchangeData.Block memory _block = blocks[blockIdx];

            _processTxCallbacks(
                _block,
                blockCallback.txCallbacks,
                config.receivers,
                preApprovedTxs[blockIdx]
            );
        }

        // Verify the approved transactions data against the auxiliary data in the block
        for (uint i = 0; i < blocks.length; i++) {
            bool[] memory _preApprovedTxs = preApprovedTxs[i];
            ExchangeData.AuxiliaryData[] memory auxiliaryData;
            bytes memory blockAuxData = blocks[i].auxiliaryData;
            assembly {
                auxiliaryData := add(blockAuxData, 64)
            }

            for(uint j = 0; j < auxiliaryData.length; j++) {
                // Load the data from auxiliaryData, which is still encoded as calldata
                uint txIdx;
                bool approved;
                assembly {
                    // Offset to auxiliaryData[j]
                    let auxOffset := mload(add(auxiliaryData, add(32, mul(32, j))))
                    // Load `txIdx` (pos 0) and `approved` (pos 1) in auxiliaryData[j]
                    txIdx := mload(add(add(32, auxiliaryData), auxOffset))
                    approved := mload(add(add(64, auxiliaryData), auxOffset))
                }
                // Check that the provided data matches the expected value
                require(_preApprovedTxs[txIdx] == approved, "PRE_APPROVED_TX_MISMATCH");
            }
        }
    }

    function _processTxCallbacks(
        ExchangeData.Block memory _block,
        TxCallback[]       calldata txCallbacks,
        address[]          calldata receivers,
        bool[]             memory   preApprovedTxs
        )
        private
    {
        if (txCallbacks.length == 0) {
            return;
        }

        uint cursor = 0;

        // Reuse the data when possible to save on some memory alloc gas
        bytes memory txsData = new bytes(txCallbacks[0].numTxs * ExchangeData.TX_DATA_AVAILABILITY_SIZE);
        for (uint i = 0; i < txCallbacks.length; i++) {
            TxCallback calldata txCallback = txCallbacks[i];

            uint txIdx = uint(txCallback.txIdx);
            require(txIdx >= cursor, "TX_INDEX_OUT_OF_ORDER");

            require(txCallback.receiverIdx < receivers.length, "INVALID_RECEIVER_INDEX");

            uint txsDataLength = ExchangeData.TX_DATA_AVAILABILITY_SIZE*txCallback.numTxs;
            if (txsData.length != txsDataLength) {
                txsData = new bytes(txsDataLength);
            }
            _block.readTxs(txIdx, txCallback.numTxs, txsData);
            IBlockReceiver(receivers[txCallback.receiverIdx]).beforeBlockSubmission(
                txsData,
                txCallback.data
            );

            // Now that the transactions have been verified, mark them as approved
            for (uint j = txIdx; j < txIdx + txCallback.numTxs; j++) {
                preApprovedTxs[j] = true;
            }

            cursor = txIdx + txCallback.numTxs;
        }
    }

    function _decodeBlocks(bytes memory data)
        private
        pure
        returns (ExchangeData.Block[] memory)
    {
        // This copies the data (expensive) instead of just pointing to the correct address
        //bytes memory blockData;
        //assembly {
        //    blockData := add(data, 4)
        //}
        //ExchangeData.Block[] memory blocks = abi.decode(blockData, (ExchangeData.Block[]));

        // Points the block data to the data in the abi encoded data.
        // Only sets the data necessary in the callbacks!
        // 36 := 4 (function selector) + 32 (offset to blocks)
        uint numBlocks = data.toUint(36);
        ExchangeData.Block[] memory blocks = new ExchangeData.Block[](numBlocks);
        for (uint i = 0; i < numBlocks; i++) {
            ExchangeData.Block memory _block = blocks[i];

            // 68 := 36 (see above) + 32 (blocks length)
            uint blockOffset = 68 + data.toUint(68 + i*32);

            uint offset = blockOffset;
            //_block.blockType = uint8(data.toUint(offset));
            offset += 32;
            _block.blockSize = uint16(data.toUint(offset));
            offset += 32;
            //_block.blockVersion = uint8(data.toUint(offset));
            offset += 32;
            uint blockDataOffset = data.toUint(offset);
            offset += 32;
            // Skip over proof
            offset += 32 * 8;
            // Skip over storeBlockInfoOnchain
            offset += 32;
            uint auxiliaryDataOffset = data.toUint(offset);
            offset += 32;

            bytes memory blockData;
            assembly {
                blockData := add(data, add(32, add(blockOffset, blockDataOffset)))
            }
            _block.data = blockData;

            bytes memory auxiliaryData;
            assembly {
                auxiliaryData := add(data, add(32, add(blockOffset, auxiliaryDataOffset)))
            }
            // Encoded as calldata!
            _block.auxiliaryData = auxiliaryData;
        }
        return blocks;
    }
}<|MERGE_RESOLUTION|>--- conflicted
+++ resolved
@@ -97,18 +97,11 @@
     }
 
     function submitBlocksWithCallbacks(
-<<<<<<< HEAD
         bool                              isDataCompressed,
         bytes                    calldata data,
         CallbackConfig           calldata config,
-        ChiConfig                calldata chiConfig,
         ExchangeData.FlashMint[] calldata flashMints,
         PostBlocksCallbacks[]    calldata postBlocksCallbacks
-=======
-        bool                     isDataCompressed,
-        bytes           calldata data,
-        CallbackConfig  calldata config
->>>>>>> 15368f8e
         )
         external
     {
