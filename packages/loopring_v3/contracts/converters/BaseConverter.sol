// SPDX-License-Identifier: Apache-2.0
// Copyright 2017 Loopring Technology Limited.
pragma solidity ^0.7.0;

import "../core/iface/IExchangeV3.sol";
import "../lib/AddressUtil.sol";
import "../lib/Drainable.sol";
import "../lib/ERC20.sol";
import "../lib/ERC20SafeTransfer.sol";
import "../lib/MathUint.sol";
<<<<<<< HEAD
import "../lib/LPERC20.sol";
import "../lib/ReentrancyGuard.sol";
=======
import "../lib/LPToken.sol";
>>>>>>> e150badb
import "../lib/TransferUtil.sol";


/// @author Brecht Devos - <brecht@loopring.org>
<<<<<<< HEAD
abstract contract BaseConverter is LPERC20, Claimable, Drainable, ReentrancyGuard
=======
abstract contract BaseConverter is LPToken, Drainable
>>>>>>> e150badb
{
    using AddressUtil       for address;
    using ERC20SafeTransfer for address;
    using MathUint          for uint;
    using TransferUtil      for address;

    event ConversionSuccess (uint amountIn, uint amountOut);
    event ConversionFailed  (string reason);

    IExchangeV3        public  immutable exchange;
    IDepositContract   public  immutable depositContract;

    bool               public  initialized;

    address            public  tokenIn;
    address            public  tokenOut;

    bool               public  failed;

    modifier onlyFromExchangeOwner()
    {
        require(msg.sender == exchange.owner(), "UNAUTHORIZED");
        _;
    }

    constructor(
        IExchangeV3 _exchange
        )
    {
        exchange = _exchange;
        depositContract = _exchange.getDepositContract();
    }

    /// @dev Initialize the converter. It is suggested that we
    /// use the decimals of `_tokenIn` as the value for `_decimals`
    function initialize(
        string memory _name,
        string memory _symbol,
        uint8         _decimals,
        address       _tokenIn,
        address       _tokenOut
        )
        external
    {
        require(!initialized, "ALREADY_INITIALIZED");
        // The following check is skipped to save gas.
        // require(ERC20(_tokenIn).decimals() == _decimals, "SAME_DECIMALS_REQUIRED");

        initialized = true;
        initializeToken(_name, _symbol, _decimals);

        tokenIn = _tokenIn;
        tokenOut = _tokenOut;

        approveTokens();
    }

    function convert(
        uint96          amountIn,
        uint96          minAmountOut,
        bytes  calldata customData
        )
        external
        payable
        onlyFromExchangeOwner
    {
        require(totalSupply == 0, "POOL_TOKEN_SUPPLY_NON_ZERO");

        // Converter specific logic, which can fail
        try BaseConverter(this).convertSelfCall(amountIn, minAmountOut, customData)
            returns (uint amountOut) {
            failed = false;
            emit ConversionSuccess(amountIn, amountOut);
        } catch Error(string memory reason) {
            failed = true;
            emit ConversionFailed(reason);
        } catch {
            failed = true;
            emit ConversionFailed("unknown");
        }

        // Mint pool tokens representing each user's share in the pool, with 1:1 ratio
        _mint(address(this), amountIn);

        // Repay the deposit loan used to give user's their share on L2
        _repayDepositLoan(address(this), amountIn);
    }

    // This function can be call by anyone, but the burn will fail if the msg.sender doesn't
    // have enough LP tokens.
    function withdraw(
        address to,
        uint96  poolAmount,
        uint96  repayAmount
        )
        public
    {
        require(poolAmount <= totalSupply, "POOL_TOKEN_AMOUNT_TOO_LARGE");

        // Token to withdraw
        address token = failed ? tokenIn : tokenOut;

        // Current balance in the contract
        uint balance = token.selfBalance();

        // Share to withdraw
        uint amount = balance.mul(poolAmount) / totalSupply;

        // Burn pool tokens
        _burn(msg.sender, poolAmount);

        uint repay = repayAmount > amount ? amount: repayAmount;
        if (repay > 0) {
            _repayDepositLoan(token, uint96(repay));
            amount -= repay;
        }

        // Send remaining amount to `to`
        uint amountToSend = amount.sub(repayAmount);
        token.transferOut(to, amountToSend);
    }

    // Wrapper around `convert` which enforces only self calls.
    function convertSelfCall(
        uint96 amountIn,
        uint96 minAmountOut,
        bytes  calldata customData
        )
        external
        virtual
        nonReentrant // guard against the implementation
        returns (uint amountOut)
    {
        require(msg.sender == address(this), "UNAUTHORIZED");
        amountOut = convertToken(amountIn, minAmountOut, customData);
    }

    receive() external payable {}

    function _repayDepositLoan(
        address token,
        uint96  amount
        )
        private
    {
        uint ethValue = (token == address(0)) ? amount : 0;
        IExchangeV3(exchange).repayDepositLoan{value: ethValue}(
            address(this),
            token,
            amount,
            new bytes(0)
        );
    }

    // Function to approve tokens so this doesn't have to be done every time the conversion is done
    function approveTokens()
        public
        virtual
    {
        if (tokenIn != address(0)) {
            ERC20(tokenIn).approve(address(depositContract), type(uint256).max);
        }
        if (tokenOut != address(0)) {
            ERC20(tokenOut).approve(address(depositContract), type(uint256).max);
        }
        ERC20(address(this)).approve(address(depositContract), type(uint256).max);
    }

    function canDrain(address drainer, address/* token */)
        public
        override
        view
        returns (bool)
    {
        return totalSupply == 0 && drainer == exchange.owner();
    }

    // Converer specific logic
    function convertToken(
        uint96          amountIn,
        uint96          minAmountOut,
        bytes  calldata customData
        )
        internal
        virtual
        returns (uint amountOut);
}<|MERGE_RESOLUTION|>--- conflicted
+++ resolved
@@ -8,21 +8,13 @@
 import "../lib/ERC20.sol";
 import "../lib/ERC20SafeTransfer.sol";
 import "../lib/MathUint.sol";
-<<<<<<< HEAD
-import "../lib/LPERC20.sol";
+import "../lib/LPToken.sol";
 import "../lib/ReentrancyGuard.sol";
-=======
-import "../lib/LPToken.sol";
->>>>>>> e150badb
 import "../lib/TransferUtil.sol";
 
 
 /// @author Brecht Devos - <brecht@loopring.org>
-<<<<<<< HEAD
-abstract contract BaseConverter is LPERC20, Claimable, Drainable, ReentrancyGuard
-=======
-abstract contract BaseConverter is LPToken, Drainable
->>>>>>> e150badb
+abstract contract BaseConverter is LPToken, Drainable, ReentrancyGuard
 {
     using AddressUtil       for address;
     using ERC20SafeTransfer for address;
