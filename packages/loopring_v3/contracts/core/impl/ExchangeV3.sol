// SPDX-License-Identifier: Apache-2.0
// Copyright 2017 Loopring Technology Limited.
pragma solidity ^0.7.0;
pragma experimental ABIEncoderV2;

import "../../lib/AddressUtil.sol";
import "../../lib/EIP712.sol";
import "../../lib/ERC20SafeTransfer.sol";
import "../../lib/MathUint.sol";
import "../../lib/ReentrancyGuard.sol";
import "../../thirdparty/proxies/OwnedUpgradabilityProxy.sol";
import "../iface/IAgentRegistry.sol";
import "../iface/IExchangeV3.sol";
import "../iface/IBlockVerifier.sol";
import "./libexchange/ExchangeAdmins.sol";
import "./libexchange/ExchangeBalances.sol";
import "./libexchange/ExchangeBlocks.sol";
import "./libexchange/ExchangeDeposits.sol";
import "./libexchange/ExchangeGenesis.sol";
import "./libexchange/ExchangeMode.sol";
import "./libexchange/ExchangeTokens.sol";
import "./libexchange/ExchangeWithdrawals.sol";
import "./libtransactions/TransferTransaction.sol";


/// @title An Implementation of IExchangeV3.
/// @dev This contract supports upgradability proxy, therefore its constructor
///      must do NOTHING.
/// @author Brecht Devos - <brecht@loopring.org>
/// @author Daniel Wang  - <daniel@loopring.org>
contract ExchangeV3 is IExchangeV3, ReentrancyGuard
{
    using AddressUtil           for address;
    using ERC20SafeTransfer     for address;
    using MathUint              for uint;
    using ExchangeAdmins        for ExchangeData.State;
    using ExchangeBalances      for ExchangeData.State;
    using ExchangeBlocks        for ExchangeData.State;
    using ExchangeDeposits      for ExchangeData.State;
    using ExchangeGenesis       for ExchangeData.State;
    using ExchangeMode          for ExchangeData.State;
    using ExchangeTokens        for ExchangeData.State;
    using ExchangeWithdrawals   for ExchangeData.State;

<<<<<<< HEAD
    ExchangeData.State private state;
=======
    ExchangeData.State public state;
    address public loopringAddr;
    uint8 private ammFeeBips = 20;
    bool public allowOnchainTransferFrom = false;
>>>>>>> fc6213a5

    modifier onlyWhenUninitialized()
    {
        require(
            state.loopringAddr == address(0) && state.merkleRoot == bytes32(0),
            "INITIALIZED"
        );
        _;
    }

    modifier onlyFromUserOrAgent(address owner)
    {
        require(isUserOrAgent(owner), "UNAUTHORIZED");
        _;
    }

    /// @dev The constructor must do NOTHING to support proxy.
    constructor() {}

    function version()
        public
        pure
        returns (string memory)
    {
        return "3.6.0";
    }

    function domainSeparator()
        public
        view
        returns (bytes32)
    {
        return state.DOMAIN_SEPARATOR;
    }

    // -- Initialization --
    function initialize(
        address _loopring,
        address _owner,
        bytes32 _genesisMerkleRoot
        )
        external
        override
        nonReentrant
        onlyWhenUninitialized
    {
        require(address(0) != _owner, "ZERO_ADDRESS");
        owner = _owner;
        state.loopringAddr = _loopring;
        state.ammFeeBips = 20;

        state.initializeGenesisBlock(
            _loopring,
            _genesisMerkleRoot,
            EIP712.hash(EIP712.Domain("Loopring Protocol", version(), address(this)))
        );
    }

    function setAgentRegistry(address _agentRegistry)
        external
        override
        nonReentrant
        onlyOwner
    {
        require(_agentRegistry != address(0), "ZERO_ADDRESS");
        require(state.agentRegistry == IAgentRegistry(0), "ALREADY_SET");
        state.agentRegistry = IAgentRegistry(_agentRegistry);
    }

    function refreshBlockVerifier()
        external
        override
        nonReentrant
        onlyOwner
    {
        require(state.loopring.blockVerifierAddress() != address(0), "ZERO_ADDRESS");
        state.blockVerifier = IBlockVerifier(state.loopring.blockVerifierAddress());
    }

    function getAgentRegistry()
        external
        override
        view
        returns (IAgentRegistry)
    {
        return state.agentRegistry;
    }

    function setDepositContract(address _depositContract)
        external
        override
        nonReentrant
        onlyOwner
    {
        require(_depositContract != address(0), "ZERO_ADDRESS");
        // Only used for initialization
        require(state.depositContract == IDepositContract(0), "ALREADY_SET");
        state.depositContract = IDepositContract(_depositContract);
    }

    function getDepositContract()
        external
        override
        view
        returns (IDepositContract)
    {
        return state.depositContract;
    }

    function withdrawExchangeFees(
        address token,
        address recipient
        )
        external
        override
        nonReentrant
        onlyOwner
    {
        require(recipient != address(0), "INVALID_ADDRESS");

        if (token == address(0)) {
            uint amount = address(this).balance;
            recipient.sendETHAndVerify(amount, gasleft());
        } else {
            uint amount = ERC20(token).balanceOf(address(this));
            token.safeTransferAndVerify(recipient, amount);
        }
    }

    function isUserOrAgent(address owner)
        public
        view
        returns (bool)
    {
         return owner == msg.sender ||
            state.agentRegistry != IAgentRegistry(address(0)) &&
            state.agentRegistry.isAgent(owner, msg.sender);
    }

    // -- Constants --
    function getConstants()
        external
        override
        pure
        returns(ExchangeData.Constants memory)
    {
        return ExchangeData.Constants(
            uint(ExchangeData.SNARK_SCALAR_FIELD),
            uint(ExchangeData.MAX_OPEN_FORCED_REQUESTS),
            uint(ExchangeData.MAX_AGE_FORCED_REQUEST_UNTIL_WITHDRAW_MODE),
            uint(ExchangeData.TIMESTAMP_HALF_WINDOW_SIZE_IN_SECONDS),
            uint(ExchangeData.MAX_NUM_ACCOUNTS),
            uint(ExchangeData.MAX_NUM_TOKENS),
            uint(ExchangeData.MIN_AGE_PROTOCOL_FEES_UNTIL_UPDATED),
            uint(ExchangeData.MIN_TIME_IN_SHUTDOWN),
            uint(ExchangeData.TX_DATA_AVAILABILITY_SIZE),
            uint(ExchangeData.MAX_AGE_DEPOSIT_UNTIL_WITHDRAWABLE_UPPERBOUND)
        );
    }

    // -- Mode --
    function isInWithdrawalMode()
        external
        override
        view
        returns (bool)
    {
        return state.isInWithdrawalMode();
    }

    function isShutdown()
        external
        override
        view
        returns (bool)
    {
        return state.isShutdown();
    }

    // -- Tokens --

    function registerToken(
        address tokenAddress
        )
        external
        override
        nonReentrant
        onlyOwner
        returns (uint16)
    {
        return state.registerToken(tokenAddress);
    }

    function getTokenID(
        address tokenAddress
        )
        external
        override
        view
        returns (uint16)
    {
        return state.getTokenID(tokenAddress);
    }

    function getTokenAddress(
        uint16 tokenID
        )
        external
        override
        view
        returns (address)
    {
        return state.getTokenAddress(tokenID);
    }

    // -- Stakes --
    function getExchangeStake()
        external
        override
        view
        returns (uint)
    {
        return state.loopring.getExchangeStake(address(this));
    }

    function withdrawExchangeStake(
        address recipient
        )
        external
        override
        nonReentrant
        onlyOwner
        returns (uint)
    {
        return state.withdrawExchangeStake(recipient);
    }


    function getProtocolFeeLastWithdrawnTime(
        address tokenAddress
        )
        external
        override
        view
        returns (uint)
    {
        return state.protocolFeeLastWithdrawnTime[tokenAddress];
    }

    function burnExchangeStake()
        external
        override
        nonReentrant
    {
        // Allow burning the complete exchange stake when the exchange gets into withdrawal mode
        if (state.isInWithdrawalMode()) {
            // Burn the complete stake of the exchange
            uint stake = state.loopring.getExchangeStake(address(this));
            state.loopring.burnExchangeStake(stake);
        }
    }

    // -- Blocks --
    function getMerkleRoot()
        external
        override
        view
        returns (bytes32)
    {
        return state.merkleRoot;
    }

    function getBlockHeight()
        external
        override
        view
        returns (uint)
    {
        return state.numBlocks;
    }

    function getBlockInfo(uint blockIdx)
        external
        override
        view
        returns (ExchangeData.BlockInfo memory)
    {
        return state.blocks[blockIdx];
    }

    function submitBlocks(ExchangeData.Block[] calldata blocks)
        external
        override
        nonReentrant
        onlyOwner
    {
        state.submitBlocks(blocks);
    }

    function getNumAvailableForcedSlots()
        external
        override
        view
        returns (uint)
    {
        return state.getNumAvailableForcedSlots();
    }

    // -- Deposits --

    function deposit(
        address from,
        address to,
        address tokenAddress,
        uint96  amount,
        bytes   calldata extraData
        )
        external
        payable
        override
        nonReentrant
        onlyFromUserOrAgent(from)
    {
        state.deposit(from, to, tokenAddress, amount, extraData, false);
    }

    function getPendingDepositAmount(
        address owner,
        address tokenAddress
        )
        external
        override
        view
        returns (uint96)
    {
        uint16 tokenID = state.getTokenID(tokenAddress);
        return state.pendingDeposits[owner][tokenID].amount;
    }

    function flashMint(
        ExchangeData.FlashMint[] calldata flashMints
        )
        external
        override
        nonReentrant
        onlyOwner
    {
        for (uint i = 0; i < flashMints.length; i++) {
            state.deposit(
                flashMints[i].to,
                flashMints[i].to,
                flashMints[i].token,
                flashMints[i].amount,
                new bytes(0),
                true
            );
        }
    }

    function repayFlashMint(
        address from,
        address tokenAddress,
        uint96  amount,
        bytes   calldata extraData
        )
        external
        payable
        override
        nonReentrant
    {
        state.repayFlashMint(from, tokenAddress, amount, extraData);
    }

    function getAmountFlashMinted(
        address tokenAddress
        )
        external
        override
        view
        returns (uint96)
    {
        return state.amountFlashMinted[tokenAddress];
    }

    function verifyFlashMintsPaidBack(
        ExchangeData.FlashMint[] calldata flashMints
        )
        external
        override
        view
    {
        for (uint i = 0; i < flashMints.length; i++) {
            require(
                state.amountFlashMinted[flashMints[i].token] == 0,
                "FLASH_MINT_NOT_REPAID"
            );
        }
    }

    // -- Withdrawals --

    function forceWithdraw(
        address owner,
        address token,
        uint32  accountID
        )
        external
        override
        nonReentrant
        payable
        onlyFromUserOrAgent(owner)
    {
        state.forceWithdraw(owner, token, accountID);
    }

    function isForcedWithdrawalPending(
        uint32  accountID,
        address token
        )
        external
        override
        view
        returns (bool)
    {
        uint16 tokenID = state.getTokenID(token);
        return state.pendingForcedWithdrawals[accountID][tokenID].timestamp != 0;
    }

    function withdrawProtocolFees(
        address token
        )
        external
        override
        nonReentrant
        payable
    {
        state.forceWithdraw(address(0), token, ExchangeData.ACCOUNTID_PROTOCOLFEE);
    }

    // We still alow anyone to withdraw these funds for the account owner
    function withdrawFromMerkleTree(
        ExchangeData.MerkleProof calldata merkleProof
        )
        external
        override
        nonReentrant
    {
        state.withdrawFromMerkleTree(merkleProof);
    }

    function isWithdrawnInWithdrawalMode(
        uint32  accountID,
        address token
        )
        external
        override
        view
        returns (bool)
    {
        uint16 tokenID = state.getTokenID(token);
        return state.withdrawnInWithdrawMode[accountID][tokenID];
    }

    function withdrawFromDepositRequest(
        address owner,
        address token
        )
        external
        override
        nonReentrant
    {
        state.withdrawFromDepositRequest(
            owner,
            token
        );
    }

    function withdrawFromApprovedWithdrawals(
        address[] calldata owners,
        address[] calldata tokens
        )
        external
        override
        nonReentrant
    {
        state.withdrawFromApprovedWithdrawals(
            owners,
            tokens
        );
    }

    function getAmountWithdrawable(
        address owner,
        address token
        )
        external
        override
        view
        returns (uint)
    {
        uint16 tokenID = state.getTokenID(token);
        return state.amountWithdrawable[owner][tokenID];
    }

    function notifyForcedRequestTooOld(
        uint32  accountID,
        address token
        )
        external
        override
        nonReentrant
    {
        uint16 tokenID = state.getTokenID(token);
        ExchangeData.ForcedWithdrawal storage withdrawal = state.pendingForcedWithdrawals[accountID][tokenID];
        require(withdrawal.timestamp != 0, "WITHDRAWAL_NOT_TOO_OLD");

        // Check if the withdrawal has indeed exceeded the time limit
        require(block.timestamp >= withdrawal.timestamp + ExchangeData.MAX_AGE_FORCED_REQUEST_UNTIL_WITHDRAW_MODE, "WITHDRAWAL_NOT_TOO_OLD");

        // Enter withdrawal mode
        state.withdrawalModeStartTime = block.timestamp;

        emit WithdrawalModeActivated(state.withdrawalModeStartTime);
    }

    function setWithdrawalRecipient(
        address from,
        address to,
        address token,
        uint96  amount,
        uint32  storageID,
        address newRecipient
        )
        external
        override
        nonReentrant
        onlyFromUserOrAgent(from)
    {
        require(newRecipient != address(0), "INVALID_DATA");
        uint16 tokenID = state.getTokenID(token);
        require(state.withdrawalRecipient[from][to][tokenID][amount][storageID] == address(0), "CANNOT_OVERRIDE_RECIPIENT_ADDRESS");
        state.withdrawalRecipient[from][to][tokenID][amount][storageID] = newRecipient;
    }

    function getWithdrawalRecipient(
        address from,
        address to,
        address token,
        uint96  amount,
        uint32  storageID
        )
        external
        override
        view
        returns (address)
    {
        uint16 tokenID = state.getTokenID(token);
        return state.withdrawalRecipient[from][to][tokenID][amount][storageID];
    }

    function onchainTransferFrom(
        address from,
        address to,
        address token,
        uint    amount
        )
        external
        override
        nonReentrant
        onlyFromUserOrAgent(from)
    {
        require(allowOnchainTransferFrom, "NOT_ALLOWED");
        state.depositContract.transfer(from, to, token, amount);
    }

    function approveTransaction(
        address owner,
        bytes32 transactionHash
        )
        external
        override
        nonReentrant
        onlyFromUserOrAgent(owner)
    {
        state.approvedTx[owner][transactionHash] = true;
        emit TransactionApproved(owner, transactionHash);
    }

    function approveTransactions(
        address[] calldata owners,
        bytes32[] calldata transactionHashes
        )
        external
        override
        nonReentrant
    {
        require(owners.length == transactionHashes.length, "INVALID_DATA");
        require(state.agentRegistry.isAgent(owners, msg.sender), "UNAUTHORIZED");
        for (uint i = 0; i < owners.length; i++) {
            state.approvedTx[owners[i]][transactionHashes[i]] = true;
        }
    }

    function isTransactionApproved(
        address owner,
        bytes32 transactionHash
        )
        external
        override
        view
        returns (bool)
    {
        return state.approvedTx[owner][transactionHash];
    }

    function getDomainSeparator()
        external
        override
        view
        returns (bytes32)
    {
        return state.DOMAIN_SEPARATOR;
    }

    // -- Admins --
    function setMaxAgeDepositUntilWithdrawable(
        uint32 newValue
        )
        external
        override
        nonReentrant
        onlyOwner
        returns (uint32)
    {
        return state.setMaxAgeDepositUntilWithdrawable(newValue);
    }

    function getMaxAgeDepositUntilWithdrawable()
        external
        override
        view
        returns (uint32)
    {
        return state.maxAgeDepositUntilWithdrawable;
    }

    function shutdown()
        external
        override
        nonReentrant
        onlyOwner
        returns (bool success)
    {
        require(!state.isInWithdrawalMode(), "INVALID_MODE");
        require(!state.isShutdown(), "ALREADY_SHUTDOWN");
        state.shutdownModeStartTime = block.timestamp;
        emit Shutdown(state.shutdownModeStartTime);
        return true;
    }

    function getProtocolFeeValues()
        external
        override
        view
        returns (
            uint32 syncedAt,
            uint8  takerFeeBips,
            uint8  makerFeeBips,
            uint8  previousTakerFeeBips,
            uint8  previousMakerFeeBips
        )
    {
        syncedAt = state.protocolFeeData.syncedAt;
        takerFeeBips = state.protocolFeeData.takerFeeBips;
        makerFeeBips = state.protocolFeeData.makerFeeBips;
        previousTakerFeeBips = state.protocolFeeData.previousTakerFeeBips;
        previousMakerFeeBips = state.protocolFeeData.previousMakerFeeBips;
    }

    function setAmmFeeBips(uint8 _feeBips)
        external
        override
        nonReentrant
        onlyOwner
    {
        require(_feeBips <= 200, "INVALID_VALUE");
        state.ammFeeBips = _feeBips;
    }

    function getAmmFeeBips()
        external
        override
        view
        returns (uint8)
    {
        return state.ammFeeBips;
    }

    function setAllowOnchainTransferFrom(bool value)
        external
        nonReentrant
        onlyOwner
    {
        require(allowOnchainTransferFrom != value, "SAME_VALUE");
        allowOnchainTransferFrom = value;
    }
}<|MERGE_RESOLUTION|>--- conflicted
+++ resolved
@@ -42,14 +42,7 @@
     using ExchangeTokens        for ExchangeData.State;
     using ExchangeWithdrawals   for ExchangeData.State;
 
-<<<<<<< HEAD
     ExchangeData.State private state;
-=======
-    ExchangeData.State public state;
-    address public loopringAddr;
-    uint8 private ammFeeBips = 20;
-    bool public allowOnchainTransferFrom = false;
->>>>>>> fc6213a5
 
     modifier onlyWhenUninitialized()
     {
@@ -621,7 +614,7 @@
         nonReentrant
         onlyFromUserOrAgent(from)
     {
-        require(allowOnchainTransferFrom, "NOT_ALLOWED");
+        require(state.allowOnchainTransferFrom, "NOT_ALLOWED");
         state.depositContract.transfer(from, to, token, amount);
     }
 
@@ -753,7 +746,7 @@
         nonReentrant
         onlyOwner
     {
-        require(allowOnchainTransferFrom != value, "SAME_VALUE");
-        allowOnchainTransferFrom = value;
+        require(state.allowOnchainTransferFrom != value, "SAME_VALUE");
+        state.allowOnchainTransferFrom = value;
     }
 }