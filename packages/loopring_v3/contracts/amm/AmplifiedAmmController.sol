// SPDX-License-Identifier: Apache-2.0
// Copyright 2017 Loopring Technology Limited.
pragma solidity ^0.7.0;
pragma experimental ABIEncoderV2;

import "./IAmmController.sol";
import "../amm/LoopringAmmPool.sol";
import "../lib/Claimable.sol";
import "../lib/MathUint.sol";
import "../lib/MathUint96.sol";
import "../thirdparty/SafeCast.sol";


/// @author Brecht Devos - <brecht@loopring.org>
contract AmplifiedAmmController is IAmmController, Claimable
{
    using MathUint          for uint;
    using MathUint96        for uint96;
    using SafeCast          for uint;

    uint public constant AMPLIFICATION_FACTOR_BASE = (10 ** 18);

    uint public constant MIN_CURVE_CHANGE_DELAY   = 7 days;
    uint public constant CURVE_CHANGE_AUTH_WINDOW = 7 days;

    mapping(address => uint) public amplificationFactors;
    mapping(address => uint) public curveChangeAuthorization;


    mapping(address => uint) public curveChangeAuthorization;


    function getInitialVirtualBalances(
        uint96[] memory joinAmounts
        )
        external
        view
        override
        returns (uint96[] memory)
    {
        uint amplificationFactor = getAmplificationFactor(msg.sender);
        uint96[] memory vTokenBalancesL2 = new uint96[](joinAmounts.length);
        for (uint i = 0; i < joinAmounts.length; i++) {
            vTokenBalancesL2[i] = (uint(joinAmounts[i]).mul(amplificationFactor) / AMPLIFICATION_FACTOR_BASE).toUint96();
        }
        return vTokenBalancesL2;
    }

   function authorizeVirtualBalances(
        uint96[] memory balances,
        uint96[] memory /*vBalancesOld*/,
        uint96[] memory vBalancesNew,
        bytes    memory /*data*/
        )
        external
        override
        returns (bool)
    {
        address pool = msg.sender;

        // Check if a curve change was explicitly authorized
        if (consumeCurveChangeAuthorized(pool)) {
            return true;
        }

<<<<<<< HEAD
        if (getAmplificationFactor(pool) != AMPLIFICATION_FACTOR_BASE) {
            return false;
        }

        // Special case: Always allow updating the virtual balances if the AF = 1
        for (uint i = 0; i < balances.length; i++) {
            if (vBalancesNew[i] != balances[i]) {
                return false;
            }
        }

        return true;
=======
        // Special case: Always allow updating the virtual balances if the AF = 1
        if (getAmplificationFactor(pool) == AMPLIFICATION_FACTOR_BASE) {
            for (uint i = 0; i < balances.length; i++) {
                if(vBalancesNew[i] != balances[i]) {
                    return false;
                }
            }
            return true;
        }

        return false;
>>>>>>> 68c26f3f
    }

    function authorizeCurveChange(address pool)
        external
        onlyOwner
    {
        curveChangeAuthorization[pool] = block.timestamp + MIN_CURVE_CHANGE_DELAY;
    }

    function setAmplificationFactor(
        address pool,
        uint    amplificationFactor
        )
        external
        onlyOwner
    {
        amplificationFactors[pool] = amplificationFactor;
    }

    function getAmplificationFactor(address pool)
        public
        view
        returns (uint amplificationFactor)
    {
        amplificationFactor = amplificationFactors[pool];
        if (amplificationFactor == 0) {
            amplificationFactor = AMPLIFICATION_FACTOR_BASE;
        }
    }

    function setupPool(
<<<<<<< HEAD
        LoopringAmmPool             pool,
=======
        LoopringAmmPool pool,
>>>>>>> 68c26f3f
        AmmData.PoolConfig calldata config
        )
        external
        onlyOwner
    {
        pool.setupPool(config);
    }

    function enterExitMode(
        LoopringAmmPool pool,
<<<<<<< HEAD
        bool            enabled
=======
        bool enabled
>>>>>>> 68c26f3f
        )
        external
        onlyOwner
    {
        pool.enterExitMode(enabled);
    }

    // == Internal Functions ==

    function consumeCurveChangeAuthorized(address pool)
        internal
<<<<<<< HEAD
        returns (bool authorized)
    {
        uint timestamp = curveChangeAuthorization[pool];
        authorized = (timestamp <= block.timestamp) && (block.timestamp <= timestamp + MIN_CURVE_CHANGE_DELAY);

        // Remove authorization
        if (timestamp > 0) {
            delete curveChangeAuthorization[pool];
        }
=======
        returns (bool)
    {
        uint timestamp = curveChangeAuthorization[pool];
        bool authorized = (timestamp <= block.timestamp) && (block.timestamp <= timestamp + MIN_CURVE_CHANGE_DELAY);

        // Remove authorization
        delete curveChangeAuthorization[pool];

        return authorized;
>>>>>>> 68c26f3f
    }
}<|MERGE_RESOLUTION|>--- conflicted
+++ resolved
@@ -63,7 +63,6 @@
             return true;
         }
 
-<<<<<<< HEAD
         if (getAmplificationFactor(pool) != AMPLIFICATION_FACTOR_BASE) {
             return false;
         }
@@ -74,21 +73,6 @@
                 return false;
             }
         }
-
-        return true;
-=======
-        // Special case: Always allow updating the virtual balances if the AF = 1
-        if (getAmplificationFactor(pool) == AMPLIFICATION_FACTOR_BASE) {
-            for (uint i = 0; i < balances.length; i++) {
-                if(vBalancesNew[i] != balances[i]) {
-                    return false;
-                }
-            }
-            return true;
-        }
-
-        return false;
->>>>>>> 68c26f3f
     }
 
     function authorizeCurveChange(address pool)
@@ -120,11 +104,7 @@
     }
 
     function setupPool(
-<<<<<<< HEAD
         LoopringAmmPool             pool,
-=======
-        LoopringAmmPool pool,
->>>>>>> 68c26f3f
         AmmData.PoolConfig calldata config
         )
         external
@@ -135,11 +115,7 @@
 
     function enterExitMode(
         LoopringAmmPool pool,
-<<<<<<< HEAD
         bool            enabled
-=======
-        bool enabled
->>>>>>> 68c26f3f
         )
         external
         onlyOwner
@@ -151,26 +127,15 @@
 
     function consumeCurveChangeAuthorized(address pool)
         internal
-<<<<<<< HEAD
         returns (bool authorized)
     {
         uint timestamp = curveChangeAuthorization[pool];
-        authorized = (timestamp <= block.timestamp) && (block.timestamp <= timestamp + MIN_CURVE_CHANGE_DELAY);
+        authorized = (timestamp <= block.timestamp) && 
+            (block.timestamp <= timestamp + MIN_CURVE_CHANGE_DELAY);
 
         // Remove authorization
         if (timestamp > 0) {
             delete curveChangeAuthorization[pool];
         }
-=======
-        returns (bool)
-    {
-        uint timestamp = curveChangeAuthorization[pool];
-        bool authorized = (timestamp <= block.timestamp) && (block.timestamp <= timestamp + MIN_CURVE_CHANGE_DELAY);
-
-        // Remove authorization
-        delete curveChangeAuthorization[pool];
-
-        return authorized;
->>>>>>> 68c26f3f
     }
 }