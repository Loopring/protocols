// SPDX-License-Identifier: Apache-2.0
// Copyright 2017 Loopring Technology Limited.
pragma solidity ^0.7.0;
pragma experimental ABIEncoderV2;

import "./IAmmController.sol";
import "../amm/LoopringAmmPool.sol";
import "../lib/Claimable.sol";
import "../lib/MathUint.sol";
import "../lib/MathUint96.sol";
import "../thirdparty/SafeCast.sol";


/// @author Brecht Devos - <brecht@loopring.org>
contract AmplifiedAmmController is IAmmController, Claimable
{
    using MathUint          for uint;
    using MathUint96        for uint96;
    using SafeCast          for uint;

    uint public constant AMPLIFICATION_FACTOR_BASE = (10 ** 18);

    uint public constant CURVE_CHANGE_MIN_DELAY   = 7 days;
    uint public constant CURVE_CHANGE_AUTH_WINDOW = 7 days;

    mapping (address => uint) public amplificationFactors;
    mapping (address => uint) public curveChangeAuthorization;

    function getInitialVirtualBalances(
        uint96[] memory joinAmounts
        )
        external
        view
        override
        returns (uint96[] memory)
    {
        uint amplificationFactor = getAmplificationFactor(msg.sender);
        uint96[] memory vTokenBalancesL2 = new uint96[](joinAmounts.length);
        for (uint i = 0; i < joinAmounts.length; i++) {
            vTokenBalancesL2[i] = (uint(joinAmounts[i]).mul(amplificationFactor) / AMPLIFICATION_FACTOR_BASE).toUint96();
            require(vTokenBalancesL2[i] > 0, "ZERO_VIRTUAL_BALANCE");
        }
        return vTokenBalancesL2;
    }

   function authorizeVirtualBalances(
        uint96[] memory balances,
        uint96[] memory /*vBalancesOld*/,
        uint96[] memory vBalancesNew,
        bytes    memory /*data*/
        )
        external
        override
        returns (bool)
    {
        address pool = msg.sender;

        // Check if a curve change was explicitly authorized
        if (consumeCurveChangeAuthorized(pool)) {
            return true;
        }

        if (getAmplificationFactor(pool) != AMPLIFICATION_FACTOR_BASE) {
            return false;
        }

        // Special case: Always allow updating the virtual balances if the AF = 1
        for (uint i = 0; i < balances.length; i++) {
            if (vBalancesNew[i] != balances[i]) {
                return false;
            }
        }

        return true;
    }

    function authorizeCurveChange(address pool)
        external
        onlyOwner
    {
        curveChangeAuthorization[pool] = block.timestamp + CURVE_CHANGE_MIN_DELAY;
    }

    function setAmplificationFactor(
        address pool,
        uint    amplificationFactor
        )
        external
        onlyOwner
    {
        amplificationFactors[pool] = amplificationFactor;
    }

    function getAmplificationFactor(address pool)
        public
        view
        returns (uint amplificationFactor)
    {
        amplificationFactor = amplificationFactors[pool];
        if (amplificationFactor == 0) {
            amplificationFactor = AMPLIFICATION_FACTOR_BASE;
        }
    }

    function setupPool(
        LoopringAmmPool             pool,
        AmmData.PoolConfig calldata config
        )
        external
        onlyOwner
    {
        pool.setupPool(config);
    }

    function enterExitMode(
        LoopringAmmPool pool,
        bool            enabled
        )
        external
        onlyOwner
    {
        pool.enterExitMode(enabled);
    }

    // == Internal Functions ==

    function consumeCurveChangeAuthorized(address pool)
        internal
        returns (bool authorized)
    {
        uint timestamp = curveChangeAuthorization[pool];
        authorized = (timestamp <= block.timestamp) && 
            (block.timestamp <= timestamp + CURVE_CHANGE_AUTH_WINDOW);

        // Remove authorization
<<<<<<< HEAD
        if (authorized) {
=======
        if (timestamp > 0) {
>>>>>>> 57126c06
            delete curveChangeAuthorization[pool];
        }
    }
}<|MERGE_RESOLUTION|>--- conflicted
+++ resolved
@@ -129,15 +129,11 @@
         returns (bool authorized)
     {
         uint timestamp = curveChangeAuthorization[pool];
-        authorized = (timestamp <= block.timestamp) && 
+        authorized = (timestamp <= block.timestamp) &&
             (block.timestamp <= timestamp + CURVE_CHANGE_AUTH_WINDOW);
 
         // Remove authorization
-<<<<<<< HEAD
         if (authorized) {
-=======
-        if (timestamp > 0) {
->>>>>>> 57126c06
             delete curveChangeAuthorization[pool];
         }
     }
