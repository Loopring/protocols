// SPDX-License-Identifier: Apache-2.0
// Copyright 2017 Loopring Technology Limited.
pragma solidity ^0.7.0;
pragma experimental ABIEncoderV2;

import "../../core/iface/IExchangeV3.sol";
import "../../lib/EIP712.sol";
import "../../lib/ERC20.sol";
import "../../lib/MathUint.sol";
import "../../lib/MathUint96.sol";
import "../../lib/SignatureUtil.sol";
import "./AmmData.sol";
import "./AmmPoolToken.sol";
import "./AmmSharedConfig.sol";


/// @title LPToken
library AmmStatus
{
    using AmmPoolToken      for AmmData.State;
    using MathUint          for uint;
    using MathUint96        for uint96;
    using SignatureUtil     for bytes32;

    event Shutdown(uint timestamp);

    function isOnline(AmmData.State storage S)
        internal
        view
        returns (bool)
    {
        return S.shutdownTimestamp == 0;
    }

    function setupPool(
        AmmData.State      storage  S,
        AmmData.PoolConfig calldata config
        )
        internal
    {
        require(
            bytes(config.poolName).length > 0 && bytes(config.tokenSymbol).length > 0,
            "INVALID_NAME_OR_SYMBOL"
        );
        require(config.sharedConfig != address(0), "INVALID_SHARED_CONFIG");
        require(config.tokens.length == config.weights.length, "INVALID_DATA");
        require(config.tokens.length >= 2, "INVALID_DATA");
        require(config.exchange != address(0), "INVALID_EXCHANGE");
        require(config.accountID != 0, "INVALID_ACCOUNT_ID");
        require(S.tokens.length == 0, "ALREADY_INITIALIZED");

        S.sharedConfig = AmmSharedConfig(config.sharedConfig);
        IExchangeV3 exchange = IExchangeV3(config.exchange);
        S.exchange = exchange;
        S.accountID = config.accountID;
        S.poolTokenID = exchange.getTokenID(address(this));
        S.feeBips = config.feeBips;
        S.domainSeparator = EIP712.hash(EIP712.Domain(config.poolName, "1.0.0", address(this)));

        S.poolName = config.poolName;
        S.symbol = config.tokenSymbol;

        for (uint i = 0; i < config.tokens.length; i++) {
            require(config.weights[i] > 0, "INVALID_TOKEN_WEIGHT");

            address token = config.tokens[i];
            S.tokens.push(AmmData.Token({
                addr: token,
                tokenID: exchange.getTokenID(token),
                weight: config.weights[i]
            }));
        }

        // Mint all liquidity tokens to the pool account on L2
<<<<<<< HEAD
=======
        S.balanceOf[msg.sender] = AmmData.POOL_TOKEN_MINTED_SUPPLY();
>>>>>>> 13232469
        S.poolTokenBurnedSupply = AmmData.POOL_TOKEN_MINTED_SUPPLY();
        S.approve(address(exchange.getDepositContract()), uint(-1));

        // AmmPool contract should be a agent of msg.sender in exchange:
        exchange.deposit(
            msg.sender, // from
            address(this), // to
            address(this), // token
            uint96(AmmData.POOL_TOKEN_MINTED_SUPPLY()),
            new bytes(0)
        );
    }

    // Anyone is able to shut down the pool when requests aren't being processed any more.
    function shutdown(
        AmmData.State storage S,
        address               exitOwner
        )
        internal
    {
        uint64 validUntil = S.forcedExit[exitOwner].validUntil;
        require(validUntil > 0 && validUntil < block.timestamp, "INVALID_CHALLENGE");

        uint size = S.tokens.length;
        if (!S.exchange.isInWithdrawalMode()) {
            for (uint i = 0; i < size; i++) {
                S.exchange.forceWithdraw{value: msg.value / size}(
                    address(this),
                    S.tokens[i].addr,
                    S.accountID
                );
            }
        }
        S.shutdownTimestamp = block.timestamp;
        emit Shutdown(block.timestamp);
    }
}<|MERGE_RESOLUTION|>--- conflicted
+++ resolved
@@ -72,12 +72,8 @@
         }
 
         // Mint all liquidity tokens to the pool account on L2
-<<<<<<< HEAD
-=======
-        S.balanceOf[msg.sender] = AmmData.POOL_TOKEN_MINTED_SUPPLY();
->>>>>>> 13232469
         S.poolTokenBurnedSupply = AmmData.POOL_TOKEN_MINTED_SUPPLY();
-        S.approve(address(exchange.getDepositContract()), uint(-1));
+        S.allowance[address(this)][address(exchange.getDepositContract())] = uint(-1);
 
         // AmmPool contract should be a agent of msg.sender in exchange:
         exchange.deposit(
