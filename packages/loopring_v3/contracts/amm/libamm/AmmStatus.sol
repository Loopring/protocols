--- conflicted
+++ resolved
@@ -72,16 +72,8 @@
         }
 
         // Mint all liquidity tokens to the pool account on L2
-<<<<<<< HEAD
         S.poolTokenBurnedSupply = AmmData.POOL_TOKEN_MINTED_SUPPLY();
         S.allowance[address(this)][address(exchange.getDepositContract())] = uint(-1);
-
-        // AmmPool contract should be a agent of msg.sender in exchange:
-=======
-        S.balanceOf[address(this)] = AmmData.POOL_TOKEN_MINTED_SUPPLY();
-        S.poolTokenBurnedSupply = AmmData.POOL_TOKEN_MINTED_SUPPLY();
-        S.allowance[address(this)][address(exchange.getDepositContract())] = uint(-1);
->>>>>>> 68246cec
         exchange.deposit(
             address(this), // from
             address(this), // to
