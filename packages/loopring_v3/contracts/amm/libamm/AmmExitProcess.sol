--- conflicted
+++ resolved
@@ -29,50 +29,6 @@
     using SafeCast          for uint;
     using TransactionReader for ExchangeData.Block;
 
-<<<<<<< HEAD
-=======
-    function proxcessExchangeWithdrawal(
-        AmmData.State    storage S,
-        AmmData.Context  memory  ctx,
-        AmmData.Token    memory  token,
-        uint                     amount
-        )
-        internal
-    {
-        // Check that the withdrawal in the block matches the expected withdrawal
-        WithdrawTransaction.Withdrawal memory withdrawal = ctx._block.readWithdrawal(ctx.txIdx++);
-        ctx.numTransactionsConsumed++;
-
-        // These fields are not read by readWithdrawal: storageID
-        withdrawal.minGas = 0;
-        withdrawal.to = address(this);
-        withdrawal.extraData = new bytes(0);
-
-        require(
-            withdrawal.withdrawalType == 1 &&
-            withdrawal.from == address(this) &&
-            withdrawal.fromAccountID == S.accountID &&
-            withdrawal.tokenID == token.tokenID &&
-            withdrawal.amount == amount && //No rounding errors because we put in the complete uint96 in the DA.
-            withdrawal.feeTokenID == 0 &&
-            withdrawal.fee == 0 &&
-            withdrawal.onchainDataHash == WithdrawTransaction.hashOnchainData(
-                withdrawal.minGas,
-                withdrawal.to,
-                withdrawal.extraData
-            ),
-            "INVALID_TX_DATA"
-        );
-
-        // Now approve this withdrawal
-        withdrawal.validUntil = 0xffffffff;
-        bytes32 txHash = WithdrawTransaction.hashTx(ctx.exchangeDomainSeparator, withdrawal);
-        ctx.exchange.approveTransaction(address(this), txHash);
-
-        // Total balance in this contract increases by the amount withdrawn
-        S.totalUserBalance[token.addr] = S.totalUserBalance[token.addr].add(amount);
-    }
->>>>>>> c08437b1
 
     function processExit(
         AmmData.State    storage S,
@@ -161,7 +117,6 @@
         ctx.numTransactionsConsumed++;
 
         // These fields are not read by readWithdrawal: to, extraData, minGas, validUntil
-        withdrawal.to = address(this);
         withdrawal.extraData = new bytes(0);
         withdrawal.minGas = 0;
         withdrawal.validUntil = 0xffffffff;
@@ -172,15 +127,14 @@
             withdrawal.extraData
         );
 
-
         if (signature.length > 0) {
             require(withdrawal.storageID == burnStorageID, "INVALID_STORAGE_ID_OR_REPLAY");
         }
 
         require(
             withdrawal.withdrawalType == 1 &&
-            withdrawal.owner == from &&
-            withdrawal.accountID == 0 &&
+            withdrawal.from == from &&
+            withdrawal.fromAccountID == 0 &&
             withdrawal.tokenID == ctx.tokens[0].tokenID &&
             withdrawal.amount == amount && //No rounding errors because we put in the complete uint96 in the DA.
             withdrawal.feeTokenID == 0 &&
