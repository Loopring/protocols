// SPDX-License-Identifier: Apache-2.0
// Copyright 2017 Loopring Technology Limited.
pragma solidity ^0.7.0;
pragma experimental ABIEncoderV2;

import "../../aux/transactions/TransactionReader.sol";
import "../../core/impl/libtransactions/TransferTransaction.sol";
import "../../lib/EIP712.sol";
import "../../lib/ERC20SafeTransfer.sol";
import "../../lib/MathUint.sol";
import "../../lib/MathUint96.sol";
import "../../lib/SignatureUtil.sol";
import "../../thirdparty/SafeCast.sol";
import "./AmmUtil.sol";
import "./AmmData.sol";
import "./AmmExitRequest.sol";
import "./AmmPoolToken.sol";


/// @title AmmExitProcess
library AmmExitProcess
{
    using AmmPoolToken      for AmmData.State;
    using AmmUtil           for AmmData.Context;
    using AmmUtil           for uint96;
    using ERC20SafeTransfer for address;
    using MathUint          for uint;
    using MathUint96        for uint96;
    using SafeCast          for uint;
    using SignatureUtil     for bytes32;
    using TransactionReader for ExchangeData.Block;

    event ForcedExitProcessed(address owner, uint96 burnAmount, uint96[] amounts);

    function processExit(
        AmmData.State       storage S,
        AmmData.Context     memory  ctx,
        ExchangeData.Block  memory  _block,
        AmmData.PoolExit    memory  exit,
        bytes               memory  signature
        )
        internal
    {
        require(exit.validUntil >= block.timestamp, "EXPIRED");

        bytes32 txHash = AmmExitRequest.hash(ctx.domainSeparator, exit);
        bool isForcedExit = false;

        if (signature.length == 0) {
            bytes32 forcedExitHash = AmmExitRequest.hash(ctx.domainSeparator, S.forcedExit[exit.owner]);
            if (txHash == forcedExitHash) {
                delete S.forcedExit[exit.owner];
                S.forcedExitCount--;
                isForcedExit = true;
            } else {
                require(S.approvedTx[txHash], "INVALID_ONCHAIN_APPROVAL");
                delete S.approvedTx[txHash];
            }
        } else {
            require(txHash.verifySignature(exit.owner, signature), "INVALID_OFFCHAIN_APPROVAL");
        }

        (bool slippageOK, uint96[] memory amounts) = _calculateExitAmounts(ctx, exit);

        if (isForcedExit) {
            if (!slippageOK) {
                AmmUtil.transferOut(address(this), exit.burnAmount, exit.owner);
                emit ForcedExitProcessed(exit.owner, 0, new uint96[](0));
                return;
            }

            ctx.totalSupply = ctx.totalSupply.sub(exit.burnAmount);
        } else {
            require(slippageOK, "EXIT_SLIPPAGE_INVALID");
<<<<<<< HEAD
            _burnL2(ctx, exit.burnAmount, exit.owner, exit.burnStorageID, signature);
=======
            _burnPoolTokenOnL2(ctx, _block, exit.burnAmount, exit.owner, exit.burnStorageID);
>>>>>>> 05e460ad
        }

        // Handle liquidity tokens
        for (uint i = 0; i < ctx.tokens.length; i++) {
            TransferTransaction.Transfer memory transfer = _block.readTransfer(ctx.txIdx++);

            require(
                transfer.fromAccountID == ctx.accountID &&
                // transfer.toAccountID == UNKNOWN &&
                // transfer.storageID == UNKNOWN &&
                transfer.from == address(this) &&
                transfer.to == exit.owner &&
                transfer.tokenID == ctx.tokens[i].tokenID &&
                transfer.amount.add(transfer.fee).isAlmostEqualAmount(amounts[i]),
                "INVALID_TX_DATA"
            );

            if (transfer.fee > 0) {
                require(
                    i == ctx.tokens.length - 1 &&
                    transfer.feeTokenID == ctx.tokens[i].tokenID &&
                    transfer.fee.isAlmostEqualFee(exit.fee),
                    "INVALID_FEES"
                );
            }

            ctx.approveTransfer(transfer);

            ctx.tokenBalancesL2[i] = ctx.tokenBalancesL2[i].sub(transfer.amount);
        }

        if (isForcedExit) {
            emit ForcedExitProcessed(exit.owner, exit.burnAmount, amounts);
        }
    }

<<<<<<< HEAD
    function _burnL2(
        AmmData.Context  memory  ctx,
        uint96                   amount,
        address                  from,
        uint32                   burnStorageID,
        bytes            memory  signature
=======
    function _burnPoolTokenOnL2(
        AmmData.Context     memory  ctx,
        ExchangeData.Block  memory  _block,
        uint96                      amount,
        address                     from,
        uint32                      burnStorageID
>>>>>>> 05e460ad
        )
        internal
        view
    {
        TransferTransaction.Transfer memory transfer = _block.readTransfer(ctx.txIdx++);

        require(
            // transfer.fromAccountID == UNKNOWN &&
            transfer.toAccountID == ctx.accountID &&
            transfer.from == from &&
            transfer.to == address(this) &&
            transfer.tokenID == ctx.poolTokenID &&
            transfer.amount.isAlmostEqualAmount(amount) &&
            transfer.feeTokenID == 0 &&
            transfer.fee == 0 &&
            (signature.length == 0 || transfer.storageID == burnStorageID),
            "INVALID_TX_DATA"
        );

        ctx.approveTransfer(transfer);

        // Update pool balance
        ctx.totalSupply = ctx.totalSupply.sub(transfer.amount);
    }

    function _calculateExitAmounts(
        AmmData.Context  memory  ctx,
        AmmData.PoolExit memory  exit
        )
        private
        pure
        returns(
            bool /* slippageOK */,
            uint96[] memory amounts
        )
    {
        amounts = new uint96[](ctx.tokens.length);

        // Calculate how much will be withdrawn
        uint ratio = uint(AmmData.POOL_TOKEN_BASE()).mul(exit.burnAmount) / ctx.totalSupply;

        for (uint i = 0; i < ctx.tokens.length; i++) {
            amounts[i] = (ratio.mul(ctx.tokenBalancesL2[i]) / AmmData.POOL_TOKEN_BASE()).toUint96();
            if (amounts[i] < exit.exitMinAmounts[i]) {
                return (false, amounts);
            }
        }

        return (true, amounts);
    }
}<|MERGE_RESOLUTION|>--- conflicted
+++ resolved
@@ -72,11 +72,7 @@
             ctx.totalSupply = ctx.totalSupply.sub(exit.burnAmount);
         } else {
             require(slippageOK, "EXIT_SLIPPAGE_INVALID");
-<<<<<<< HEAD
-            _burnL2(ctx, exit.burnAmount, exit.owner, exit.burnStorageID, signature);
-=======
-            _burnPoolTokenOnL2(ctx, _block, exit.burnAmount, exit.owner, exit.burnStorageID);
->>>>>>> 05e460ad
+            _burnPoolTokenOnL2(ctx, _block, exit.burnAmount, exit.owner, exit.burnStorageID, signature);
         }
 
         // Handle liquidity tokens
@@ -113,21 +109,13 @@
         }
     }
 
-<<<<<<< HEAD
-    function _burnL2(
-        AmmData.Context  memory  ctx,
-        uint96                   amount,
-        address                  from,
-        uint32                   burnStorageID,
-        bytes            memory  signature
-=======
     function _burnPoolTokenOnL2(
         AmmData.Context     memory  ctx,
         ExchangeData.Block  memory  _block,
         uint96                      amount,
         address                     from,
-        uint32                      burnStorageID
->>>>>>> 05e460ad
+        uint32                      burnStorageID,
+        bytes               memory  signature
         )
         internal
         view
