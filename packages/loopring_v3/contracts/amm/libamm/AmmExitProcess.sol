// SPDX-License-Identifier: Apache-2.0
// Copyright 2017 Loopring Technology Limited.
pragma solidity ^0.7.0;
pragma experimental ABIEncoderV2;

import "../../aux/transactions/TransactionReader.sol";
import "../../core/impl/libtransactions/TransferTransaction.sol";
import "../../lib/EIP712.sol";
import "../../lib/ERC20SafeTransfer.sol";
import "../../lib/MathUint.sol";
import "../../lib/MathUint96.sol";
import "../../lib/SignatureUtil.sol";
import "../../thirdparty/SafeCast.sol";
import "./AmmUtil.sol";
import "./AmmData.sol";
import "./AmmExitRequest.sol";
import "./AmmPoolToken.sol";


/// @title AmmExitProcess
library AmmExitProcess
{
    using AmmPoolToken      for AmmData.State;
    using AmmUtil           for AmmData.Context;
    using AmmUtil           for uint96;
    using ERC20SafeTransfer for address;
    using MathUint          for uint;
    using MathUint96        for uint96;
    using SafeCast          for uint;
    using SignatureUtil     for bytes32;
    using TransactionReader for ExchangeData.Block;

    event ForcedExitProcessed(address owner, uint96 burnAmount, uint96[] amounts);

    function processExit(
        AmmData.State    storage S,
        AmmData.Context  memory  ctx,
        AmmData.PoolExit memory  exit,
        bytes            memory  signature
        )
        internal
    {
        bytes32 txHash = AmmExitRequest.hash(ctx.domainSeparator, exit);
        bool isForcedExit = false;

        if (signature.length == 0) {
<<<<<<< HEAD
            require(exit.validUntil > 0 && exit.validUntil <= block.timestamp, "EXIT_NOT_FOUND_OR_EXPIRED");
=======
            bytes32 forcedExitHash = AmmExitRequest.hash(ctx.domainSeparator, S.forcedExit[exit.owner]);
            require(
                txHash == forcedExitHash &&
                exit.validUntil > 0 && exit.validUntil >= block.timestamp,
                "FORCED_EXIT_NOT_FOUND"
            );
>>>>>>> ff7ab10e

            bytes32 forcedExitHash = AmmExitRequest.hash(ctx.domainSeparator, S.forcedExit[exit.owner]);
            if (txHash == forcedExitHash) {
                delete S.forcedExit[exit.owner];
                S.forcedExitCount--;
                isForcedExit = true;
            } else {
                require(S.approvedTx[txHash] == exit.validUntil, "INVALID_ONCHAIN_APPROVAL");
                delete S.approvedTx[txHash];
            }
        } else {
            require(txHash.verifySignature(exit.owner, signature), "INVALID_OFFCHAIN_APPROVAL");
        }

        (bool slippageOK, uint96[] memory amounts) = _calculateExitAmounts(ctx, exit);

        if (isForcedExit) {
            if (!slippageOK) {
                AmmUtil.transferOut(address(this), exit.burnAmount, exit.owner);
                emit ForcedExitProcessed(exit.owner, 0, new uint96[](0));
                return;
            }

            ctx.poolTokenBurnedSupply = ctx.poolTokenBurnedSupply.add(exit.burnAmount);
        } else {
            require(slippageOK, "EXIT_SLIPPAGE_INVALID");
            _burnL2(ctx, exit.burnAmount, exit.owner, exit.burnStorageID);
        }

        // Handle liquidity tokens
        for (uint i = 0; i < ctx.size; i++) {
            TransferTransaction.Transfer memory transfer = ctx._block.readTransfer(ctx.txIdx++);

            require(
                transfer.fromAccountID == ctx.accountID &&
                // transfer.toAccountID == UNKNOWN &&
                // transfer.storageID == UNKNOWN &&
                transfer.from == address(this) &&
                transfer.to == exit.owner &&
                transfer.tokenID == ctx.tokens[i].tokenID &&
                transfer.amount.isAlmostEqualAmount(amounts[i]) &&
                transfer.feeTokenID == 0 &&
                transfer.fee == 0,
                "INVALID_TX_DATA"
            );

            ctx.approveTransfer(transfer);

            ctx.tokenBalancesL2[i] = ctx.tokenBalancesL2[i].sub(transfer.amount);
        }

        if (isForcedExit) {
            emit ForcedExitProcessed(exit.owner, exit.burnAmount, amounts);
        }
    }

    function _burnL2(
        AmmData.Context  memory  ctx,
        uint96                   amount,
        address                  from,
        uint32                   burnStorageID
        )
        internal
    {
        TransferTransaction.Transfer memory transfer = ctx._block.readTransfer(ctx.txIdx++);

        require(
            // transfer.fromAccountID == UNKNOWN &&
            transfer.toAccountID == ctx.accountID &&
            transfer.from == from &&
            transfer.to == address(this) &&
            transfer.tokenID == ctx.poolTokenID &&
            transfer.amount.isAlmostEqualAmount(amount) &&
            transfer.feeTokenID == 0 &&
            transfer.fee == 0 &&
            transfer.storageID == burnStorageID,
            "INVALID_TX_DATA"
        );

        ctx.approveTransfer(transfer);

        // Update pool balance
        ctx.poolTokenBurnedSupply = ctx.poolTokenBurnedSupply.add(transfer.amount);
    }

    function _calculateExitAmounts(
        AmmData.Context  memory  ctx,
        AmmData.PoolExit memory  exit
        )
        private
        view
        returns(
            bool /* slippageOK */,
            uint96[] memory amounts
        )
    {
        amounts = new uint96[](ctx.size);

        // Check if we can still use this exit
        if (block.timestamp > exit.validUntil) {
            return (false, amounts);
        }

        // Calculate how much will be withdrawn
        uint ratio = uint(AmmData.POOL_TOKEN_BASE()).mul(exit.burnAmount) / ctx.totalSupply();

        for (uint i = 0; i < ctx.size; i++) {
            amounts[i] = (ratio.mul(ctx.tokenBalancesL2[i]) / AmmData.POOL_TOKEN_BASE()).toUint96();
            if (amounts[i] < exit.exitMinAmounts[i]) {
                return (false, amounts);
            }
        }

        return (true, amounts);
    }
}<|MERGE_RESOLUTION|>--- conflicted
+++ resolved
@@ -44,16 +44,7 @@
         bool isForcedExit = false;
 
         if (signature.length == 0) {
-<<<<<<< HEAD
-            require(exit.validUntil > 0 && exit.validUntil <= block.timestamp, "EXIT_NOT_FOUND_OR_EXPIRED");
-=======
-            bytes32 forcedExitHash = AmmExitRequest.hash(ctx.domainSeparator, S.forcedExit[exit.owner]);
-            require(
-                txHash == forcedExitHash &&
-                exit.validUntil > 0 && exit.validUntil >= block.timestamp,
-                "FORCED_EXIT_NOT_FOUND"
-            );
->>>>>>> ff7ab10e
+            require(exit.validUntil >= block.timestamp, "EXIT_NOT_FOUND_OR_EXPIRED");
 
             bytes32 forcedExitHash = AmmExitRequest.hash(ctx.domainSeparator, S.forcedExit[exit.owner]);
             if (txHash == forcedExitHash) {
