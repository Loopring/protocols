--- conflicted
+++ resolved
@@ -65,24 +65,14 @@
             exchangeDomainSeparator: S.exchange.getDomainSeparator(),
             domainSeparator: S.domainSeparator,
             accountID: S.accountID,
-<<<<<<< HEAD
-            tokens: S.tokens,
             poolTokenID: S.poolTokenID,
-=======
->>>>>>> 0fcce17d
-            poolTokenBase: AmmData.POOL_TOKEN_BASE(),
-            poolTokenID: S.poolTokenID,
+            poolTokenBase: AmmData.POOL_TOKEN_BASE(),   
             poolTokenInitialSupply: AmmData.POOL_TOKEN_INITIAL_SUPPLY(),
             size: size,
-<<<<<<< HEAD
+            tokens: S.tokens,
             balancesL2: new uint96[](size),
             totalMintedSupply: S.totalMintedSupply,
             poolBalanceL2: S.poolBalanceL2
-=======
-            tokens: S.tokens,
-            layer2Balances: new uint96[](size),
-            effectiveTotalSupply: S.effectiveTotalSupply()
->>>>>>> 0fcce17d
         });
     }
 
