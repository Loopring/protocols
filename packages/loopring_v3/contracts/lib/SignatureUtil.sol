--- conflicted
+++ resolved
@@ -27,29 +27,17 @@
         ETH_SIGN,
         WALLET   // deprecated
     }
-    
+
     bytes4 constant internal ERC1271_MAGICVALUE = 0x20c13b0b;
 
-<<<<<<< HEAD
     bytes4 constant internal ERC1271_FUNCTION_WITH_BYTES_SELECTOR = bytes4(
         keccak256(bytes("isValidSignature(bytes,bytes)"))
     );
-=======
-    bytes4 constant internal ERC1271_MAGICVALUE = 0x20c13b0b;
-
-    bytes4 constant internal ERC1271_FUNCTION_WITH_BYTES_SELECTOR = bytes4(
-        keccak256(bytes("isValidSignature(bytes,bytes)"))
-    );
 
     bytes4 constant internal ERC1271_FUNCTION_WITH_BYTES32_SELECTOR = bytes4(
         keccak256(bytes("isValidSignature(bytes32,bytes)"))
     );
->>>>>>> 51d200df
-
-    bytes4 constant internal ERC1271_FUNCTION_WITH_BYTES32_SELECTOR = bytes4(
-        keccak256(bytes("isValidSignature(bytes32,bytes)"))
-    );
-    
+
     function verifySignatures(
         bytes32   signHash,
         address[] memory signers,
