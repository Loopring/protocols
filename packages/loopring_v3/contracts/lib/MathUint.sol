--- conflicted
+++ resolved
@@ -43,8 +43,6 @@
         c = a + b;
         require(c >= a, "ADD_OVERFLOW");
     }
-<<<<<<< HEAD
-=======
 
     function add64(
         uint64 a,
@@ -69,5 +67,4 @@
         c = a + b;
         require(c >= a, "ADD_OVERFLOW");
     }
->>>>>>> 1d59d6e5
 }