// SPDX-License-Identifier: Apache-2.0
// Copyright 2017 Loopring Technology Limited.
pragma solidity ^0.7.0;
pragma experimental ABIEncoderV2;

import "../aux/access/IBlockReceiver.sol";
import "../aux/transactions/TransactionReader.sol";
import "../thirdparty/BytesUtil.sol";
import "../core/iface/IExchangeV3.sol";
import "../lib/AddressUtil.sol";
import "../lib/ERC20.sol";
import "../lib/ERC20SafeTransfer.sol";
import "../lib/MathUint.sol";
import "../lib/SignatureUtil.sol";

import "../core/impl/libtransactions/AmmUpdateTransaction.sol";
import "../core/impl/libtransactions/DepositTransaction.sol";
import "../core/impl/libtransactions/WithdrawTransaction.sol";

/// @title AmmPool
/// @author Brecht Devos - <brecht@loopring.org>
/// @dev Incomplete AMM pool implementation for demo/testing purposes.
contract AmmPool is IBlockReceiver {

    using AddressUtil       for address;
    using AddressUtil       for address payable;
    using BlockReader       for ExchangeData.Block;
    using TransactionReader for ExchangeData.Block;
    using ERC20SafeTransfer for address;
    using MathUint          for uint;
    using SignatureUtil     for bytes32;

    bytes32 constant public POOLJOIN_TYPEHASH = keccak256(
        "PoolJoin(address owner,bool fromLayer2,uint256 poolAmountOut,uint256[] maxAmountsIn)"
    );

    bytes32 constant public POOLEXIT_TYPEHASH = keccak256(
        "PoolExit(address owner,bool toLayer2,uint256 poolAmountIn,uint256[] minAmountsOut)"
    );

    uint public constant BASE = 10 ** 18;
    uint public constant INITIAL_SUPPLY = 100 * BASE;

    uint public constant MAX_AGE_REQUEST_UNTIL_POOL_SHUTDOWN = 7 days;

    IExchangeV3 public exchange;
    uint32      public accountID;

    bytes32     public DOMAIN_SEPARATOR;
    bytes32     public EXCHANGE_DOMAIN_SEPERATOR;

    uint        public shutdownTimestamp = 0;

    enum PoolTransactionType
    {
        NOOP,  // === 0
        JOIN,
        EXIT
    }

    struct PoolJoin
    {
        address  owner;
        bool     fromLayer2;
        uint     poolAmountOut;
        uint96[] maxAmountsIn;
    }

    struct PoolExit
    {
        address  owner;
        bool     toLayer2;
        uint     poolAmountIn;
        uint96[] minAmountsOut;
    }

    struct PoolTransaction
    {
        PoolTransactionType txType;
        bytes               data;
        bytes               signature;
    }

    struct QueueItem
    {
        uint64              timestamp;
        PoolTransactionType txType;
        bytes32             txHash;
    }

    // Represents a token that's supported by this AMM pool.
    struct Token
    {
        address addr;
        uint96  weight;
        uint16  tokenID;
    }

    struct Context
    {
        ExchangeData.Block _block;
        uint    txIdx;
        uint    numTransactionsConsumed;
        bytes32 DOMAIN_SEPARATOR;
        bytes32 EXCHANGE_DOMAIN_SEPERATOR;
        uint[]  ammTotalBalances;          // Q
        uint[]  ammLayer2Balances; // Q
        Token[] tokens;
    }

    event Deposit   (address owner, address token, uint amount);
    event Withdrawal(address owner, address token, uint amount);

    event QueueItemsProcessed(uint numItems);

    event JoinPoolRequested(PoolJoin join);
    event ExitPoolRequested(PoolExit exit);

    event Mint(address owner, uint amount);
    event Burn(address owner, uint amount);

    uint8 public feeBips;

    Token[] public tokens;

    QueueItem[] public queue;
    uint public queuePos = 0;

    // A map from an owner to a token to the balance
    mapping (address => mapping (address => uint)) balance;
    // A map from an owner to a token to the balance locked
    mapping (address => mapping (address => uint)) locked;
    // A map from a token to the total balance owned directly by LPs (so NOT owned by the pool itself)
    mapping (address => uint) totalBalance;

    // Liquidity tokens
    uint public poolSupply;
    mapping (address => uint) poolBalance;

    modifier onlyExchangeOwner()
    {
        require(msg.sender == exchange.owner(), "UNAUTHORIZED");
        _;
    }

    modifier online()
    {
        require(isOnline(), "NOT_ONLINE");
        _;
    }

    modifier offline()
    {
        require(!isOnline(), "NOT_OFFLINE");
        _;
    }

    function setupPool(
        IExchangeV3        _exchange,
        uint32             _accountID,
        address[] calldata _tokens,
        uint96[]  calldata _weights,
        uint8              _feeBips
        )
        external
    {
        require(tokens.length == 0, "ALREADY_INITIALIZED");
        require(_tokens.length == _weights.length, "INVALID_DATA");
        require(_tokens.length >= 2, "INVALID_DATA");

        DOMAIN_SEPARATOR = EIP712.hash(EIP712.Domain("AMM Pool", "1.0.0", address(this)));
        EXCHANGE_DOMAIN_SEPERATOR = exchange.getDomainSeparator();

        exchange = _exchange;
        accountID = _accountID;
        feeBips = _feeBips;

        address lastToken = address(0);
        for (uint i = 0; i < _tokens.length; i++) {
            address token = _tokens[i];

            require(lastToken == address(0) || token > lastToken, "INVALID_TOKEN");
            lastToken = token;

            uint16 tokenID = exchange.getTokenID(token);
            tokens.push(Token({
                addr: token,
                tokenID: tokenID,
                weight: _weights[i]
            }));
            if (token != address(0)) {
                ERC20(token).approve(address(exchange), ~uint(0));
            }
        }
    }

    function deposit(
        uint96[] calldata amounts
        )
        external
        payable
        online
    {
        require(amounts.length == tokens.length, "INVALID_DATA");

        // Deposit the max amounts to this contract so we are sure
        // the amounts are available when the actual deposit to the exchange is done.
        for (uint i = 0; i < tokens.length; i++) {
            address token = tokens[i].addr;
            uint amount = amounts[i];

            if (token == address(0)) {
                require(msg.value == amount, "INVALID_ETH_DEPOSIT");
            } else {
                token.safeTransferFromAndVerify(msg.sender, address(this), uint(amount));
            }
            balance[msg.sender][token] = balance[msg.sender][token].add(amount);
            totalBalance[token] = totalBalance[token].add(amount);
            emit Deposit(msg.sender, token, amount);
        }
    }

    function withdraw(
        uint96[] calldata amounts
        )
        external
        payable
    {
        require(amounts.length == tokens.length, "INVALID_DATA");

        // Withdraw any outstanding balances for the pool account on the exchange
        address[] memory owners = new address[](tokens.length);
        address[] memory tokenAddresses = new address[](tokens.length);

        for (uint i = 0; i < tokens.length; i++) {
            owners[i] = address(this);
            tokenAddresses[i] = tokens[i].addr;
        }
        exchange.withdrawFromApprovedWithdrawals(owners, tokenAddresses);

        // Withdraw
        for (uint i = 0; i < tokens.length; i++) {
            address token = tokens[i].addr;
            uint amount = amounts[i];

            if (amount == 0) {
                amount = availableBalance(msg.sender, token);
                delete balance[msg.sender][token];
            } else {
                require(availableBalance(msg.sender, token) >= amount, "INSUFFICIENT_BALANCE");
                balance[msg.sender][token] -= amount;
            }

            if (token == address(0)) {
                msg.sender.sendETHAndVerify(amount, gasleft());
            } else {
                token.safeTransferAndVerify(msg.sender, amount);
            }
            emit Withdrawal(msg.sender, token, amount);
        }
    }

    // Needs to be able to receive ETH from the exchange contract
    receive() payable external {}

    function availableBalance(
        address owner,
        address token
        )
        public
        view
        returns (uint)
    {
        if (isOnline()) {
            return balance[owner][token].sub(locked[owner][token]);
        } else {
            return balance[owner][token];
        }
    }

    function isOnline()
        public
        view
        returns (bool)
    {
        return shutdownTimestamp == 0;
    }

    function joinPool(
        uint              poolAmountOut,
        uint96[] calldata maxAmountsIn
        )
        external
        online
    {
        require(maxAmountsIn.length == tokens.length, "INVALID_DATA");

        // Lock the necessary amounts so we're sure they are available when doing the actual deposit
        for (uint i = 0; i < tokens.length; i++) {
            address token = tokens[i].addr;
            uint96  maxAmountIn = maxAmountsIn[i];
            require(availableBalance(msg.sender, token) >= maxAmountIn, "INSUFFICIENT_BALANCE");
            locked[msg.sender][token] = locked[msg.sender][token].add(maxAmountIn);
        }

        // Queue the work
        PoolJoin memory join = PoolJoin({
            owner: msg.sender,
            fromLayer2: false,
            poolAmountOut: poolAmountOut,
            maxAmountsIn: maxAmountsIn
        });
        queue.push(QueueItem({
            timestamp: uint64(block.timestamp),
            txType: PoolTransactionType.JOIN,
            txHash: hashPoolJoin(DOMAIN_SEPARATOR, join)
        }));

        emit JoinPoolRequested(join);
    }

    function exitPool(
        uint poolAmountIn,
        uint96[] calldata minAmountsOut,
        bool toLayer2
        )
        external
        online
    {
        require(minAmountsOut.length == tokens.length, "INVALID_DATA");

        // Queue the work
        PoolExit memory exit = PoolExit({
            owner: msg.sender,
            toLayer2: toLayer2,
            poolAmountIn: poolAmountIn,
            minAmountsOut: minAmountsOut
        });
        queue.push(QueueItem({
            timestamp: uint64(block.timestamp),
            txType: PoolTransactionType.EXIT,
            txHash: hashPoolExit(DOMAIN_SEPARATOR, exit)
        }));

        emit ExitPoolRequested(exit);
    }

    // Anyone is able to shut down the pool when requests aren't being processed any more.
    function shutdown()
        external
        payable
        online
    {
        require(
            block.timestamp > queue[queuePos].timestamp + MAX_AGE_REQUEST_UNTIL_POOL_SHUTDOWN &&
            queue[queuePos].txType != PoolTransactionType.NOOP,
            "REQUEST_NOT_TOO_OLD"
        );

        if (!exchange.isInWithdrawalMode()) {
            uint ethValue = msg.value / tokens.length;
            for (uint i = 0; i < tokens.length; i++) {
                exchange.forceWithdraw{value: ethValue}(
                    address(this),
                    tokens[i].addr,
                    accountID
                );
            }
        }

        shutdownTimestamp = block.timestamp;
    }

    // Only used to withdraw from the pool when shutdown.
    // Otherwise LPs should withdraw by doing normal queued exit requests.
    function withdrawFromPoolWhenShutdown(uint /*poolAmountIn*/)
        external
        view
        offline
    {
        bool ready = true;
        if (exchange.isInWithdrawalMode()) {
            // Check if all tokens were withdrawn using Merkle proofs
            for (uint i = 0; i < tokens.length; i++) {
                ready = ready && !exchange.isWithdrawnInWithdrawalMode(accountID, tokens[i].addr);
            }
        } else {
            // Check if all forced withdrawals are done
            for (uint i = 0; i < tokens.length; i++) {
                ready = ready && !exchange.isForcedWithdrawalPending(accountID, tokens[i].addr);
            }
        }
        // Check that nothing is withdrawable anymore.
        for (uint i = 0; i < tokens.length; i++) {
            ready = ready && (exchange.getAmountWithdrawable(address(this), tokens[i].addr) == 0);
        }
        require(ready, "FUNDS_STILL_IN_EXCHANGE");

        // Use the balances on this contract
        for (uint i = 0; i < tokens.length; i++) {
            address token = tokens[i].addr;
            uint contractBalance;
            if (token == address(0)) {
                contractBalance = address(this).balance;
            } else {
                contractBalance = ERC20(token).balanceOf(address(this));
            }

            // uint poolBalance = contractBalance.sub(totalBalance[tokens[i].addr]);
            // TODO: withdraw proportional to the pool amount owned
        }
    }

    // Processes work in the queue. Can only be called by the exchange owner
    // before the blocks containing work for this pool are submitted.
    // This just verifies if the work is done correctly and only then approves
    // the L2 transactions that were already included in the block.
    // Uses synchronized logic on L1/L2 to make the onchain logic easy and efficient.
    function beforeBlockSubmitted(
        ExchangeData.Block memory _block,
        uint                      _firstTxIdx,
        bytes              memory _poolTxs
        )
        public
        override
        online
        onlyExchangeOwner
        returns (uint)
    {
        PoolTransaction[] memory poolTxs = abi.decode(_poolTxs, (PoolTransaction[]));

        // Cache the domain seperator to save on SLOADs each time it is accessed.
        Context memory ctx = Context({
            _block: _block,
            txIdx: _firstTxIdx,
            DOMAIN_SEPARATOR: DOMAIN_SEPARATOR,
            EXCHANGE_DOMAIN_SEPERATOR: EXCHANGE_DOMAIN_SEPERATOR,
            ammTotalBalances: new uint[](tokens.length),
            ammLayer2Balances: new uint[](tokens.length),
            numTransactionsConsumed: 0,
            tokens: tokens
        });

        require(_block.readHeader().exchange == address(exchange), "INVALID_EXCHANGE");

        // The starting AMM updates
        // This also pulls the AMM balances onchain.
        processAmmUpdates(ctx, true);

        // Process all pool transactions
        for (uint n = 0; n < poolTxs.length; n++) {
            PoolTransaction memory poolTx = poolTxs[n];
            if (poolTx.txType == PoolTransactionType.JOIN) {
                processJoin(
                    ctx,
                    poolTx.signature,
                    abi.decode(poolTx.data, (PoolJoin))
                );
            } else if (poolTx.txType == PoolTransactionType.EXIT) {
                processExit(
                    ctx,
                    poolTx.signature,
                    abi.decode(poolTx.data, (PoolExit))
                );
            } else {
                revert("INVALID_POOL_TX_TYPE");
            }
        }

        // Deposit/Withdraw to/from the AMM account when necessary
        for (uint i = 0; i < ctx.tokens.length; i++) {
            uint layer1Balance = ctx.ammTotalBalances[i];
            uint layer2Balance = ctx.ammLayer2Balances[i];

            if (layer1Balance > layer2Balance) {
                processDeposit(ctx, ctx.tokens[i], layer1Balance - layer2Balance);
            } else if (layer1Balance < layer2Balance) {
                processWithdrawal(ctx, ctx.tokens[i], layer2Balance - layer1Balance);
            }
        }

        // The ending AMM updates
        processAmmUpdates(ctx, false);

        emit QueueItemsProcessed(poolTxs.length);
        return ctx.numTransactionsConsumed;
    }

    function totalSupply()
        public
        view
        returns (uint256)
    {
        return poolSupply;
    }

    function mint(address owner, uint amount)
        internal
    {
        poolSupply = poolSupply.add(amount);
        poolBalance[owner] = poolBalance[owner].add(amount);
        emit Mint(owner, amount);
    }

    function burn(address owner, uint amount)
        internal
    {
        poolSupply = poolSupply.sub(amount);
        poolBalance[owner] = poolBalance[owner].sub(amount);
        emit Burn(owner, amount);
    }

    function processAmmUpdates(
        Context memory ctx,
        bool           start
        )
        internal
    {
        for (uint i = 0; i < ctx.tokens.length; i++) {
            // Check that the AMM update in the block matches the expected update
            AmmUpdateTransaction.AmmUpdate memory update = ctx._block.readAmmUpdate(ctx.txIdx++);

            require(update.owner == address(this), "INVALID_TX_DATA");
            require(update.accountID == accountID, "INVALID_TX_DATA");
            require(update.tokenID == ctx.tokens[i].tokenID, "INVALID_TX_DATA");
            require(update.feeBips == feeBips, "INVALID_TX_DATA");
            require(update.tokenWeight == (start ? 0 : ctx.tokens[i].weight), "INVALID_TX_DATA");
            // Now approve this AMM update
            update.validUntil = 0xffffffff;

            // Ignore nonce value as it must have been checked in circuit.

            bytes32 txHash = AmmUpdateTransaction.hashTx(ctx.EXCHANGE_DOMAIN_SEPERATOR, update);
            exchange.approveTransaction(address(this), txHash);

            if (start) {
                // AMM account balance now available onchain
                ctx.ammTotalBalances[i] = update.balance;
                ctx.ammLayer2Balances[i] = update.balance;
<<<<<<< HEAD
=======
                ctx.ammTotalBalances[i] = update.balance;
>>>>>>> 898505e3
            } else {
                // Q: shall we do some final verification here?
                // require(ctx.ammTotalBalances[i] = ctx.ammLayer2Balances[i], "INCONSISTENT_BALANCE");
            }
        }

        ctx.numTransactionsConsumed += ctx.tokens.length;
    }

    function processJoin(
        Context  memory ctx,
        bytes    memory signature,
        PoolJoin memory join
        )
        internal
    {
        bytes32 poolTxHash = hashPoolJoin(ctx.DOMAIN_SEPARATOR, join);
        address owner = join.owner;

        if (signature.length == 0) {
            require(queue[queuePos].txHash == poolTxHash, "NOT_APPROVED");
            delete queue[queuePos];
            queuePos++;
        } else {
            require(poolTxHash.verifySignature(owner, signature), "INVALID_SIGNATURE");
        }

        uint poolTotal = totalSupply();
        uint ratio = BASE;
        if (poolTotal > 0) {
            ratio = (join.poolAmountOut * BASE) / poolTotal;
        } else {
            // Important for accuracy
            require(join.poolAmountOut == INITIAL_SUPPLY, "INITIAL_SUPPLY_UNEXPECTED");
        }

        for (uint i = 0; i < ctx.tokens.length; i++) {
            uint amount = ctx.ammTotalBalances[i] * ratio / BASE;
            if (poolTotal == 0) {
                amount = join.maxAmountsIn[i];
            }
            require(amount <= join.maxAmountsIn[i], "LIMIT_IN");
            if (join.fromLayer2) {
                TransferTransaction.Transfer memory transfer = ctx._block.readTransfer(ctx.txIdx++);
                require(transfer.from == owner, "INVALID_TX_DATA");
                require(transfer.toAccountID == accountID, "INVALID_TX_DATA");
                require(transfer.tokenID == ctx.tokens[i].tokenID, "INVALID_TX_DATA");
                require(isAlmostEqual(transfer.amount, amount), "INVALID_TX_DATA");
                require(transfer.fee == 0, "INVALID_TX_DATA");
                // if (signature.length != 0) {
                //     // Now approve this transfer
                //     transfer.validUntil = 0xffffffff;
                //     bytes32 txHash = TransferTransaction.hashTx(ctx.EXCHANGE_DOMAIN_SEPERATOR, transfer);
                //     exchange.approveTransaction(owner, txHash);
                // }
                ctx.numTransactionsConsumed++;
                // Update the balances in the account
                ctx.ammLayer2Balances[i] = ctx.ammLayer2Balances[i].add(amount);
            } else {
                address token = ctx.tokens[i].addr;
                // Unlock the amount locked for this join
                locked[owner][token] = locked[owner][token].sub(amount);
                // Make the amount unavailable for withdrawing
                balance[owner][token] = balance[owner][token].sub(amount);
            }
            ctx.ammTotalBalances[i] = ctx.ammTotalBalances[i].add(amount);
        }

        // Mint liquidity tokens
        mint(owner, join.poolAmountOut);
    }

    function processExit(
        Context  memory ctx,
        bytes    memory signature,
        PoolExit memory exit
        )
        internal
    {
        bytes32 poolTxHash = hashPoolExit(ctx.DOMAIN_SEPARATOR, exit);
        address owner = exit.owner;

        if (signature.length == 0) {
            require(queue[queuePos].txHash == poolTxHash, "NOT_APPROVED");
            delete queue[queuePos];
            queuePos++;
        } else {
            require(poolTxHash.verifySignature(owner, signature), "INVALID_SIGNATURE");
        }

        uint poolTotal = totalSupply();
        uint ratio = (exit.poolAmountIn * BASE) / poolTotal;

        for (uint i = 0; i < ctx.tokens.length; i++) {
            uint amount = ctx.ammTotalBalances[i] * ratio / BASE;
            require(amount >= exit.minAmountsOut[i], "LIMIT_OUT");
            if (exit.toLayer2) {
                TransferTransaction.Transfer memory transfer = ctx._block.readTransfer(ctx.txIdx++);
                require(transfer.fromAccountID == accountID, "INVALID_TX_DATA");
                require(transfer.from == address(this), "INVALID_TX_DATA");
                require(transfer.to == owner, "INVALID_TX_DATA");
                require(transfer.tokenID == ctx.tokens[i].tokenID, "INVALID_TX_DATA");
                require(isAlmostEqual(transfer.amount, amount), "INVALID_TX_DATA");
                require(transfer.fee == 0, "INVALID_TX_DATA");
                // Now approve this transfer
                transfer.validUntil = 0xffffffff;
                bytes32 txHash = TransferTransaction.hashTx(ctx.EXCHANGE_DOMAIN_SEPERATOR, transfer);
                exchange.approveTransaction(address(this), txHash);
                ctx.numTransactionsConsumed++;
                // Update the balances in the account
                ctx.ammLayer2Balances[i] = ctx.ammLayer2Balances[i].sub(amount);
            } else {
                // Make the amount available for withdrawing
                address token = ctx.tokens[i].addr;
                balance[owner][token] = balance[owner][token].add(amount);
            }
            ctx.ammTotalBalances[i] = ctx.ammTotalBalances[i].sub(amount);
        }

        // Burn liquidity tokens
        burn(owner, exit.poolAmountIn);
    }

    function processDeposit(
        Context memory ctx,
        Token   memory token,
        uint    amount
        )
        internal
    {
        // Check that the deposit in the block matches the expected deposit
        DepositTransaction.Deposit memory _deposit = ctx._block.readDeposit(ctx.txIdx++);
        require(_deposit.owner == address(this), "INVALID_TX_DATA");
        require(_deposit.accountID == accountID, "INVALID_TX_DATA");
        require(_deposit.tokenID == token.tokenID, "INVALID_TX_DATA");
        require(_deposit.amount == amount, "INVALID_TX_DATA");
        // Now do this deposit
        uint ethValue = 0;
        if (token.addr == address(0)) {
            ethValue = amount;
        } else {
            // Approve the deposit transfer
            address depositContract = address(exchange.getDepositContract());
            ERC20 tokenContract = ERC20(token.addr);
            uint allowance = tokenContract.allowance(address(this), depositContract);
            if (allowance < amount) {
                tokenContract.approve(depositContract, ~uint(0));
            }
        }
        exchange.deposit{value: ethValue}(
            _deposit.owner,
            _deposit.owner,
            token.addr,
            uint96(amount),
            new bytes(0)
        );
        ctx.numTransactionsConsumed++;
        // Total balance in this contract decreases by the amount deposited
        totalBalance[token.addr] = totalBalance[token.addr].sub(amount);
    }

    function processWithdrawal(
        Context memory ctx,
        Token   memory token,
        uint    amount
        )
        internal
    {
        // Check that the withdrawal in the block matches the expected withdrawal
        WithdrawTransaction.Withdrawal memory withdrawal = ctx._block.readWithdrawal(ctx.txIdx++);
        require(withdrawal.owner == address(this), "INVALID_TX_DATA");
        require(withdrawal.accountID == accountID, "INVALID_TX_DATA");
        require(withdrawal.tokenID == token.tokenID, "INVALID_TX_DATA");
        require(withdrawal.amount == amount, "INVALID_TX_DATA");
        require(withdrawal.feeTokenID == withdrawal.tokenID, "INVALID_TX_DATA");
        require(withdrawal.fee == 0, "INVALID_TX_DATA");
        withdrawal.minGas = 0;
        withdrawal.to = address(this);
        withdrawal.extraData = new bytes(0);
        bytes20 onchainDataHash = WithdrawTransaction.hashOnchainData(
            withdrawal.minGas,
            withdrawal.to,
            withdrawal.extraData
        );
        require(withdrawal.onchainDataHash == onchainDataHash, "INVALID_TX_DATA");
        // Now approve this withdrawal
        withdrawal.validUntil = 0xffffffff;
        bytes32 txHash = WithdrawTransaction.hashTx(ctx.EXCHANGE_DOMAIN_SEPERATOR, withdrawal);
        exchange.approveTransaction(address(this), txHash);
        ctx.numTransactionsConsumed++;
        // Total balance in this contract increases by the amount withdrawn
        totalBalance[token.addr] = totalBalance[token.addr].add(amount);
    }

    function hashPoolJoin(
        bytes32 _DOMAIN_SEPARATOR,
        PoolJoin memory join
        )
        internal
        pure
        returns (bytes32)
    {
        return EIP712.hashPacked(
            _DOMAIN_SEPARATOR,
            keccak256(
                abi.encode(
                    POOLJOIN_TYPEHASH,
                    join.owner,
                    join.fromLayer2,
                    join.poolAmountOut,
                    keccak256(abi.encodePacked(join.maxAmountsIn))
                )
            )
        );
    }

    function hashPoolExit(
        bytes32 _DOMAIN_SEPARATOR,
        PoolExit memory exit
        )
        internal
        pure
        returns (bytes32)
    {
        return EIP712.hashPacked(
            _DOMAIN_SEPARATOR,
            keccak256(
                abi.encode(
                    POOLEXIT_TYPEHASH,
                    exit.owner,
                    exit.toLayer2,
                    exit.poolAmountIn,
                    keccak256(abi.encodePacked(exit.minAmountsOut))
                )
            )
        );
    }

    function isAlmostEqual(
        uint amount,
        uint targetAmount
        )
        internal
        pure
        returns (bool)
    {
        if (targetAmount == 0) {
            return amount == 0;
        } else {
            // Max rounding error for a float24 is 2/100000
            uint ratio = (amount * 100000) / targetAmount;
            return (100000 - 2) <= ratio && ratio <= (100000 + 2);
        }
    }
}<|MERGE_RESOLUTION|>--- conflicted
+++ resolved
@@ -537,10 +537,6 @@
                 // AMM account balance now available onchain
                 ctx.ammTotalBalances[i] = update.balance;
                 ctx.ammLayer2Balances[i] = update.balance;
-<<<<<<< HEAD
-=======
-                ctx.ammTotalBalances[i] = update.balance;
->>>>>>> 898505e3
             } else {
                 // Q: shall we do some final verification here?
                 // require(ctx.ammTotalBalances[i] = ctx.ammLayer2Balances[i], "INCONSISTENT_BALANCE");
