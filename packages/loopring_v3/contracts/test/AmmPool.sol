--- conflicted
+++ resolved
@@ -38,9 +38,6 @@
         "PoolExit(address owner,bool toLayer2,uint256 poolAmountIn,uint256[] minAmountsOut,uint32[] storageIDs)"
     );
 
-<<<<<<< HEAD
-    uint public constant BASE = 10 ** 18;
-=======
     event Deposit(
         address  owner,
         uint96[] amounts
@@ -51,29 +48,13 @@
         uint96[] amounts
     );
 
-    event JoinPoolRequested(
-        address  owner,
-        uint     poolAmountOut,
-        uint96[] maxAmountsIn
-    );
-
-    event ExitPoolRequested(
-        address  owner,
-        bool     toLayer2,
-        uint     poolAmountIn,
-        uint96[] minAmountsOut
-    );
-
     event NewQueuePosition(
         uint pos
     );
 
     uint public constant MAX_UINT = ~uint(0);
-
     uint public constant BASE = 10**18;
->>>>>>> d52f9efb
     uint public constant INITIAL_SUPPLY = 100 * BASE;
-
     uint public constant MAX_AGE_REQUEST_UNTIL_POOL_SHUTDOWN = 7 days;
 
     IExchangeV3 public exchange;
@@ -223,7 +204,7 @@
                 weight: _weights[i]
             }));
             if (token != address(0)) {
-                ERC20(token).approve(address(exchange), ~uint(0));
+                ERC20(token).approve(address(exchange), MAX_UINT);
             }
         }
     }
@@ -248,14 +229,10 @@
             } else {
                 token.safeTransferFromAndVerify(msg.sender, address(this), uint(amount));
             }
-<<<<<<< HEAD
-            balance[msg.sender][token] = balance[msg.sender][token].add(amount);
+
+            balance[token][msg.sender] = balance[token][msg.sender].add(amount);
             totalBalance[token] = totalBalance[token].add(amount);
             emit Deposit(msg.sender, token, amount);
-=======
-            balance[token][msg.sender] = balance[token][msg.sender].add(amounts[i]);
-            totalBalance[token] = totalBalance[token].add(amounts[i]);
->>>>>>> d52f9efb
         }
     }
 
@@ -280,42 +257,22 @@
         // Withdraw
         for (uint i = 0; i < tokens.length; i++) {
             address token = tokens[i].addr;
-<<<<<<< HEAD
             uint amount = amounts[i];
 
-            if (amount == 0) {
-                amount = availableBalance(msg.sender, token);
-                delete balance[msg.sender][token];
-            } else {
-                require(availableBalance(msg.sender, token) >= amount, "INSUFFICIENT_BALANCE");
-                balance[msg.sender][token] -= amount;
-            }
-
-            if (token == address(0)) {
-                msg.sender.sendETHAndVerify(amount, gasleft());
-            } else {
-                token.safeTransferAndVerify(msg.sender, amount);
-            }
+            require(availableBalance(token, msg.sender) >= amount, "INSUFFICIENT_BALANCE");
+            balance[token][msg.sender] = balance[token][msg.sender].sub(amount);
+            withdrawInternal(token, amount, msg.sender);
             emit Withdrawal(msg.sender, token, amount);
-=======
-            require(availableBalance(token, msg.sender) >= amounts[i], "INSUFFICIENT_BALANCE");
-            balance[token][msg.sender] = balance[token][msg.sender].sub(amounts[i]);
-            withdrawInternal(token, amounts[i], msg.sender);
->>>>>>> d52f9efb
         }
     }
 
     // Needs to be able to receive ETH from the exchange contract
     receive() payable external {}
 
-<<<<<<< HEAD
     function availableBalance(
-        address owner,
-        address token
-        )
-=======
-    function availableBalance(address token, address owner)
->>>>>>> d52f9efb
+        address token,
+        address owner
+        )
         public
         view
         returns (uint)
@@ -335,19 +292,14 @@
         return shutdownTimestamp == 0;
     }
 
-<<<<<<< HEAD
-    function joinPool(
-        uint              poolAmountOut,
-        uint96[] calldata maxAmountsIn
-        )
-=======
-
     /// @dev Joins the pool using on-chain funds.
     /// @param poolAmountOut The number of liquidity tokens that need to be minted for this join.
     /// @param maxAmountsIn The maximum amounts that can be used to mint
     ///                     the specified amount of liquidity tokens.
-    function joinPool(uint poolAmountOut, uint96[] calldata maxAmountsIn)
->>>>>>> d52f9efb
+    function joinPool(
+        uint              poolAmountOut,
+        uint96[] calldata maxAmountsIn
+        )
         external
         online
     {
@@ -356,14 +308,9 @@
         // Lock the necessary amounts so we're sure they are available when doing the actual deposit
         for (uint i = 0; i < tokens.length; i++) {
             address token = tokens[i].addr;
-<<<<<<< HEAD
             uint96  maxAmountIn = maxAmountsIn[i];
-            require(availableBalance(msg.sender, token) >= maxAmountIn, "INSUFFICIENT_BALANCE");
-            locked[msg.sender][token] = locked[msg.sender][token].add(maxAmountIn);
-=======
-            require(availableBalance(token, msg.sender) >= maxAmountsIn[i], "INSUFFICIENT_BALANCE");
-            locked[token][msg.sender] = locked[token][msg.sender].add(maxAmountsIn[i]);
->>>>>>> d52f9efb
+            require(availableBalance(token, msg.sender) >= maxAmountIn, "INSUFFICIENT_BALANCE");
+            locked[token][msg.sender] = locked[token][msg.sender].add(maxAmountIn);
         }
 
         // Queue the work
@@ -383,19 +330,15 @@
         emit JoinPoolRequested(join);
     }
 
-<<<<<<< HEAD
-    function exitPool(
-        uint poolAmountIn,
-        uint96[] calldata minAmountsOut,
-        bool toLayer2
-        )
-=======
     /// @dev Joins the pool using on-chain funds.
     /// @param poolAmountIn The number of liquidity tokens that will be burned.
     /// @param minAmountsOut The minimum amounts that need to be withdrawn when burning
     ///                      the specified amount of liquidity tokens.
-    function exitPool(uint poolAmountIn, uint96[] calldata minAmountsOut, bool toLayer2)
->>>>>>> d52f9efb
+    function exitPool(
+        uint              poolAmountIn,
+        uint96[] calldata minAmountsOut,
+        bool toLayer2
+        )
         external
         online
     {
@@ -477,11 +420,8 @@
         uint poolTotal = totalSupply();
         for (uint i = 0; i < tokens.length; i++) {
             address token = tokens[i].addr;
-<<<<<<< HEAD
-=======
 
             // Calculate the balance inside the pool
->>>>>>> d52f9efb
             uint contractBalance;
             if (token == address(0)) {
                 contractBalance = address(this).balance;
@@ -570,11 +510,7 @@
         // The ending AMM updates
         processAmmUpdates(ctx, false);
 
-<<<<<<< HEAD
-        emit QueueItemsProcessed(poolTxs.length);
-=======
         emit NewQueuePosition(queuePos);
->>>>>>> d52f9efb
         return ctx.numTransactionsConsumed;
     }
 
@@ -590,24 +526,16 @@
         internal
     {
         poolSupply = poolSupply.add(amount);
-<<<<<<< HEAD
-        poolBalance[owner] = poolBalance[owner].add(amount);
+        balance[address(this)][owner] = balance[address(this)][owner].add(amount);
         emit Mint(owner, amount);
-=======
-        balance[address(this)][owner] = balance[address(this)][owner].add(amount);
->>>>>>> d52f9efb
     }
 
     function burn(address owner, uint amount)
         internal
     {
         poolSupply = poolSupply.sub(amount);
-<<<<<<< HEAD
-        poolBalance[owner] = poolBalance[owner].sub(amount);
+        balance[address(this)][owner] = balance[address(this)][owner].sub(amount);
         emit Burn(owner, amount);
-=======
-        balance[address(this)][owner] = balance[address(this)][owner].sub(amount);
->>>>>>> d52f9efb
     }
 
     function processAmmUpdates(
@@ -635,18 +563,10 @@
 
             if (start) {
                 // AMM account balance now available onchain
-<<<<<<< HEAD
                 ctx.ammTotalBalances[i] = update.balance;
                 ctx.ammLayer2Balances[i] = update.balance;
             } else {
-                // Q: shall we do some final verification here?
-                // require(ctx.ammTotalBalances[i] = ctx.ammLayer2Balances[i], "INCONSISTENT_BALANCE");
-=======
-                ctx.ammBalancesInAccount[i] = update.balance;
-                ctx.ammBalances[i] = ctx.ammBalancesInAccount[i];
-            } else {
-                require(ctx.ammBalances[i] == update.balance, "UNEXPECTED_AMM_BALANCE");
->>>>>>> d52f9efb
+                require(ctx.ammLayer2Balances[i] == update.balance, "UNEXPECTED_AMM_BALANCE");
             }
         }
 
@@ -668,12 +588,8 @@
             delete queue[queuePos];
             queuePos++;
         } else {
-<<<<<<< HEAD
             require(poolTxHash.verifySignature(owner, signature), "INVALID_SIGNATURE");
-=======
-            require(poolTxHash.verifySignature(join.owner, signature), "INVALID_SIGNATURE");
             require(join.fromLayer2, "INVALID_DATA");
->>>>>>> d52f9efb
         }
 
         uint poolTotal = totalSupply();
@@ -689,45 +605,11 @@
         bool valid = true;
         uint[] memory amounts = new uint[](ctx.tokens.length);
         for (uint i = 0; i < ctx.tokens.length; i++) {
-<<<<<<< HEAD
-            uint amount = ctx.ammTotalBalances[i] * ratio / BASE;
-=======
-            amounts[i] = ctx.ammBalances[i] * ratio / BASE;
->>>>>>> d52f9efb
+            amounts[i] = ctx.ammLayer2Balances[i] * ratio / BASE;
             if (poolTotal == 0) {
                 amounts[i] = join.maxAmountsIn[i];
             }
-<<<<<<< HEAD
-            require(amount <= join.maxAmountsIn[i], "LIMIT_IN");
-            if (join.fromLayer2) {
-                TransferTransaction.Transfer memory transfer = ctx._block.readTransfer(ctx.txIdx++);
-                require(transfer.from == owner, "INVALID_TX_DATA");
-                require(transfer.toAccountID == accountID, "INVALID_TX_DATA");
-                require(transfer.tokenID == ctx.tokens[i].tokenID, "INVALID_TX_DATA");
-                require(isAlmostEqual(transfer.amount, amount), "INVALID_TX_DATA");
-                require(transfer.fee == 0, "INVALID_TX_DATA");
-                // if (signature.length != 0) {
-                //     // Now approve this transfer
-                //     transfer.validUntil = 0xffffffff;
-                //     bytes32 txHash = TransferTransaction.hashTx(ctx.EXCHANGE_DOMAIN_SEPERATOR, transfer);
-                //     exchange.approveTransaction(owner, txHash);
-                // }
-                ctx.numTransactionsConsumed++;
-                // Update the balances in the account
-                ctx.ammLayer2Balances[i] = ctx.ammLayer2Balances[i].add(amount);
-            } else {
-                address token = ctx.tokens[i].addr;
-                // Unlock the amount locked for this join
-                locked[owner][token] = locked[owner][token].sub(amount);
-                // Make the amount unavailable for withdrawing
-                balance[owner][token] = balance[owner][token].sub(amount);
-            }
-            ctx.ammTotalBalances[i] = ctx.ammTotalBalances[i].add(amount);
-        }
-
-        // Mint liquidity tokens
-        mint(owner, join.poolAmountOut);
-=======
+
             if(amounts[i] > join.maxAmountsIn[i]) {
                 valid = false;
             }
@@ -750,20 +632,20 @@
                     if (signature.length != 0) {
                         // Now approve this transfer
                         transfer.validUntil = 0xffffffff;
-                        bytes32 txHash = TransferTransaction.hashTx(ctx.exchangeDomainSeparator, transfer);
+                        bytes32 txHash = TransferTransaction.hashTx(ctx.EXCHANGE_DOMAIN_SEPERATOR, transfer);
                         exchange.approveTransaction(join.owner, txHash);
                     }
                     ctx.numTransactionsConsumed++;
                     // Update the amount to the actual amount transferred (which can have some some small rounding errors)
                     amount = transfer.amount;
                     // Update the balances in the account
-                    ctx.ammBalancesInAccount[i] = ctx.ammBalancesInAccount[i].add(amount);
+                    ctx.ammTotalBalances[i] = ctx.ammTotalBalances[i].add(amount);
                 } else {
                     // Make the amount unavailable for withdrawing
                     address token = ctx.tokens[i].addr;
                     balance[token][join.owner] = balance[token][join.owner].sub(amount);
                 }
-                ctx.ammBalances[i] = ctx.ammBalances[i].add(amount);
+                ctx.ammLayer2Balances[i] = ctx.ammLayer2Balances[i].add(amount);
             }
 
             // Mint liquidity tokens
@@ -778,7 +660,6 @@
                 locked[token][join.owner] = locked[token][join.owner].sub(amount);
             }
         }
->>>>>>> d52f9efb
     }
 
     function processExit(
@@ -806,36 +687,7 @@
         bool valid = availableBalance(address(this), exit.owner) >= exit.poolAmountIn;
         uint[] memory amounts = new uint[](ctx.tokens.length);
         for (uint i = 0; i < ctx.tokens.length; i++) {
-<<<<<<< HEAD
-            uint amount = ctx.ammTotalBalances[i] * ratio / BASE;
-            require(amount >= exit.minAmountsOut[i], "LIMIT_OUT");
-            if (exit.toLayer2) {
-                TransferTransaction.Transfer memory transfer = ctx._block.readTransfer(ctx.txIdx++);
-                require(transfer.fromAccountID == accountID, "INVALID_TX_DATA");
-                require(transfer.from == address(this), "INVALID_TX_DATA");
-                require(transfer.to == owner, "INVALID_TX_DATA");
-                require(transfer.tokenID == ctx.tokens[i].tokenID, "INVALID_TX_DATA");
-                require(isAlmostEqual(transfer.amount, amount), "INVALID_TX_DATA");
-                require(transfer.fee == 0, "INVALID_TX_DATA");
-                // Now approve this transfer
-                transfer.validUntil = 0xffffffff;
-                bytes32 txHash = TransferTransaction.hashTx(ctx.EXCHANGE_DOMAIN_SEPERATOR, transfer);
-                exchange.approveTransaction(address(this), txHash);
-                ctx.numTransactionsConsumed++;
-                // Update the balances in the account
-                ctx.ammLayer2Balances[i] = ctx.ammLayer2Balances[i].sub(amount);
-            } else {
-                // Make the amount available for withdrawing
-                address token = ctx.tokens[i].addr;
-                balance[owner][token] = balance[owner][token].add(amount);
-            }
-            ctx.ammTotalBalances[i] = ctx.ammTotalBalances[i].sub(amount);
-        }
-
-        // Burn liquidity tokens
-        burn(owner, exit.poolAmountIn);
-=======
-            amounts[i] = ctx.ammBalances[i] * ratio / BASE;
+            amounts[i] = ctx.ammLayer2Balances[i] * ratio / BASE;
             if(amounts[i] < exit.minAmountsOut[i]) {
                 valid = false;
             }
@@ -858,18 +710,18 @@
                     }
                     // Now approve this transfer
                     transfer.validUntil = 0xffffffff;
-                    bytes32 txHash = TransferTransaction.hashTx(ctx.exchangeDomainSeparator, transfer);
+                    bytes32 txHash = TransferTransaction.hashTx(ctx.EXCHANGE_DOMAIN_SEPERATOR, transfer);
                     exchange.approveTransaction(address(this), txHash);
                     ctx.numTransactionsConsumed++;
                     // Update the amount to the actual amount transferred (which can have some some small rounding errors)
                     amount = transfer.amount;
                     // Update the balances in the account
-                    ctx.ammBalancesInAccount[i] = ctx.ammBalancesInAccount[i].sub(amount);
+                    ctx.ammTotalBalances[i] = ctx.ammTotalBalances[i].sub(amount);
                 } else {
                     // Make the amount available for withdrawing
                     balance[ctx.tokens[i].addr][exit.owner] = balance[ctx.tokens[i].addr][exit.owner].add(amount);
                 }
-                ctx.ammBalances[i] = ctx.ammBalances[i].sub(amount);
+                ctx.ammLayer2Balances[i] = ctx.ammLayer2Balances[i].sub(amount);
             }
 
             // Burn liquidity tokens
@@ -882,7 +734,6 @@
         //     address token = address(this);
         //     locked[token][exit.owner] = locked[token][exit.owner].sub(exit.poolAmountIn);
         // }
->>>>>>> d52f9efb
     }
 
     function processDeposit(
@@ -903,19 +754,12 @@
         if (token.addr == address(0)) {
             ethValue = amount;
         } else {
-<<<<<<< HEAD
             // Approve the deposit transfer
             address depositContract = address(exchange.getDepositContract());
             ERC20 tokenContract = ERC20(token.addr);
             uint allowance = tokenContract.allowance(address(this), depositContract);
             if (allowance < amount) {
-                tokenContract.approve(depositContract, ~uint(0));
-=======
-            address depositContract = address(exchange.getDepositContract());
-            if (ERC20(token.addr).allowance(address(this), depositContract) < _deposit.amount) {
-                // Approve the deposit transfer
-                ERC20(token.addr).approve(depositContract, MAX_UINT);
->>>>>>> d52f9efb
+                tokenContract.approve(depositContract, MAX_UINT);
             }
         }
         exchange.deposit{value: ethValue}(
