--- conflicted
+++ resolved
@@ -555,7 +555,6 @@
         )
         internal
     {
-<<<<<<< HEAD
         require(
             signature.length == 0 && !join.fromLayer2 ||
             signature.length != 0 && join.fromLayer2,
@@ -577,17 +576,6 @@
             require(join.poolAmountOut == INITIAL_SUPPLY, "INITIAL_SUPPLY_UNEXPECTED");
         }
 
-=======
-        bytes32 poolTxHash = hashPoolJoin(ctx.DOMAIN_SEPARATOR, join);
-        if (signature.length == 0) {
-            require(queue[queuePos].txHash == poolTxHash, "NOT_APPROVED");
-            delete queue[queuePos];
-            queuePos++;
-        } else {
-            require(poolTxHash.verifySignature(join.owner, signature), "INVALID_SIGNATURE");
-            require(join.fromLayer2, "INVALID_DATA");
-        }
->>>>>>> 162d3901
         // Check if the requirements are fulfilled
         (bool valid, uint96[] memory amounts) = validateJoinAmounts(ctx, join);
 
@@ -753,7 +741,6 @@
         }
     }
 
-<<<<<<< HEAD
     function authenticatePoolTx(
         address owner,
         bytes32 poolTxHash,
@@ -768,9 +755,6 @@
         } else {
             require(poolTxHash.verifySignature(owner, signature), "INVALID_SIGNATURE");
         }
-=======
-        return (true, amounts);
->>>>>>> 162d3901
     }
 
     function processDeposit(
