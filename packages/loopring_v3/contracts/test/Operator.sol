--- conflicted
+++ resolved
@@ -45,11 +45,7 @@
 
     function verifyBlocks(
         uint[] calldata blockIndices,
-<<<<<<< HEAD
-        uint256[] calldata proofs
-=======
         uint[] calldata proofs
->>>>>>> 2d8d955c
         )
         external
     {
