--- conflicted
+++ resolved
@@ -34,19 +34,11 @@
     );
 
     event Shutdown(
-<<<<<<< HEAD
-        uint            timestamp
-    );
-
-    event WithdrawalModeActivated(
-        uint            timestamp
-=======
         uint timestamp
     );
 
     event WithdrawalModeActivated(
         uint timestamp
->>>>>>> 1d59d6e5
     );
 
     event BlockSubmitted(
@@ -153,22 +145,14 @@
     /// @param  operator The operator address of the exchange who will be responsible for
     ///         submitting blocks and proofs.
     /// @param  loopringAddress The corresponding ILoopring contract address.
-<<<<<<< HEAD
-    /// @param  rollupEnabled True to run in 100% zkRollup mode, false to run in Validium mode.
-=======
     /// @param  rollupMode True to run in 100% zkRollup mode, false to run in Validium mode.
->>>>>>> 1d59d6e5
     ///         exchange. Note that this value can not be changed once the exchange is initialized.
     function initialize(
         address loopringAddress,
         address owner,
         uint    exchangeId,
         address payable operator,
-<<<<<<< HEAD
-        bool    rollupEnabled
-=======
         bool    rollupMode
->>>>>>> 1d59d6e5
         )
         external
         virtual;
