// SPDX-License-Identifier: Apache-2.0
// Copyright 2017 Loopring Technology Limited.
pragma solidity ^0.6.10;
pragma experimental ABIEncoderV2;

import "../iface/IExchange.sol";

import "./ExchangeData.sol";


/// @title IExchangeV3
/// @dev Note that Claimable and RentrancyGuard are inherited here to
///      ensure all data members are declared on IExchangeV3 to make it
///      easy to support upgradability through proxies.
///
///      Subclasses of this contract must NOT define constructor to
///      initialize data.
///
/// @author Brecht Devos - <brecht@loopring.org>
/// @author Daniel Wang  - <daniel@loopring.org>
abstract contract IExchangeV3 is IExchange
{
    // -- Events --

    event TokenRegistered(
        address token,
        uint16  tokenId
    );

    event OperatorChanged(
        uint    indexed exchangeId,
        address         oldOperator,
        address         newOperator
    );

    event AccountCapacityIncreased(
        uint8 accountTreeDepth
    );

    event Shutdown(
        uint timestamp
    );

    event WithdrawalModeActivated(
        uint timestamp
    );

    event BlockSubmitted(
        uint    indexed blockIdx,
        bytes32         publicDataHash,
        uint            blockFee
    );

    event DepositRequested(
        address owner,
        address token,
        uint96  amount,
        uint96  index,
        uint    fee
    );

    event ForcedWithdrawalRequested(
        address owner,
        address token,
        uint24  accountID
    );

    event WithdrawalCompleted(
        address from,
        address to,
        address token,
        uint96  amount
    );

    event WithdrawalFailed(
        address from,
        address to,
        address token,
        uint96  amount
    );

    event ProtocolFeesUpdated(
        uint8 takerFeeBips,
        uint8 makerFeeBips,
        uint8 previousTakerFeeBips,
        uint8 previousMakerFeeBips
    );

    event TransactionApproved(
        address owner,
        bytes32 transactionHash
    );

    // events from libraries
    event DepositProcessed(
        address owner,
        uint24  accountId,
        uint16  token,
        uint    amount,
        uint    index
    );

    event ForcedWithdrawalProcessed(
        uint24 accountID,
        uint16 tokenID,
        uint   amount
    );

    /*event ConditionalTransferProcessed(
        address from,
        address to,
        uint16  token,
        uint    amount
    );*/

    /*event AccountCreated(
        address owner,
        uint    publicKey,
        uint    walletHash
    );*/

    /*event AccountUpdated(
        uint24 owner,
        uint   publicKey
    );*/


    /*event AccountTransfered(
        address owner,
        address newOwner
    );*/


    // -- Initialization --
    /// @dev Initializes this exchange. This method can only be called once.
    /// @param  owner The owner of this exchange.
    /// @param  exchangeId The id of this exchange.
    /// @param  loopring The corresponding ILoopring contract address.
    /// @param  rollupMode True to run in 100% zkRollup mode, false to run in Validium mode.
    ///         exchange. Note that this value can not be changed once the exchange is initialized.
    function initialize(
        address loopring,
        address owner,
        uint    exchangeId,
        bool    rollupMode
        )
        external
        virtual;

<<<<<<< HEAD
    /// @dev Grow the merkle tree's height by 1 and make the existing merkle the lef-most child of
    ///      the new merkle tree. The max account capacity is 2^32 (~4.29 billion).
    ///
    ///      The operator should set up a new set of verificaiton keys with a new blockVersion
    ///      once the tree grows.
    function increaseAccountCapacity()
        external
        virtual;

    /// @dev Initialized the deposit contract used by the exchange.
=======
    /// @dev Initialized the agent registry contract used by the exchange.
    ///      Can only be called by the exchange owner once.
    /// @param agentRegistry The agent registry contract to be used
    function setAgentRegistry(address agentRegistry)
        external
        virtual;

    /// @dev Gets the agent registry contract used by the exchange.
    /// @return the agent registry contract
    function getAgentRegistry()
        external
        virtual
        view
        returns (IAgentRegistry);

>>>>>>> afb8b488
    ///      Can only be called by the exchange owner once.
    /// @param depositContract The deposit contract to be used
    function setDepositContract(address depositContract)
        external
        virtual;

    /// @dev Gets the deposit contract used by the exchange.
    /// @return the deposit contract
    function getDepositContract()
        external
        virtual
        view
        returns (IDepositContract);

    // -- Constants --
    /// @dev Returns a list of constants used by the exchange.
    /// @return constants The list of constants.
    function getConstants()
        external
        virtual
        pure
        returns(ExchangeData.Constants memory);

    // -- Mode --
    /// @dev Returns hether the exchange is in withdrawal mode.
    /// @return Returns true if the exchange is in withdrawal mode, else false.
    function isInWithdrawalMode()
        external
        virtual
        view
        returns (bool);

    /// @dev Returns whether the exchange is shutdown.
    /// @return Returns true if the exchange is shutdown, else false.
    function isShutdown()
        external
        virtual
        view
        returns (bool);

    // -- Tokens --
    /// @dev Registers an ERC20 token for a token id. Note that different exchanges may have
    ///      different ids for the same ERC20 token.
    ///
    ///      Please note that 1 is reserved for Ether (ETH), 2 is reserved for Wrapped Ether (ETH),
    ///      and 3 is reserved for Loopring Token (LRC).
    ///
    ///      This function is only callable by the exchange owner.
    ///
    /// @param  tokenAddress The token's address
    /// @return tokenID The token's ID in this exchanges.
    function registerToken(
        address tokenAddress
        )
        external
        virtual
        returns (uint16 tokenID);

    /// @dev Returns the id of a registered token.
    /// @param  tokenAddress The token's address
    /// @return tokenID The token's ID in this exchanges.
    function getTokenID(
        address tokenAddress
        )
        external
        virtual
        view
        returns (uint16 tokenID);

    /// @dev Returns the address of a registered token.
    /// @param  tokenID The token's ID in this exchanges.
    /// @return tokenAddress The token's address
    function getTokenAddress(
        uint16 tokenID
        )
        external
        virtual
        view
        returns (address tokenAddress);

    // -- Stakes --
    /// @dev Gets the amount of LRC the owner has staked onchain for this exchange.
    ///      The stake will be burned if the exchange does not fulfill its duty by
    ///      processing user requests in time. Please note that order matching may potentially
    ///      performed by another party and is not part of the exchange's duty.
    ///
    /// @return The amount of LRC staked
    function getExchangeStake()
        external
        virtual
        view
        returns (uint);

    /// @dev Withdraws the amount staked for this exchange.
    ///      This can only be done if the exchange has been correctly shutdown:
    ///      - The exchange owner has shutdown the exchange
    ///      - All deposit requests are processed
    ///      - All funds are returned to the users (merkle root is reset to initial state)
    ///
    ///      Can only be called by the exchange owner.
    ///
    /// @return The amount of LRC withdrawn
    function withdrawExchangeStake(
        address recipient
        )
        external
        virtual
        returns (uint);

    /// @dev Withdraws the amount staked for this exchange.
    ///      This can always be called.
    ///      Can only be called by the exchange owner.
    /// @param  recipient The recipient of the withdrawn LRC
    /// @param  amount The amount of LRC that needs to be withdrawn
    function withdrawProtocolFeeStake(
        address recipient,
        uint    amount
        )
        external
        virtual;

    /// @dev Can by called by anyone to burn the stake of the exchange when certain
    ///      conditions are fulfilled.
    ///
    ///      Currently this will only burn the stake of the exchange if
    ///      the exchange is in withdrawal mode.
    function burnExchangeStake()
        external
        virtual;

    // -- Blocks --

    /// @dev Gets the current Merkle root of this exchange's virtual blockchain.
    /// @return The current Merkle root.
    function getMerkleRoot()
        external
        virtual
        view
        returns (bytes32);

    /// @dev Gets the height of this exchange's virtual blockchain. The block height for a
    ///      new exchange is 1.
    /// @return The virtual blockchain height which is the index of the last block.
    function getBlockHeight()
        external
        virtual
        view
        returns (uint);

    /// @dev Gets some minimal info of a previously submitted block that's kept onchain.
    /// @return blockIdx The block index.
    function getBlockInfo(uint blockIdx)
        external
        virtual
        view
        returns (ExchangeData.BlockInfo memory);

    /// @dev Sumbits new blocks to the rollup blockchain.
    ///
    ///      This function can only be called by the exchange operator.
    ///
    /// @param blocks The blocks being submitted
    ///      - blockType: The type of the new block
    ///      - blockSize: The number of onchain or offchain requests/settlements
    ///        that have been processed in this block
    ///      - blockVersion: The circuit version to use for verifying the block
    ///      - storeDataHashOnchain: If the block data hash needs to be stored onchain
    ///      - data: The data for this block
    ///      - offchainData: Arbitrary data, mainly for off-chain data-availability, i.e.,
    ///        the multihash of the IPFS file that contains the block data.
    /// @param feeRecipient The address that will receive the onchain block rewards
    function submitBlocks(
        ExchangeData.Block[] calldata blocks,
        address payable feeRecipient
        )
        external
        virtual;

    /// @dev Gets the number of available forced request slots.
    /// @return The number of available slots.
    function getNumAvailableForcedSlots()
        external
        virtual
        view
        returns (uint);

    // -- Deposits --

    /// @dev Deposits Ether or ERC20 tokens to the specified account.
    ///
    ///      This function is only callable by an agent of 'from'.
    ///
    ///      A fee to the owner is paid in ETH to process the deposit.
    ///      The operator is not forced to do the deposit and the user can send
    ///      any fee amount.
    ///
    /// @param from The address that deposits the funds to the exchange
    /// @param to The account owner's address receiving the funds
    /// @param tokenAddress The address of the token, use `0x0` for Ether.
    /// @param amount The amount of tokens to deposit
    /// @param auxiliaryData Optional extra data used by the deposit contract
    function deposit(
        address from,
        address to,
        address tokenAddress,
        uint96  amount,
        bytes   calldata auxiliaryData
        )
        external
        virtual
        payable;

    // -- Withdrawals --
    /// @dev Submits an onchain request to force withdraw Ether or ERC20 tokens.
    ///      This request always withdraws the full balance.
    ///
    ///      This function is only callable by an agent of the account.
    ///
    ///      The total fee in ETH that the user needs to pay is 'withdrawalFee'.
    ///      If the user sends too much ETH the surplus is sent back immediately.
    ///
    ///      Note that after such an operation, it will take the owner some
    ///      time (no more than MAX_AGE_FORCED_REQUEST_UNTIL_WITHDRAW_MODE) to process the request
    ///      and create the deposit to the offchain account.
    ///
    /// @param owner The expected owner of the account
    /// @param tokenAddress The address of the token, use `0x0` for Ether.
    /// @param accountID The address the account in the Merkle tree.
    function forceWithdraw(
        address owner,
        address tokenAddress,
        uint24  accountID
        )
        external
        virtual
        payable;

    /// @dev Submits an onchain request to withdraw Ether or ERC20 tokens from the
    ///      protocol fees account. The complete balance is always withdrawn.
    ///
    ///      Anyone can request a withdrawal of the protocol fees.
    ///
    ///      Note that after such an operation, it will take the owner some
    ///      time (no more than MAX_AGE_FORCED_REQUEST_UNTIL_WITHDRAW_MODE) to process the request
    ///      and create the deposit to the offchain account.
    ///
    /// @param tokenAddress The address of the token, use `0x0` for Ether.
    function withdrawProtocolFees(
        address tokenAddress
        )
        external
        virtual
        payable;

    /// @dev Gets the time the protocol fee for a token was last withdrawn.
    /// @param tokenAddress The address of the token, use `0x0` for Ether.
    /// @return The time the protocol fee was last withdrawn.
    function getProtocolFeeLastWithdrawnTime(
        address tokenAddress
        )
        external
        virtual
        view
        returns (uint);

    /// @dev Allows anyone to withdraw funds for a specified user using the balances stored
    ///      in the Merkle tree. The funds will be sent to the owner of the acount.
    ///
    ///      Can only be used in withdrawal mode (i.e. when the owner has stopped
    ///      committing blocks and is not able to commit any more blocks).
    ///
    ///      This will NOT modify the onchain merkle root! The merkle root stored
    ///      onchain will remain the same after the withdrawal. We store if the user
    ///      has withdrawn the balance in State.withdrawnInWithdrawMode.
    ///
    /// @param  merkleProof The Merkle inclusion proof
    function withdrawFromMerkleTree(
        ExchangeData.MerkleProof calldata merkleProof
        )
        external
        virtual;

    /// @dev Allows withdrawing funds deposited to the contract in a deposit request when
    ///      it was never processed by the owner within the maximum time allowed.
    ///
    ///      Can be called by anyone. The deposited tokens will be sent back to
    ///      the owner of the account they were deposited in.
    ///
    /// @param  owner The address of the account the withdrawal was done for.
    /// @param  token The token address
    /// @param  index The token index at the time of deposit
    function withdrawFromDepositRequest(
        address owner,
        address token,
        uint    index
        )
        external
        virtual;

    /// @dev Allows withdrawing funds after a withdrawal request (either onchain
    ///      or offchain) was submitted in a block by the operator.
    ///
    ///      Can be called by anyone. The withdrawn tokens will be sent to
    ///      the owner of the account they were withdrawn out.
    ///
    ///      Normally it is should not be needed for users to call this manually.
    ///      Funds from withdrawal requests will be sent to the account owner
    ///      immediately by the owner when the block is submitted.
    ///      The user will however need to call this manually if the transfer failed.
    ///
    ///      Tokens and owners must have the same size.
    ///
    /// @param  owners The addresses of the account the withdrawal was done for.
    /// @param  tokens The token addresses
    function withdrawFromApprovedWithdrawals(
        address[] calldata owners,
        address[] calldata tokens
        )
        external
        virtual;

    /// @dev Gets the amount that can be withdrawn immediately with `withdrawFromApprovedWithdrawals`.
    /// @param  owner The address of the account the withdrawal was done for.
    /// @param  token The token address
    /// @return The amount withdrawable
    function getAmountWithdrawable(
        address owner,
        address token
        )
        external
        virtual
        view
        returns (uint);

    /// @dev Notifies the exchange that the owner did not process a forced request.
    ///      If this is indeed the case, the exchange will enter withdrawal mode.
    ///
    ///      Can be called by anyone.
    ///
    /// @param  accountID The accountID the forced request was made for
    /// @param  token The token address of the the forced request
    function notifyForcedRequestTooOld(
        uint24  accountID,
        address token
        )
        external
        virtual;

    /// @dev Approves an offchain transfer. Helper function around `approveTransaction`.
    ///      Important! This is just an approval, the owner has full control
    ///      whether the transfer will actally be done!
    ///
    ///      This function can only be called by an agent.
    ///
    /// @param from The address of the account that sends the tokens.
    /// @param to The address to which 'amount' tokens are transferred.
    /// @param token The address of the token to transfer ('0x0' for ETH).
    /// @param amount The amount of tokens to be transferred.
    /// @param feeToken The address of the token used for the fee ('0x0' for ETH).
    /// @param fee The fee for the transfer.
    /// @param data Custom data for the transfer.
    /// @param nonce The nonce.
    function approveOffchainTransfer(
        address from,
        address to,
        address token,
        uint96  amount,
        address feeToken,
        uint96  fee,
        uint    data,
        uint32  nonce
        )
        external
        virtual;

    /// @dev Allows an agent to transfer ERC-20 tokens for a user using the allowance
    ///      the user has set for the exchange. This way the user only needs to approve a single exchange contract
    ///      for all exchange/agent features, which allows for a more seamless user experience.
    ///
    ///      This function can only be called by an agent.
    ///
    /// @param from The address of the account that sends the tokens.
    /// @param to The address to which 'amount' tokens are transferred.
    /// @param token The address of the token to transfer (ETH is and cannot be suppported).
    /// @param amount The amount of tokens transferred.
    function onchainTransferFrom(
        address from,
        address to,
        address token,
        uint    amount
        )
        external
        virtual;

    /// @dev Allows an agent to approve a rollup tx.
    ///
    ///      This function can only be called by an agent.
    ///
    /// @param owner The owner of the account
    /// @param txHash The hash of the transaction
    function approveTransaction(
        address owner,
        bytes32 txHash
        )
        external
        virtual;

    /// @dev Checks if a rollup tx is approved using the tx's hash.
    ///
    /// @param owner The owner of the account that needs to authorize the tx
    /// @param txHash The hash of the transaction
    /// @return True if the tx is approved, else false
    function isTransactionApproved(
        address owner,
        bytes32 txHash
        )
        external
        virtual
        view
        returns (bool);

    // -- Admins --
    /// @dev Sets the max time deposits have to wait before becoming withdrawable.
    /// @param newValue The new value.
    /// @return  The old value.
    function setMaxAgeDepositUntilWithdrawable(
        uint32 newValue
        )
        external
        virtual
        returns (uint32);

    /// @dev Returns the max time deposits have to wait before becoming withdrawable.
    /// @return The value.
    function getMaxAgeDepositUntilWithdrawable()
        external
        virtual
        view
        returns (uint32);

    /// @dev Gets the time the exchange was created.
    /// @return timestamp The time the exchange was created.
    function getExchangeCreationTimestamp()
        external
        virtual
        view
        returns (uint timestamp);

    /// @dev Shuts down the exchange.
    ///      Once the exchange is shutdown all onchain requests are permanently disabled.
    ///      When all requirements are fulfilled the exchange owner can withdraw
    ///      the exchange stake with withdrawStake.
    ///
    ///      Note that the exchange can still enter the withdrawal mode after this function
    ///      has been invoked successfully. To prevent entering the withdrawal mode before the
    ///      the echange stake can be withdrawn, all withdrawal requests still need to be handled
    ///      for at least MIN_TIME_IN_SHUTDOWN seconds.
    ///
    ///      Can only be called by the exchange owner.
    ///
    /// @return success True if the exchange is shutdown, else False
    function shutdown()
        external
        virtual
        returns (bool success);

    /// @dev Gets the protocol fees for this exchange.
    /// @return timestamp The timestamp the protocol fees were last updated
    /// @return takerFeeBips The protocol taker fee
    /// @return makerFeeBips The protocol maker fee
    /// @return previousTakerFeeBips The previous protocol taker fee
    /// @return previousMakerFeeBips The previous protocol maker fee
    function getProtocolFeeValues()
        external
        virtual
        view
        returns (
            uint32 timestamp,
            uint8 takerFeeBips,
            uint8 makerFeeBips,
            uint8 previousTakerFeeBips,
            uint8 previousMakerFeeBips
        );
}<|MERGE_RESOLUTION|>--- conflicted
+++ resolved
@@ -147,7 +147,6 @@
         external
         virtual;
 
-<<<<<<< HEAD
     /// @dev Grow the merkle tree's height by 1 and make the existing merkle the lef-most child of
     ///      the new merkle tree. The max account capacity is 2^32 (~4.29 billion).
     ///
@@ -158,7 +157,7 @@
         virtual;
 
     /// @dev Initialized the deposit contract used by the exchange.
-=======
+
     /// @dev Initialized the agent registry contract used by the exchange.
     ///      Can only be called by the exchange owner once.
     /// @param agentRegistry The agent registry contract to be used
@@ -174,7 +173,6 @@
         view
         returns (IAgentRegistry);
 
->>>>>>> afb8b488
     ///      Can only be called by the exchange owner once.
     /// @param depositContract The deposit contract to be used
     function setDepositContract(address depositContract)
