/*

  Copyright 2017 Loopring Project Ltd (Loopring Foundation).

  Licensed under the Apache License, Version 2.0 (the "License");
  you may not use this file except in compliance with the License.
  You may obtain a copy of the License at

  http://www.apache.org/licenses/LICENSE-2.0

  Unless required by applicable law or agreed to in writing, software
  distributed under the License is distributed on an "AS IS" BASIS,
  WITHOUT WARRANTIES OR CONDITIONS OF ANY KIND, either express or implied.
  See the License for the specific language governing permissions and
  limitations under the License.
*/
pragma solidity 0.5.7;


/// @title IUserStakingPool
/// @dev This contract manages staked LRC tokens and their rewards.
///      WARNING: sending tokens directly to this contract will result in all
///      tokens to be lost.
/// @author Daniel Wang - <daniel@loopring.org>
contract IUserStakingPool
{
    uint public constant MIN_CLAIM_DELAY        = 90 days;
    uint public constant MIN_WITHDRAW_DELAY     = 90 days;
    uint public constant AUCTION_DURATION       = 7  days;

    address public lrcAddress;
<<<<<<< HEAD
    address public pfmAddress;
=======
    address public pfmAddress; // ProtocolFeeManager address
>>>>>>> 1bd58d83

    uint    public numAddresses;

    event LRCStaked       (address user,  uint amount);
    event LRCWithdrawn    (address user,  uint amount);
    event LRCRewarded     (address user,  uint amount);

    /// @dev Set a new IProtocolFeeManager address, only callable by the owner.
    /// @param _pfmAddress The new IProtocolFeeManager address.
    function setProtocolFeeManager(address _pfmAddress)
        external
        ;

    /// @dev Return the total number of LRC staked.
    function getTotalStaking()
        external
        view
        returns (uint);

    /// @dev Return information related to a specific user.
    /// @param user The user address.
    /// @return withdrawalWaitTime Time in seconds that the user has to wait before any LRC can be withdrawn.
    /// @return rewardWaitTime Time in seconds that the user has to wait before any LRC reward can be claimed.
    /// @return stakeAmount The amount of LRC staked.
    /// @return claimableReward The amount of LRC reward waiting to be claimed.
    function getUserStaking(address user)
        view
        external
        returns (
            uint withdrawalWaitTime,
            uint rewardWaitTime,
            uint stakeAmount,
            uint claimableReward
        );

    /// @dev Users call this function stake certain amount of LRC.
    ///      Note that transfering LRC directly to this contract will lost those LRC!!!
    /// @param amount The amount of LRC to stake.
    function stake(uint amount)
        external;

    /// @dev Users call this funciton to withdraw staked LRC.
    /// @param amount The amount of LRC to withdraw.
    function withdraw(uint amount)
        external;

    /// @dev Users call this funciton to claim all his/her LRC reward. The claimed LRC
    ///      will be staked again automatically.
    /// @param claimedAmount The amount of LRC claimed.
    function claim()
        external
        returns (uint claimedAmount);
}<|MERGE_RESOLUTION|>--- conflicted
+++ resolved
@@ -29,11 +29,7 @@
     uint public constant AUCTION_DURATION       = 7  days;
 
     address public lrcAddress;
-<<<<<<< HEAD
-    address public pfmAddress;
-=======
     address public pfmAddress; // ProtocolFeeManager address
->>>>>>> 1bd58d83
 
     uint    public numAddresses;
 
