--- conflicted
+++ resolved
@@ -47,11 +47,7 @@
         address indexed exchangeAddress,
         address         owner,
         ForgeMode       forgeMode,
-<<<<<<< HEAD
-        bool            rollupEnabled,
-=======
         bool            rollupMode,
->>>>>>> 51d200df
         uint            exchangeId,
         uint            amountLRCBurned
     );
@@ -106,22 +102,14 @@
     /// @dev Creates a new exchange using a specific protocol with msg.sender
     ///      as owner and operator.
     /// @param forgeMode The forge mode.
-<<<<<<< HEAD
-    /// @param rollupEnabled True to run in 100% zkRollup mode, false to run in Validium mode.
-=======
     /// @param rollupMode True to run in 100% zkRollup mode, false to run in Validium mode.
->>>>>>> 51d200df
     /// @param protocol The protocol address, use 0x0 for default.
     /// @param implementation The implementation to use, use 0x0 for default.
     /// @return exchangeAddress The new exchange's address
     /// @return exchangeId The new exchange's ID.
     function forgeExchange(
         ForgeMode forgeMode,
-<<<<<<< HEAD
-        bool      rollupEnabled,
-=======
         bool      rollupMode,
->>>>>>> 51d200df
         address   protocol,
         address   implementation
         )
