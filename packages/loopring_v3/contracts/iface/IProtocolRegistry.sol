--- conflicted
+++ resolved
@@ -73,20 +73,6 @@
         view
         returns (bool registered);
 
-<<<<<<< HEAD
-    /// @dev Returns true if the given address is a registered Loopring DEX.
-    function isRegisteredExchange(
-        address addr
-        )
-        external
-        view
-        returns (bool);
-
-    /// @dev Registers a new protocol
-    /// @param protocol The protocol address.
-    /// @param implementation The protocol's implementaion address.
-    /// @return implementation The Protocol's implementation.
-=======
     /// @dev Returns information regarding the default protocol.
     /// @return protocol The address of the default protocol.
     /// @return implManager The address of the default protocol's implementation manager.
@@ -108,7 +94,6 @@
     /// @param protocol The address of the new protocol.
     /// @param implementation The new protocol's default implementation.
     /// @return implManager A new implementation manager to manage the protocol's implementations.
->>>>>>> 91a10793
     function registerProtocol(
         address protocol,
         address implementation
@@ -126,26 +111,10 @@
         view
         returns (bool registered);
 
-<<<<<<< HEAD
-    /// @dev Check if a protocol/implementaiton combinitation is valid and the
-    ///      implemenetation is still enabled.
-    function isImplementationEnabled(
-        address protocol,
-        address implementation
-        )
-        external
-        view
-        returns (bool validAndEnabled);
-
-    /// @dev Disables a protocol.
-    /// @param protocol The protocol to disable.
-    function disableProtocol(
-=======
     /// @dev Checks if a protocol has been eanbled.
     /// @param protocol The address of the protocol.
     /// @return enabled True if the prococol is registered and enabled.
     function isProtocolEnabled(
->>>>>>> 91a10793
         address protocol
         )
         public
