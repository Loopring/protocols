--- conflicted
+++ resolved
@@ -22,12 +22,7 @@
     /// @param token The address of the token to transfer (`0x0` for ETH).
     /// @param amount The amount of tokens to transfer.
     /// @param auxiliaryData Opaque data that can be used by the contract to handle the deposit
-<<<<<<< HEAD
-    /// @return actualAmount The amount to deposit to the user's account in the Merkle tree
-=======
-    /// @return amountReceived The amount deposited to the user's account in the Merkle tree
-    /// @return tokenIndex The current index for the token being deposited
->>>>>>> afb8b488
+    /// @return amountReceived The amount to deposit to the user's account in the Merkle tree
     function deposit(
         address from,
         address token,
@@ -36,12 +31,7 @@
         )
         external
         payable
-<<<<<<< HEAD
-        returns (uint96 actualAmount);
-=======
-        returns (uint96 amountReceived, uint tokenIndex);
->>>>>>> afb8b488
-
+        returns (uint96 amountReceived);
     /// @dev Transfers tokens from the exchange to a user. This function will
     ///      be called when a withdrawal is done for a user on the exchange.
     ///      In the simplest implementation the funds are simply stored inside the
