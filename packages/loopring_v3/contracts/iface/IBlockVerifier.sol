// SPDX-License-Identifier: Apache-2.0
// Copyright 2017 Loopring Technology Limited.
pragma solidity ^0.6.10;
pragma experimental ABIEncoderV2;

import "../lib/Claimable.sol";


/// @title IBlockVerifier
/// @author Brecht Devos - <brecht@loopring.org>
abstract contract IBlockVerifier is Claimable
{
    // -- Events --

    event CircuitRegistered(
        uint8  indexed blockType,
<<<<<<< HEAD
        bool           rollupEnabled,
=======
        bool           rollupMode,
>>>>>>> 51d200df
        uint16         blockSize,
        uint8          blockVersion
    );

    event CircuitDisabled(
        uint8  indexed blockType,
<<<<<<< HEAD
        bool           rollupEnabled,
=======
        bool           rollupMode,
>>>>>>> 51d200df
        uint16         blockSize,
        uint8          blockVersion
    );

    // -- Public functions --

    /// @dev Sets the verifying key for the specified circuit.
    ///      Every block permutation needs its own circuit and thus its own set of
    ///      verification keys. Only a limited number of block sizes per block
    ///      type are supported.
    /// @param blockType The type of the block
<<<<<<< HEAD
    /// @param rollupEnabled True to run in 100% zkRollup mode, false to run in Validium mode.
=======
    /// @param rollupMode True to run in 100% zkRollup mode, false to run in Validium mode.
>>>>>>> 51d200df
    /// @param blockSize The number of requests handled in the block
    /// @param blockVersion The block version (i.e. which circuit version needs to be used)
    /// @param vk The verification key
    function registerCircuit(
        uint8    blockType,
<<<<<<< HEAD
        bool     rollupEnabled,
=======
        bool     rollupMode,
>>>>>>> 51d200df
        uint16   blockSize,
        uint8    blockVersion,
        uint[18] calldata vk
        )
        external
        virtual;

    /// @dev Disables the use of the specified circuit.
    ///      This will stop NEW blocks from using the given circuit, blocks that were already committed
    ///      can still be verified.
    /// @param blockType The type of the block
<<<<<<< HEAD
    /// @param rollupEnabled True to run in 100% zkRollup mode, false to run in Validium mode.
=======
    /// @param rollupMode True to run in 100% zkRollup mode, false to run in Validium mode.
>>>>>>> 51d200df
    /// @param blockSize The number of requests handled in the block
    /// @param blockVersion The block version (i.e. which circuit version needs to be used)
    function disableCircuit(
        uint8  blockType,
<<<<<<< HEAD
        bool   rollupEnabled,
=======
        bool   rollupMode,
>>>>>>> 51d200df
        uint16 blockSize,
        uint8  blockVersion
        )
        external
        virtual;

    /// @dev Verifies blocks with the given public data and proofs.
    ///      Verifying a block makes sure all requests handled in the block
    ///      are correctly handled by the operator.
    /// @param blockType The type of block
<<<<<<< HEAD
    /// @param rollupEnabled True to run in 100% zkRollup mode, false to run in Validium mode.
=======
    /// @param rollupMode True to run in 100% zkRollup mode, false to run in Validium mode.
>>>>>>> 51d200df
    /// @param blockSize The number of requests handled in the block
    /// @param blockVersion The block version (i.e. which circuit version needs to be used)
    /// @param publicInputs The hash of all the public data of the blocks
    /// @param proofs The ZK proofs proving that the blocks are correct
    /// @return True if the block is valid, false otherwise
    function verifyProofs(
        uint8  blockType,
<<<<<<< HEAD
        bool   rollupEnabled,
=======
        bool   rollupMode,
>>>>>>> 51d200df
        uint16 blockSize,
        uint8  blockVersion,
        uint[] calldata publicInputs,
        uint[] calldata proofs
        )
        external
        virtual
        view
        returns (bool);

    /// @dev Checks if a circuit with the specified parameters is registered.
    /// @param blockType The type of the block
<<<<<<< HEAD
    /// @param rollupEnabled True to run in 100% zkRollup mode, false to run in Validium mode.
=======
    /// @param rollupMode True to run in 100% zkRollup mode, false to run in Validium mode.
>>>>>>> 51d200df
    /// @param blockSize The number of requests handled in the block
    /// @param blockVersion The block version (i.e. which circuit version needs to be used)
    /// @return True if the circuit is registered, false otherwise
    function isCircuitRegistered(
        uint8  blockType,
<<<<<<< HEAD
        bool   rollupEnabled,
=======
        bool   rollupMode,
>>>>>>> 51d200df
        uint16 blockSize,
        uint8  blockVersion
        )
        external
        virtual
        view
        returns (bool);

    /// @dev Checks if a circuit can still be used to commit new blocks.
    /// @param blockType The type of the block
<<<<<<< HEAD
    /// @param rollupEnabled True to run in 100% zkRollup mode, false to run in Validium mode.
=======
    /// @param rollupMode True to run in 100% zkRollup mode, false to run in Validium mode.
>>>>>>> 51d200df
    /// @param blockSize The number of requests handled in the block
    /// @param blockVersion The block version (i.e. which circuit version needs to be used)
    /// @return True if the circuit is enabled, false otherwise
    function isCircuitEnabled(
        uint8  blockType,
<<<<<<< HEAD
        bool   rollupEnabled,
=======
        bool   rollupMode,
>>>>>>> 51d200df
        uint16 blockSize,
        uint8  blockVersion
        )
        external
        virtual
        view
        returns (bool);
}<|MERGE_RESOLUTION|>--- conflicted
+++ resolved
@@ -14,22 +14,14 @@
 
     event CircuitRegistered(
         uint8  indexed blockType,
-<<<<<<< HEAD
-        bool           rollupEnabled,
-=======
         bool           rollupMode,
->>>>>>> 51d200df
         uint16         blockSize,
         uint8          blockVersion
     );
 
     event CircuitDisabled(
         uint8  indexed blockType,
-<<<<<<< HEAD
-        bool           rollupEnabled,
-=======
         bool           rollupMode,
->>>>>>> 51d200df
         uint16         blockSize,
         uint8          blockVersion
     );
@@ -41,21 +33,13 @@
     ///      verification keys. Only a limited number of block sizes per block
     ///      type are supported.
     /// @param blockType The type of the block
-<<<<<<< HEAD
-    /// @param rollupEnabled True to run in 100% zkRollup mode, false to run in Validium mode.
-=======
     /// @param rollupMode True to run in 100% zkRollup mode, false to run in Validium mode.
->>>>>>> 51d200df
     /// @param blockSize The number of requests handled in the block
     /// @param blockVersion The block version (i.e. which circuit version needs to be used)
     /// @param vk The verification key
     function registerCircuit(
         uint8    blockType,
-<<<<<<< HEAD
-        bool     rollupEnabled,
-=======
         bool     rollupMode,
->>>>>>> 51d200df
         uint16   blockSize,
         uint8    blockVersion,
         uint[18] calldata vk
@@ -67,20 +51,12 @@
     ///      This will stop NEW blocks from using the given circuit, blocks that were already committed
     ///      can still be verified.
     /// @param blockType The type of the block
-<<<<<<< HEAD
-    /// @param rollupEnabled True to run in 100% zkRollup mode, false to run in Validium mode.
-=======
     /// @param rollupMode True to run in 100% zkRollup mode, false to run in Validium mode.
->>>>>>> 51d200df
     /// @param blockSize The number of requests handled in the block
     /// @param blockVersion The block version (i.e. which circuit version needs to be used)
     function disableCircuit(
         uint8  blockType,
-<<<<<<< HEAD
-        bool   rollupEnabled,
-=======
         bool   rollupMode,
->>>>>>> 51d200df
         uint16 blockSize,
         uint8  blockVersion
         )
@@ -91,11 +67,7 @@
     ///      Verifying a block makes sure all requests handled in the block
     ///      are correctly handled by the operator.
     /// @param blockType The type of block
-<<<<<<< HEAD
-    /// @param rollupEnabled True to run in 100% zkRollup mode, false to run in Validium mode.
-=======
     /// @param rollupMode True to run in 100% zkRollup mode, false to run in Validium mode.
->>>>>>> 51d200df
     /// @param blockSize The number of requests handled in the block
     /// @param blockVersion The block version (i.e. which circuit version needs to be used)
     /// @param publicInputs The hash of all the public data of the blocks
@@ -103,11 +75,7 @@
     /// @return True if the block is valid, false otherwise
     function verifyProofs(
         uint8  blockType,
-<<<<<<< HEAD
-        bool   rollupEnabled,
-=======
         bool   rollupMode,
->>>>>>> 51d200df
         uint16 blockSize,
         uint8  blockVersion,
         uint[] calldata publicInputs,
@@ -120,21 +88,13 @@
 
     /// @dev Checks if a circuit with the specified parameters is registered.
     /// @param blockType The type of the block
-<<<<<<< HEAD
-    /// @param rollupEnabled True to run in 100% zkRollup mode, false to run in Validium mode.
-=======
     /// @param rollupMode True to run in 100% zkRollup mode, false to run in Validium mode.
->>>>>>> 51d200df
     /// @param blockSize The number of requests handled in the block
     /// @param blockVersion The block version (i.e. which circuit version needs to be used)
     /// @return True if the circuit is registered, false otherwise
     function isCircuitRegistered(
         uint8  blockType,
-<<<<<<< HEAD
-        bool   rollupEnabled,
-=======
         bool   rollupMode,
->>>>>>> 51d200df
         uint16 blockSize,
         uint8  blockVersion
         )
@@ -145,21 +105,13 @@
 
     /// @dev Checks if a circuit can still be used to commit new blocks.
     /// @param blockType The type of the block
-<<<<<<< HEAD
-    /// @param rollupEnabled True to run in 100% zkRollup mode, false to run in Validium mode.
-=======
     /// @param rollupMode True to run in 100% zkRollup mode, false to run in Validium mode.
->>>>>>> 51d200df
     /// @param blockSize The number of requests handled in the block
     /// @param blockVersion The block version (i.e. which circuit version needs to be used)
     /// @return True if the circuit is enabled, false otherwise
     function isCircuitEnabled(
         uint8  blockType,
-<<<<<<< HEAD
-        bool   rollupEnabled,
-=======
         bool   rollupMode,
->>>>>>> 51d200df
         uint16 blockSize,
         uint8  blockVersion
         )
