--- conflicted
+++ resolved
@@ -50,8 +50,6 @@
     /// @param blockVersion The block version (i.e. which circuit version needs to be used)
     /// @param vk The verification key
     function registerCircuit(
-<<<<<<< HEAD
-=======
         uint8    blockType,
         bool     onchainDataAvailability,
         uint16   blockSize,
@@ -69,7 +67,6 @@
     /// @param blockSize The number of requests handled in the block
     /// @param blockVersion The block version (i.e. which circuit version needs to be used)
     function disableCircuit(
->>>>>>> 2d8d955c
         uint8  blockType,
         bool   onchainDataAvailability,
         uint16 blockSize,
@@ -77,11 +74,6 @@
         )
         external;
 
-<<<<<<< HEAD
-    /// @dev Disables the use of the specified circuit.
-    ///      This will stop NEW blocks from using the given circuit, blocks that were already committed
-    ///      can still be verified.
-=======
     /// @dev Verify blocks with the given public data and proofs.
     ///      Verifying a block makes sure all requests handled in the block
     ///      are correctly handled by the operator.
@@ -106,64 +98,6 @@
         returns (bool);
 
     /// @dev Checks if a circuit with the specified parameters is registered.
->>>>>>> 2d8d955c
-    /// @param blockType The type of the block See @BlockType
-    /// @param onchainDataAvailability True if the block expects onchain
-    ///        data availability data as public input, false otherwise
-    /// @param blockSize The number of requests handled in the block
-    /// @param blockVersion The block version (i.e. which circuit version needs to be used)
-<<<<<<< HEAD
-    function disableCircuit(
-=======
-    /// @return True if the circuit is registered, false otherwise
-    function isCircuitRegistered(
->>>>>>> 2d8d955c
-        uint8  blockType,
-        bool   onchainDataAvailability,
-        uint16 blockSize,
-        uint8  blockVersion
-        )
-        external;
-
-<<<<<<< HEAD
-    /// @dev Verify blocks with the given public data and proofs.
-    ///      Verifying a block makes sure all requests handled in the block
-    ///      are correctly handled by the operator.
-    /// @param blockType The type of block See @BlockType
-=======
-    /// @dev Checks if a circuit can still be used to commit new blocks.
-    /// @param blockType The type of the block See @BlockType
->>>>>>> 2d8d955c
-    /// @param onchainDataAvailability True if the block expects onchain
-    ///        data availability data as public input, false otherwise
-    /// @param blockSize The number of requests handled in the block
-    /// @param blockVersion The block version (i.e. which circuit version needs to be used)
-<<<<<<< HEAD
-    /// @param publicInputs The hash of all the public data of the blocks
-    /// @param proofs The ZK proofs proving that the blocks are correct
-    /// @return True if the block is valid, false otherwise
-    function verifyProofs(
-        uint8   blockType,
-        bool    onchainDataAvailability,
-        uint16  blockSize,
-        uint8   blockVersion,
-        uint256[] calldata publicInputs,
-        uint256[] calldata proofs
-=======
-    /// @return True if the circuit is enabled, false otherwise
-    function isCircuitEnabled(
-        uint8  blockType,
-        bool   onchainDataAvailability,
-        uint16 blockSize,
-        uint8  blockVersion
->>>>>>> 2d8d955c
-        )
-        external
-        view
-        returns (bool);
-<<<<<<< HEAD
-
-    /// @dev Checks if a circuit with the specified parameters is registered.
     /// @param blockType The type of the block See @BlockType
     /// @param onchainDataAvailability True if the block expects onchain
     ///        data availability data as public input, false otherwise
@@ -176,9 +110,7 @@
         uint16 blockSize,
         uint8  blockVersion
         )
-        external
-        view
-        returns (bool);
+        external;
 
     /// @dev Checks if a circuit can still be used to commit new blocks.
     /// @param blockType The type of the block See @BlockType
@@ -196,6 +128,4 @@
         external
         view
         returns (bool);
-=======
->>>>>>> 2d8d955c
 }