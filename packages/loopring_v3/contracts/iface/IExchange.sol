--- conflicted
+++ resolved
@@ -181,11 +181,7 @@
     ///          depositFee +
     ///          (isAccountNew ? accountCreationFee : 0) +
     ///          (isAccountUpdated ? accountUpdateFee : 0)
-<<<<<<< HEAD
-    ///      If the user sends too much ETH the surplus is immediatly sent back.
-=======
     ///      If the user sends too much ETH the surplus is sent back immediately.
->>>>>>> 6577c440
     ///
     ///      Note that after such an operation, it will take the operator some
     ///      time (no more than MAX_AGE_REQUEST_UNTIL_FORCED) to process the request
@@ -587,11 +583,7 @@
     ///          depositFee +
     ///          (isAccountNew ? accountCreationFee : 0) +
     ///          (isAccountUpdated ? accountUpdateFee : 0)
-<<<<<<< HEAD
-    ///      If the user sends too much ETH the surplus is immediatly sent back.
-=======
     ///      If the user sends too much ETH the surplus is sent back immediately.
->>>>>>> 6577c440
     ///
     ///      Note that after such an operation, it will take the operator some
     ///      time (no more than MAX_AGE_REQUEST_UNTIL_FORCED) to process the request
@@ -624,11 +616,7 @@
     /// @dev Deposit Ether or ERC20 tokens to the sender's account.
     ///
     ///      The total fee in ETH that the user needs to pay is 'depositFee'.
-<<<<<<< HEAD
-    ///      If the user sends too much ETH the surplus is immediatly sent back.
-=======
     ///      If the user sends too much ETH the surplus is sent back immediately.
->>>>>>> 6577c440
     ///
     ///      Note that after such an operation, it will take the operator some
     ///      time (no more than MAX_AGE_REQUEST_UNTIL_FORCED) to process the request
@@ -650,11 +638,7 @@
     /// @dev Deposit Ether or ERC20 tokens to a recipient account.
     ///
     ///      The total fee in ETH that the user needs to pay is 'depositFee'.
-<<<<<<< HEAD
-    ///      If the user sends too much ETH the surplus is immediatly sent back.
-=======
     ///      If the user sends too much ETH the surplus is sent back immediately.
->>>>>>> 6577c440
     ///
     ///      Note that after such an operation, it will take the operator some
     ///      time (no more than MAX_AGE_REQUEST_UNTIL_FORCED) to process the request
@@ -715,11 +699,7 @@
     ///      Only the owner of the account can request a withdrawal.
     ///
     ///      The total fee in ETH that the user needs to pay is 'withdrawalFee'.
-<<<<<<< HEAD
-    ///      If the user sends too much ETH the surplus is immediatly sent back.
-=======
     ///      If the user sends too much ETH the surplus is sent back immediately.
->>>>>>> 6577c440
     ///
     ///      Note that after such an operation, it will take the operator some
     ///      time (no more than MAX_AGE_REQUEST_UNTIL_FORCED) to process the request
