/*

  Copyright 2017 Loopring Project Ltd (Loopring Foundation).

  Licensed under the Apache License, Version 2.0 (the "License");
  you may not use this file except in compliance with the License.
  You may obtain a copy of the License at

  http://www.apache.org/licenses/LICENSE-2.0

  Unless required by applicable law or agreed to in writing, software
  distributed under the License is distributed on an "AS IS" BASIS,
  WITHOUT WARRANTIES OR CONDITIONS OF ANY KIND, either express or implied.
  See the License for the specific language governing permissions and
  limitations under the License.
*/
pragma solidity 0.5.10;

import "../lib/Claimable.sol";
import "../lib/ReentrancyGuard.sol";

import "./ILoopring.sol";


/// @title ILoopringV3
/// @author Brecht Devos - <brecht@loopring.org>
/// @author Daniel Wang  - <daniel@loopring.org>
contract ILoopringV3 is Claimable, ReentrancyGuard, ILoopring
{
    // == Events ==
    event ExchangeRegistered(
        uint    indexed exchangeId,
        address indexed exchangeAddress,
        address indexed owner,
        address         operator,
        uint            burnedLRC
    );

    event ExchangeStakeDeposited(
        uint    indexed exchangeId,
        uint            amount
    );

    event ExchangeStakeWithdrawn(
        uint    indexed exchangeId,
        uint            amount
    );

    event ExchangeStakeBurned(
        uint    indexed exchangeId,
        uint            amount
    );

    event ProtocolFeeStakeDeposited(
        uint    indexed exchangeId,
        uint            amount
    );

    event ProtocolFeeStakeWithdrawn(
        uint    indexed exchangeId,
        uint            amount
    );

    event SettingsUpdated(
        uint            time
    );

    // == Public Variables ==
    struct Exchange
    {
        address exchangeAddress;
        uint    exchangeStake;
        uint    protocolFeeStake;
    }

    mapping (uint => Exchange) internal exchanges;

    uint    public totalStake;

    address public lrcAddress;
    address public wethAddress;
    address public exchangeDeployerAddress;
    address public blockVerifierAddress;
    address public downtimeCostCalculator;
    uint    public exchangeCreationCostLRC;
    uint    public maxWithdrawalFee;
    uint    public withdrawalFineLRC;
    uint    public tokenRegistrationFeeLRCBase;
    uint    public tokenRegistrationFeeLRCDelta;
    uint    public minExchangeStakeWithDataAvailability;
    uint    public minExchangeStakeWithoutDataAvailability;
    uint    public revertFineLRC;
    uint8   public minProtocolTakerFeeBips;
    uint8   public maxProtocolTakerFeeBips;
    uint8   public minProtocolMakerFeeBips;
    uint8   public maxProtocolMakerFeeBips;
    uint    public targetProtocolTakerFeeStake;
    uint    public targetProtocolMakerFeeStake;

    address payable public protocolFeeVault;

    // == Public Functions ==
    /// @dev Update the global exchange settings.
    ///      This function can only be called by the owner of this contract.
    ///
    ///      Warning: these new values will be used by existing and
    ///      new Loopring exchanges.
    function updateSettings(
<<<<<<< HEAD
        address payable _protocolFeeVault,
        address _blockVerifierAddress,
=======
        address _blockVerifierAddress,   // address(0) not allowed
        address _downtimeCostCalculator, // address(0) allowed
>>>>>>> 33672895
        uint    _exchangeCreationCostLRC,
        uint    _maxWithdrawalFee,
        uint    _tokenRegistrationFeeLRCBase,
        uint    _tokenRegistrationFeeLRCDelta,
        uint    _minExchangeStakeWithDataAvailability,
        uint    _minExchangeStakeWithoutDataAvailability,
        uint    _revertFineLRC,
        uint    _withdrawalFineLRC
        )
        external;

    /// @dev Update the global protocol fee settings.
    ///      This function can only be called by the owner of this contract.
    ///
    ///      Warning: these new values will be used by existing and
    ///      new Loopring exchanges.
    function updateProtocolFeeSettings(
        uint8 _minProtocolTakerFeeBips,
        uint8 _maxProtocolTakerFeeBips,
        uint8 _minProtocolMakerFeeBips,
        uint8 _maxProtocolMakerFeeBips,
        uint  _targetProtocolTakerFeeStake,
        uint  _targetProtocolMakerFeeStake
        )
        external;

    /// @dev Returns whether the Exchange has staked enough to commit blocks
    ///      Exchanges with on-chain data-availaiblity need to stake at least
    ///      minExchangeStakeWithDataAvailability, exchanges without
    ///      data-availability need to stake at least
    ///      minExchangeStakeWithoutDataAvailability.
    /// @param exchangeId The id of the exchange
    /// @param onchainDataAvailability True if the exchange has on-chain
    ///        data-availability, else false
    /// @return True if the exchange has staked enough, else false
    function canExchangeCommitBlocks(
        uint exchangeId,
        bool onchainDataAvailability
        )
        external
        view
        returns (bool);

    /// @dev Get the amount of staked LRC for an exchange.
    /// @param exchangeId The id of the exchange
    /// @return stakedLRC The amount of LRC
    function getExchangeStake(
        uint exchangeId
        )
        public
        view
        returns (uint stakedLRC);

    /// @dev Burn a certain amount of staked LRC for a specific exchange.
    ///      This function is meant to be called only from exchange contracts.
    /// @param  exchangeId The id of the exchange
    /// @return burnedLRC The amount of LRC burned. If the amount is greater than
    ///         the staked amount, all staked LRC will be burned.
    function burnExchangeStake(
        uint exchangeId,
        uint amount
        )
        external
        returns (uint burnedLRC);

    /// @dev Stake more LRC for an exchange.
    /// @param  exchangeId The id of the exchange
    /// @param  amountLRC The amount of LRC to stake
    /// @return stakedLRC The total amount of LRC staked for the exchange
    function depositExchangeStake(
        uint exchangeId,
        uint amountLRC
        )
        external
        returns (uint stakedLRC);

    /// @dev Withdraw a certain amount of staked LRC for an exchange to the given address.
    ///      This function is meant to be called only from within exchange contracts.
    /// @param  exchangeId The id of the exchange
    /// @param  recipient The address to receive LRC
    /// @param  requestedAmount The amount of LRC to withdraw
    /// @return stakedLRC The amount of LRC withdrawn
    function withdrawExchangeStake(
        uint    exchangeId,
        address recipient,
        uint    requestedAmount
        )
        external
        returns (uint amount);

    /// @dev Stake more LRC for an exchange.
    /// @param  exchangeId The id of the exchange
    /// @param  amountLRC The amount of LRC to stake
    /// @return stakedLRC The total amount of LRC staked for the exchange
    function depositProtocolFeeStake(
        uint exchangeId,
        uint amountLRC
        )
        external
        returns (uint stakedLRC);

    /// @dev Withdraw a certain amount of staked LRC for an exchange to the given address.
    ///      This function is meant to be called only from within exchange contracts.
    /// @param  exchangeId The id of the exchange
    /// @param  recipient The address to receive LRC
    /// @param  amount The amount of LRC to withdraw
    function withdrawProtocolFeeStake(
        uint    exchangeId,
        address recipient,
        uint    amount
        )
        external;

    /// @dev Get the protocol fee values for an exchange.
    /// @param exchangeId The id of the exchange
    /// @param onchainDataAvailability True if the exchange has on-chain
    ///        data-availability, else false
    /// @return takerFeeBips The protocol taker fee
    /// @return makerFeeBips The protocol maker fee
    function getProtocolFeeValues(
        uint exchangeId,
        bool onchainDataAvailability
        )
        external
        view
        returns (
            uint8 takerFeeBips,
            uint8 makerFeeBips
        );

    /// @dev Returns the exchange's protocol fee stake.
    /// @param  exchangeId The exchange's id.
    /// @return protocolFeeStake The exchange's protocol fee stake.
    function getProtocolFeeStake(
        uint exchangeId
        )
        public
        view
        returns (uint protocolFeeStake);
}<|MERGE_RESOLUTION|>--- conflicted
+++ resolved
@@ -106,13 +106,9 @@
     ///      Warning: these new values will be used by existing and
     ///      new Loopring exchanges.
     function updateSettings(
-<<<<<<< HEAD
         address payable _protocolFeeVault,
-        address _blockVerifierAddress,
-=======
         address _blockVerifierAddress,   // address(0) not allowed
         address _downtimeCostCalculator, // address(0) allowed
->>>>>>> 33672895
         uint    _exchangeCreationCostLRC,
         uint    _maxWithdrawalFee,
         uint    _tokenRegistrationFeeLRCBase,
