--- conflicted
+++ resolved
@@ -63,11 +63,7 @@
     transfer.feeTokenID = int(jTransfer["feeTokenID"])
     transfer.fee = str(jTransfer["fee"])
     transfer.type = int(jTransfer["type"])
-<<<<<<< HEAD
     transfer.storageID = str(jTransfer["storageID"])
-=======
-    transfer.nonce = int(jTransfer["nonce"])
->>>>>>> 51d200df
     transfer.from_ = str(jTransfer["from"])
     transfer.to = str(jTransfer["to"])
     transfer.validUntil = int(jTransfer["validUntil"])
@@ -165,11 +161,7 @@
 
 def createBlock(state, data):
     block = Block()
-<<<<<<< HEAD
-    block.onchainDataAvailability = data["onchainDataAvailability"]
-=======
     block.rollupMode = data["rollupMode"]
->>>>>>> 51d200df
     block.exchange = str(data["exchange"])
     block.merkleRootBefore = str(state.getRoot())
     block.timestamp = int(data["timestamp"])
