--- conflicted
+++ resolved
@@ -201,11 +201,7 @@
 
 ### Exchange Staking
 
-<<<<<<< HEAD
 An exchange stakes LRC. Anyone can add to the stake of an exchange by calling `depositStake`, withdrawing the stake however is only allowed when the exchange is completely shut down (and all balances are withdrawn).
-=======
-Exchange stakes LRC. Anyone can add to the stake of exchange by calling `depositStake`, withdrawing the stake however is only allowed when the exchange is completely shut down (and all balances are withdrawn).
->>>>>>> 73c97173
 
 The stake ensures that the exchange behaves correctly. This is done by
 - burning the complete stake if a block isn't proven in time
@@ -216,12 +212,7 @@
 
 #### Withdrawing the Stake
 
-<<<<<<< HEAD
 The stake of an exchange can only be withdrawn when the exchange was shut down correctly. This is done as follows:
-=======
-The stake of exchange can only be withdrawn when the exchange was shut down correctly. This is done as follows:
->>>>>>> 73c97173
-- The exchange owner sets the state to a shutdown state. This stops users from submitting new on-chain requests
 - All remaining open on-chain requests are processed, no other types of blocks can be committed.
 - Only special withdrawal blocks can be committed. These withdrawals not only withdraw the complete balance for a token in an account, it also resets the trading history root, the account public key, and the account nonce.
 - If the complete tree is reset to its initial state (`currentBlock.merkleRoot == genesisBlock.merkleRoot`) and all blocks are proven the exchange owner is allowed to withdraw the full stake.
@@ -258,11 +249,7 @@
 - Depositing
 - Withdrawing
 
-<<<<<<< HEAD
 An exchange is allowed to freely set the fees for any of the above. However, for withdrawals, the Loopring contract enforces a maximum fee. This is to ensure an exchange cannot stop users from withdrawing by setting an extremely high withdrawal fee.
-=======
-Exchange is allowed to freely set the fees for any of the above. However, for withdrawals, the Loopring contract enforces a maximum fee. This is to ensure exchange cannot stop users from withdrawing by setting an extremely high withdrawal fee.
->>>>>>> 73c97173
 
 Any function requiring a fee on-chain can be sent ETH. If the user sends more ETH than required (e.g. because the exact fee amount in hard to manually set) then the surplus is immediately sent back.
 
