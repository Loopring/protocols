## Table of Contents

   * [Loopring 3.0](#loopring-30)
      * [Introduction](#introduction)
      * [New Development](#new-development)
      * [Trading with Off-chain Balances](#trading-with-off-chain-balances)
         * [Apparent Immediate Finality](#apparent-immediate-finality)
         * [Higher Throughput &amp; Lower Cost](#higher-throughput--lower-cost)
   * [Design](#design)
      * [Merkle Tree](#merkle-tree)
      * [Blocks](#blocks)
         * [Circuit Permutations](#circuit-permutations)
         * [Committing and Verifying Blocks On-chain](#committing-and-verifying-blocks-on-chain)
      * [Operators](#operators)
         * [Restrictions Imposed on the Operator](#restrictions-imposed-on-the-operator)
            * [Restrict Order Matching](#restrict-order-matching)
            * [Enforced Sequence of Ring Settlements](#enforced-sequence-of-ring-settlements)
            * [Only Allow Off-chain Requests to be Used Once](#only-allow-off-chain-requests-to-be-used-once)
      * [Exchanges](#exchanges)
         * [Exchange Creation](#exchange-creation)
         * [Exchange Staking](#exchange-staking)
            * [Withdrawing the Stake](#withdrawing-the-stake)
         * [Maintenance Mode](#maintenance-mode)
         * [Token Registration](#token-registration)
         * [Token Deposit Disabling](#token-deposit-disabling)
         * [On-chain Fees](#on-chain-fees)
      * [Fee Model](#fee-model)
      * [Signatures](#signatures)
      * [Account Creation](#account-creation)
      * [Depositing](#depositing)
      * [Withdrawing](#withdrawing)
         * [Automatic Distribution of Withdrawals](#automatic-distribution-of-withdrawals)
         * [Fee Burning](#fee-burning)
         * [Off-chain Withdrawal Request](#off-chain-withdrawal-request)
         * [On-chain Withdrawal Request](#on-chain-withdrawal-request)
      * [Ring Settlement](#ring-settlement)
         * [Rings Accepted in the Circuit](#rings-accepted-in-the-circuit)
         * [Off-chain Data](#off-chain-data)
            * [Orders](#orders)
            * [Rings](#rings)
      * [Cancelling Orders](#cancelling-orders)
         * [Limit Validity in Time](#limit-validity-in-time)
         * [Off-chain Order Cancellaton Request](#off-chain-order-cancellaton-request)
         * [Updating the Account Info](#updating-the-account-info)
         * [The party with the dual-author keys stops signing rings containing the order](#the-party-with-the-dual-author-keys-stops-signing-rings-containing-the-order)
         * [Creating an order with a larger orderID in the same trading history slot](#creating-an-order-with-a-larger-orderid-in-the-same-trading-history-slot)
         * [The DEX removes the order in the order-book](#the-dex-removes-the-order-in-the-order-book)
      * [Trading History](#trading-history)
         * [Order Aliasing](#order-aliasing)
            * [Safely updating the validUntil time of an order](#safely-updating-the-validuntil-time-of-an-order)
            * [The possibility for some simple filling logic between orders](#the-possibility-for-some-simple-filling-logic-between-orders)
      * [On-chain Deposit/Withdraw Request Handling](#on-chain-depositwithdraw-request-handling)
      * [Withdrawal Mode](#withdrawal-mode)
      * [Wallets](#wallets)
      * [Ring-Matchers](#ring-matchers)
      * [Brokers](#brokers)
      * [Timestamp in Circuits](#timestamp-in-circuits)
      * [On-chain Data](#on-chain-data)
      * [Throughput (Ring Settlements)](#throughput-ring-settlements)
         * [On-chain Data-availability Limit](#on-chain-data-availability-limit)
         * [Constraints Limit](#constraints-limit)
         * [Results](#results)
            * [Comparison Table](#comparison-table)
         * [Future Improvements](#future-improvements)
         * [Proof Generation Cost](#proof-generation-cost)
   * [Case Studies](#case-studies)
      * [DEX with CEX-like Experience](#dex-with-cex-like-experience)
         * [Setting up the exchange](#setting-up-the-exchange)
         * [Trading](#trading)
      * [Deposit and Withdrawal Process](#deposit-and-withdrawal-process)
      * [Order Sharing with Dual-Authoring](#order-sharing-with-dual-authoring)


# Loopring 3.0

## Introduction
In Loopring Protocol 3 we want to improve the throughput of the protocol significantly. We do this by using zk-SNARKs -- as much work as possible is done off-chain, and we only verify the work on-chain.

For the highest throughput, we only support off-chain balances. These are balances that are stored in Merkle trees. Users can deposit and withdraw tokens to our smart contracts, and their balance will be updated in the Merkle trees. This way we can transfer tokens between users just by updating the Merkle tree off-chain, there is no need for expensive token transfers on-chain.

In the long run, we still want to support on-chain transfers due to reasons such as:

- It may be impossible to deposit/withdraw security tokens to the smart contract
- Users may prefer to keep funds in their regular wallets for security reasons

Note that there is never any risk of losing funds when depositing to the smart contract. Both options are trust-less and secure.

Data availability for the Merkle tree is an option that can be turned on or off when creating an exchange built on Loopring. When data-availability is enabled, anyone can recreate the Merkle tree just by using the data published on-chain.

## New Development

Things change quickly.

One of the main drawbacks of SNARKs compared to STARKs is the trusted setup. This problem seems to be largely solved. ([Sonic: Nearly Trustless Setup](https://www.benthamsgaze.org/2019/02/07/introducing-sonic-a-practical-zk-snark-with-a-nearly-trustless-setup/)). It remains to be seen if the better proving times of STARKs will be important in the future or not (proving times for SNARKs may be a non-issue or could be improved as well). Currently STARKs also have a much larger minimal cost for verifying a proof on-chain (starts at 2,500,000-4,000,000 gas compared to just 500,000 gas for SNARKs, leaving a much smaller part for on-chain data-availability).

Bellman is also being used more and more instead of libsnark for creating the circuits. They work mostly the same (manually programming the constraints). We should use the library/framework with the best support and ease of use, while still allowing efficient circuits to be generated. The current implementation uses libsnark with the help of [ethsnarks](https://github.com/HarryR/ethsnarks).

## Trading with Off-chain Balances

### Apparent Immediate Finality
Off-chain balances are guaranteed to be available for a short time in the future (until a withdrawal), which allows for a CEX like experience. A DEX can settle a ring off-chain and immediately show the final results to the user without having to wait for the on-chain settlement confirmation. Using on-chain balances, users can modify their balances/allowances directly by interfacing with the blockchain, therefore finality is only achieved when the ring settlement is confirmed on-chain.

### Higher Throughput & Lower Cost
An off-chain token transfer takes only a minimal cost for generating the proof for updating a Merkle tree. The cost of a single on-chain token transfer, however, takes roughly 20,000 gas, and checking the balance/allowance of the sender takes roughly another 5,000 gas. These costs significantly limit the possible throughput and increase the cost of rings settlement.

# Design

## Merkle Tree

A Merkle tree is used to store all the permanent data needed in the circuits.

![Merkle Tree](https://i.imgur.com/RcoayPR.png)

 There are a lot of ways the Merkle tree can be structured (or can be even split up in multiple trees, like a separate tree for the trading history, or a separate tree for the fees). The Merkle tree above has a good balance between complexity, proving times and user-friendliness.

- Only a single account needed for all tokens that are or will be registered
- No special handling for anything. Every actor in the Loopring ecosystem has an account in the same tree.
- A single nonce for every account (instead of e.g. a nonce for every token a user owns) allowing off-chain requests to be ordered on the account level, which is what users will expect.
- While trading, 3 token balances are modified for a user (tokenS, tokenB, tokenF). Because the balances are stored in their own sub-tree, only this smaller sub-tree needs to be updated 3 times. The account itself is modified only a single time (the balances Merkle root is stored inside the account leaf). The same is useful for wallets, ring-matchers and operators because these also pay/receive fees in different tokens.
- The trading history tree is a sub-tree of the token balance. This may seem strange at first, but this is actually very efficient. Because the trading history is stored for tokenS, we already need to update the balance for this token, so updating the trading history only has an extra cost of updating this small sub-tree. The trading-history is not part of the account leaf because that way we'd only have 2^14 leafs for all tokens together. Note that account owners can create [a lot more orders](#Trading-History) for each token than the 2^14 slots available in this tree!


## Blocks

Work of a certain type (e.g. depositing, or ring settlements) is batched together in a block (which is not to be confused with an Ethereum block). All data necessary for all types of work is stored in the Merkle tree. A block changes the Merkle tree from the existing state to the new state by doing the state changes required in all the work in the block. These state changes can be verified on-chain by generating a ZK proof using a circuit. Only the Merkle root is stored on-chain. The actor responsible for creating and committing blocks is called the operator.

### Circuit Permutations

A circuit always does the same. There's no way to do dynamic loops or branching. Let's take the ring settlement circuit as an example:
- The circuit always settles a fixed number of rings
- The rings always contain the predetermined number of orders

We have 5 circuits:
- Ring Settlement (aka Trade)
- Deposit
- Off-chain withdrawal
- On-chain withdrawal
- Order Cancellation

Circuits with and without on-chain data-availability are available. We also support a couple of different block sizes for each circuit type to reduce the proving time without padding too many non-op works (or long delays until the block can be completely filled).

### Committing and Verifying Blocks On-chain

Creating a proof for a block can take a long time. If the proof needs to be available at the same time the state is updated on-chain we limit the maximum throughput of the system by the proof generation time. But we don't need the proof immediately. If a block is committed that isn't verified in time we can easily revert the state by going back to a finalized block which is guaranteed to be a valid state. This allows for
- faster settlement of rings because operators don't need to wait on the proof generation before they can publish the settlements (and thus also the new Merkle tree states) on-chain.
- the parallelization of the the proof generation. Multiple operators can generate a proof at the same time. This isn't possible otherwise because the initial state needs to be known at proof generation time.

We use a simple commit and verify scheme. A block can be in 3 states:
- Committed: The block has been committed on-chain but not yet proven
- Verified: The block has been committed and has been proven, but a block that was committed before this block has not yet been verified.
- Finalized: The block and all previous blocks have been proven.

Proofs do not need to be submitted in order. The proof can be submitted anytime from the start the block was committed until the maximum proof generation time has passed.

There is **NO** risk of losing funds for users. The worst that can happen is that the state is reversed to the latest finalized state. All rings that were settled afterwards are automatically reverted by restoring the Merkle roots. Blocks with on-chain requests that were reverted need to be re-submitted and withdrawals are only allowed on finalized blocks.

## Operators

The operator is responsible for creating, committing and proving blocks. Blocks need to be submitted on-chain and the correctness of the work in a block needs to be proven. This is done by creating a proof.

The operator can be a simple Ethereum address or can be a complex contract allowing multiple operators to work together to submit and prove blocks. It is left up to the exchange how this is set up.

The operator contract can also be used to enforce an off-chain data-availability system. A simple scheme could be that multiple parties need to sign off on a block before it can be committed. This can be checked in the operator contract. As long as one member is trustworthy and actually shares the data then data-availability is ensured.

The operator creates a block and submits it on-chain by calling `commitBlock`. He then has at most `MAX_PROOF_GENERATION_TIME_IN_SECONDS` seconds to submit a proof for the block using `verifyBlock`. A proof can be submitted any time between when the block is committed and `MAX_PROOF_GENERATION_TIME_IN_SECONDS` seconds afterwards, verifying a block does not need to be done in the same order as they are committed. If a block isn't proven in time `revertBlock` needs to be called by the operator within `MAX_AGE_UNFINALIZED_BLOCK_UNTIL_WITHDRAW_MODE` seconds the block was committed. When a block is successfully reverted the complete stake of the exchange is burned. If the operator fails to call `revertBlock` in time the exchange will automatically go into withdrawal mode. If there are any unverified blocks anyone can call `burnStake` to still burn exchange's stake.

### Restrictions Imposed on the Operator

The operator needs all the order data to generate the proof. We need a way to prevent the operator from re-creating rings with him as the recipient of the ring matching fees.

To allow orders to be matched by any criteria by a ring-matcher we also need a mechanism to prevent operators to re-order the sequence in which the rings are settled while enforcing the ring can only be settled a single time.

#### Restrict Order Matching

We use [dual-authoring](https://medium.com/loopring-protocol/dual-authoring-looprings-solution-to-front-running-d0fc9c348ef1) here. Orders can only be matched in rings signed by the private key corresponding to the public key stored in the order.
For dual-authoring we also use EdDSA keys.

#### Enforced Sequence of Ring Settlements

We use a **nonce**. The nonce of the ring-matcher account paying the operator is used. The ring signed by the ring-matcher contains a nonce. The nonce in the next ring that is settled for this ring-matcher needs to be the nonce of the previous ring that was settled incremented by 1.  A ring-matcher can have multiple accounts to have more control how rings can be processed by the operator (e.g. an account per trading pair).

Note that doing an off-chain withdraw also increments the nonce value. A ring-matcher thus may want to limit himself to on-chain withdrawals so the nonce value of the account remains the same.

#### Only Allow Off-chain Requests to be Used Once

The **nonce** of the account is increased by 1 for these operations. The expected nonce is stored in the off-chain request which is signed by the account owner.

## Exchanges

Block submission needs to be done sequentially so the Merkle tree can be updated from a known old state to a new state. To allow concurrent settling of orders by different independent parties we allow the creation of stand-alone exchange contracts. Every exchange operates completely independently.

Note that user accounts and orders cannot be shared over different exchanges. Exchanges can decide to use the same Exchange contract so orders and users accounts can be shared if they desire.

The Loopring contract is the creator of all exchanges build on top of the Loopring protocol. This contract contains data and functionality shared over all exchanges (like the token tiers for the burn rate) and also enforces some very limited restrictions on exchanges (like a maximum withdrawal fee).

### Exchange Creation

Anyone can create a new Exchange by calling `createExchange` on the Loopring contract. A small amount of LRC may need to be burned to create a new Exchange.

An exchange has an owner and an operator. The owner is the only one who can call some functions related to the more business side of things, like registering tokens, putting the exchange in maintenance mode and setting the operator. The operator is responsible for committing and proving blocks.

### Exchange Staking

An exchange stakes LRC. Anyone can add to the stake of an exchange by calling `depositStake`, withdrawing the stake however is only allowed when the exchange is completely shutdown (and all balances withdrawn).

The stake ensures that the exchange behaves correctly. This is done by
- burning the complete stake if a block isn't proven in time
- using a part of the stake to ensure the operator automatically distributes the withdrawals of users
- only allows the stake to be withdrawn when the exchange is shutdown by automatically returning the funds of all its users

Exchanges with a large stake have a lot to lose by not playing by the rules and have nothing to gain because the operator/owner can never steal funds for itself.

#### Withdrawing the Stake

The stake of an exchange can only be withdrawn when the exchange was shutdown correctly. This is done as follows:
- The exchange owner sets the state to a shutdown state. This stops users from submitting new on-chain requests
- All remaining open on-chain requests are processed, no other types of blocks can be committed.
- Only special withdrawal blocks can be committed. These withdrawals not only withdraw the complete balance for a token in an account, it also resets the trading history root, the account public key, and the account nonce.
- If the complete tree is reset to its initial state (`currentBlock.merkleRoot == genesisBlock.merkleRoot`) and all blocks are proven the exchange owner is allowed to withdraw the full stake.

This also guards users against data-availability problems. Even if the Merkle tree cannot be rebuilt by anyone but the operator, this mechanism still ensures all funds will be returned to the users, otherwise the exchange loses the amount staked.

### Maintenance Mode

The exchange owner can put the exchange temporarily in a suspended state. This can, for example, be used to update the back-end of the exchange.

When the exchange is suspended users cannot do any on-chain requests anymore. Additionaly, the operator is not allowed to commit any ring settlement blocks to prevent the exchange owner from abusing this system. The operator still needs to process all on-chain requests that are still open and needs to prove any unverified blocks, otherwise the exchange runs the risk of getting into withdrawal mode, which is irreversible.

The exchange owner can call `purchaseDowntime` to burn LRC in return for downtime. `getDowntimeCostLRC` can be used to find out how much LRC needs to be sent to put the exchange in downtime for a certain amount of time. `purchaseDowntime` can be called multiple times to extend the down time. `getRemainingDowntime` can be called to find out how much time the exchange will still remain in maintenance mode.

The exchange will get out of the maintenance mode automatically after all down time has been used. There is currently no way to force the exchange out of this mode immediately, which can be improved in future releases.

### Token Registration

Before a token can be used in the exchange it needs to be registered so a small token ID of 1 or 2 bytes can be used instead. Only the exchange owner can register tokens by calling `registerToken`. We ensure a token can only be registered once. ETH, WETH and LRC are registered when the exchange is created.

We limit the token ID to just 8 bits (i.e. a maximum of ETH + 255 tokens) to increase the performance of the circuits. It's possible that a small amount of LRC needs to be burned for registering a token. This can be checked by calling `getLRCFeeForRegisteringOneMoreToken`, this is however left up to the Loopring contract.

### Token Deposit Disabling

The exchange owner can disable deposits of a certain token by calling `disableTokenDeposit`. Depositing can be enabled again by calling `enableTokenDeposit`. This can be useful to stop supporting a certain token. Withdrawals for a token can never be disabled (unless temporarily in [maintenance mode](#maintenance-mode)).

### On-chain Fees

The owner of the exchange can set the fees for his exchange by calling `setFees`.

The following on-chain requests can require a fee to be paid in ETH to the exchange:
- Account creation
- Account update
- Depositing
- Withdrawing

An Exchange is allowed to freely set the fees for any of the above. However, for withdrawals the Loopring contract enforces a maximum fee. This is to ensure an exchange cannot stop users from withdrawing by setting an extremely high withdrawal fee.

Any function requiring a fee on-chain can be sent ETH. If the user sends more ETH than required (e.g. because the exact fee amount in hard to manually set) then the surplus is immediately sent back.

## Fee Model

We support the [flexible fee model introduced in protocol 2](https://medium.com/loopring-protocol/explaining-looprings-new-fee-model-b48b89a58858) for trading. Using this model the trading fee can be paid in any token, but certain tokens have a lower burn rate than others.

The token tiers are stored in the Loopring contract. All tokens are tier 4 by default, but 3 tokens have a fixed tier:
- ETH: tier 3
- WETH: tier 3
- LRC: tier 1

LRC has the lowest burn rate by default. The burn rate for a token can be lowered by upgrading the tier of the token. This can be done by calling `buydownTokenBurnRate`. The cost to upgrade the token a single tier is `tierUpgradeCostBips * LRC.totalSupply()`. The burn rate for a token can be found by calling `getTokenBurnRate`.

Only the fees paid by the order owners are subject to fee burning; margins are not. The business model among wallets, ring-matchers and operators can be negotiated off-chain and can be totally detached from the protocol.

## Signatures

Currently we use EdDSA keys (7,000 constraints to verify a signature), which is a bit cheaper than ECDSA signatures (estimated to be ~12,000 constraints). We may switch to ECDSA signatures if possible because users would not need to create (and store) a separate trading keypair.

The introduction of trading keypairs does have a benefit: orders no longer need to be signed by a user's Ethereum private key, DEX interfaces thus no longer need access to those Ethereum private keys. This is more secure for both users and DEXes.

The data for an EdDSA signature is stored like this:

```
Signature {
  Rx (256bit)
  Ry (256bit)
  s (256bit)
}
```

## Account Creation

Before the user can start trading he needs to create an account. An account allows a user to trade any token that is registered (or will be registered in the future).
The account is linked to the `msg.sender` that created the account, creating a one-to-one mapping between Ethereum addresses and accounts. Any future interaction with the account on-chain that needs authentication needs to be done using the same `msg.sender`.

The account needs an EdDSA public key. This public key will be stored in the Merkle tree for the account. Every request made for the account in off-chain requests (like orders) need to be signed using the corresponding private key.

An account can be created using `createOrUpdateAccount`. When creating an account a user can also immediately deposit funds using `updateAccountAndDeposit` as both are handled by the same circuit. `updateAccountAndDeposit` can also be used by users to update the EdDSA public key which is used for signing off-chain requests.

If the account is used to receive fees that are subject to fee-burning (i.e. all fees except the margin and the fee paid by the ring-matcher to the operator), then the account needs to be a special fee-recipient account. This type of account can be created by calling `createFeeRecipientAccount`.

## Depositing

A user can deposit funds by calling `deposit`. If ERC-20 tokens are deposited the user first needs to approve the Exchange contract so the contract can transfer them to the contract using `transferFrom`. **ETH is supported**, no need to wrap it in WETH when using off-chain balances.

A user can also choose to deposit to the account of someone else by calling `depositTo`.

The balance for the token in the account will be updated once it's included in a block. See [here](#on-chain-depositwithdraw-request-handling) how on-chain requests are handled.

We store the deposit information on-chain so users can withdraw from these deposited balances in withdrawal mode when the request didn't get included in a finalized block (see [withdrawal mode](#withdrawal-mode)).

## Withdrawing

The user requests a withdrawal either on-chain or off-chain by sending the operator a withdrawal request. Once the operator has included this request in a block and the block is finalized the tokens can be withdrawn by anyone by calling `withdrawFromApprovedWithdrawal` (and the tokens will be sent to the account owner).

### Automatic Distribution of Withdrawals

Normally users should not need to call `withdrawFromApprovedWithdrawal` manually. The operator should call `distributeWithdrawals` `MAX_TIME_TO_DISTRIBUTE_WITHDRAWALS` seconds after the withdrawal block was committed. This will distribute all tokens that were withdrawn to the corresponding account owners without any further interaction of the account owner himself. If the operator fails to do so in time, anyone will be able to call the function. The exchange is fined for this by withdrawing a part of the exchange stake for every withdrawal included in the block:
```
totalFine = Loopring.withdrawalFineLRC() * numWithdrawalRequestsInBlock
```
50% of the fine is used to reward the caller of the function for distributing the withdrawals, the other 50% is burned.

### Fee Burning

When withdrawing funds from a fee-recipient account a part of the balance is [burned](#fee-model). If the token is LRC we burn the amount immediately by calling `burn` on the LRC token contract, otherwise we send the amount to the Loopring contract. There it can be withdrawn by the Loopring contract owner by calling `withdrawTheBurn` so that it can be used to buy LRC and burn it. In the future these funds will be sold directly on-chain in a decentralized way by using [Loopring's Oedax (Open-Ended Dutch Auction eXchange) protocol](https://medium.com/loopring-protocol/oedax-looprings-open-ended-dutch-auction-exchange-model-d92cebbd3667).

### Off-chain Withdrawal Request

A request for a withdrawal is sent off-chain to the operator. The operator should include the withdrawal in a reasonable time in a block, though no guarantees can be made to the user when it will be included. **The user can pay a fee in any token he wants to the operator.** The wallet can receive a part of the fee paid to the operator.

The nonce of the account is increased after the withdrawal is processed.

```
OffchainWithdrawal {
  exchangeID (32bit)
  accountID (20bit)
  tokenID (8bit)
  amount (96bit)
  walletAccountID (20bit)
  feeTokenID (8bit)
  fee (96bit)
  walletSplitPercentage (7bit)
  nonce (32bit)
}
```

An off-chain withdrawal is hashed using Pedersen in the sequence given above. The hash is signed by the Owner using the private key associated with the public key stored in `account[accountID]` with EdDSA

```
SignedOffchainWithdrawal {
  OffchainWithdrawal offChainWithdrawal
  Signature sig
}
```

`SignedOffchainWithdrawal`s can be sent to the Operators for commitment.

### On-chain Withdrawal Request

A user calls `withdraw` and the request is added to the withdrawal chain. See [here](#on-chain-depositwithdraw-request-handling) how on-chain requests are handled.

## Ring Settlement

The ring settlement is just as in protocol 2 with some limitations:
- Only 2-order rings
- No P2P orders (always use fee token)
- No on-chain registration of orders
- No fee waiving mechanism with negative percentages (which would pay using order fees, greatly increasing the number of constraints)

Orders and order-matching are still completely off-chain.

**Rings are automatically scaled** to fill the orders as much as possible with the funds available in the Merkle tree at the time of settlement. The order that pays the margin (if there is any) needs to be the first order in the ring (we use the price of the second order as the trading price).

**Partial order filling** is fully supported. How much an order is filled is [stored in the Merkle tree](#Trading-History). No need for users to re-sign anything if the order wasn't filled completely in a single ring, a user only needs to sign his order a single time. The order can be included in as many rings as necessary until it is completely filled.

### Rings Accepted in the Circuit

Only 'valid' rings can be included in a circuit. With 'valid' we mean rings and orders that are completely valid (signatures correct, order data correct,...), but may not result in actually filling the orders. As a general rule of thumb: if the ring-matcher cannot fully control the parameter used for the rings settlement we allow the ring settlement to gently fail by not doing any token transfers. Rings that are never valid cannot be included in a block.

List of causes that will result in no actual ring settlement, but are still accepted by the circuit:
- An order is expired
- An order is cancelled
- An order is already completely filled
- An `allOrNone` order cannot be completely filled
- The fill amounts have rounding error that is too large
- The amount sold is 0 or the amount bought is 0
- The account owner of an order does not have enough funds
- The orders cannot be matched correctly

For these types of rings, a fee is still collected by the operator from the ring-matcher's accounts.

### Off-chain Data

#### Orders
```
Order {
  exchangeID (32bit)
  orderID (32bit)
  accountID (20bit)
  walletAccountID (20bit)
  dualAuthPublicKeyX (254bit)
  dualAuthPublicKeyY (254bit)
  tokenS (8bit)
  tokenB (8bit)
  tokenF (8bit)
  amountS (96bit)
  amountB (96bit)
  amountF (96bit)
  allOrNone (1bit)
  validSince (32bit)
  validUntil (32bit)
  walletSplitPercentage (7bit)
}
```

An order is hashed using Pedersen in the sequence given above. The hash is signed by the order Owner using the private key associated with the public key stored in `account[accountID]` with EdDSA.

```
SignedOrder {
  Order order
  Signature sig
  [Optional] dualAuthPrivateKey (256bit)
}
```

`SignedOrder`s can be sent to Ring-Matchers for matching. Optionally the dual-author private key can be sent to ring-matcher so the ring-matcher can sign rings using the order.

#### Rings

```
Ring {
  orderA_hash (254bit)
  orderB_hash (254bit)
  orderA_waiveFeePercentage (7bit)
  orderB_waiveFeePercentage (7bit)
  accountID (20bit)
  tokenID (8bit)
  fee (96bit)
  feeRecipientAccountID (20bit)
  nonce (32bit)
}
```

A ring is hashed using Pedersen in the sequence given above. The hash is signed by
- by the Ring-Matcher using the private key associated with the public key stored in `account[accountID]` with EdDSA
- by the dual-author private key of orderA with EdDSA
- by the dual-author private key of orderB with EdDSA

```
SignedRing {
  Order orderA
  Order orderB
  Ring ring
  Signature sigRingMatcher
  Signature sigDualAuthorA
  Signature sigDualAuthorB
}
```

`SignedRing`s can be sent to the Operators for settlement.

## Cancelling Orders

There are many ways an order can be cancelled.

### Limit Validity in Time

Orders can be short-lived and the order owner can safely keep recreating orders with new validSince/validUntil times using [Order Aliasing](#Order-Aliasing) as long as they need to be kept alive.

### Off-chain Order Cancellaton Request

The user sends a request for cancelling an order. The operator should include the cancellation as soon as possible in a block, though no guarantees can be made to the user when it will be included. **The user can pay a fee in any token he wants to the operator.** The wallet can receive a part of the fee paid to the operator.

The nonce of the account is increased after the cancel is processed.

```
CancelRequest {
  exchangeID (32bit)
  accountID (20bit)
  orderTokenID (8bit)
  orderID (32bit)
  walletAccountID (20bit)
  feeTokenID (8bit)
  fee (96bit)
  walletSplitPercentage (7bit)
  nonce (32bit)
  zero-padding (2bit)
}
```

A cancel request is hashed using Pedersen in the sequence given above. The hash is signed by the Owner using the private key associated with the public key stored in `account[accountID]` with EdDSA

```
SignedCancelRequest {
  CancelRequest cancelRequest
  Signature sig
}
```

`SignedCancelRequest`s can be sent to the Operators for commitment.

### Updating the Account Info

The account information can be updated with a new EdDSA public key which invalidates all orders and off-chain requests of the account.

### The party with the dual-author keys stops signing rings containing the order

Only the party with the dual-author keys can actually use the order in a ring. Especially in an order-sharing setup like described [here](#Order-sharing-with-Dual-Authoring) this would be very useful. Anybody can become a 'Wallet' and create orders using their own personal dual-author addresses so they remain in complete control of their orders.

### Creating an order with a larger orderID in the same trading history slot

If an order with a larger orderID is used in a ring settlement at the same trading history slot as a previous order, the previous order is automatically cancelled. Please read [Trading History](#Trading-History) to learn more about how the trading history is stored.

### The DEX removes the order in the order-book

If the order never left the DEX and the user trusts the DEX then the order can simply be removed from the order book.

## Trading History

Every account has a trading history tree with 2^14 leafs **for every token**. Which leaf is used for storing the trading history for an order is completely left up to the user, and we call this the **orderID**. The orderID is stored in a 32-bit value. We allow the user to overwrite the existing trading history stored at `orderID % 2^14` if `order.orderID > tradeHistory.orderID`. If `order.orderID < tradeHistory.orderID` the order is automatically cancelled. If `order.orderID == tradeHistory.orderID` we use the trading history stored in the leaf. This allows the account to create 2^32 unique orders for every token, the only limitation is that only 2^14 of these orders selling a certain token can be active at the same time.

While this was done for performance reasons (so we don't have to have a trading history tree with a large depth using the order hash as an address) this does open up some interesting possibilities.

### Order Aliasing

The account owner can choose to reuse the same orderID in multiple orders. We call this Order Aliasing.

#### Safely updating the validUntil time of an order

For safety the order owner can limit the time an order is valid, and increase the time whenever he wants safely by creating a new order with a new validUntil value, without having to worry if both orders can be filled separately. This is done just by letting both orders use the same orderID.

This is especially a problem because [the operator can set the timestamp](#Timestamp-in-Circuits) that is tested on-chain within a certain window. So even when the validSince/validUntil times don't overlap it could still be possible for an operator to fill multiple orders. The order owner also doesn't know how much the first order is going to be filled until it is invalid. Until then, he cannot create the new order if he doesn't want to buy/sell more than he actually wants. Order Aliasing fixes this problem without having to calculate multiple hashes (e.g. order hash with time information and without).

#### The possibility for some simple filling logic between orders

A user could create an order selling X tokenZ for either N tokenA or M tokenB (or even more tokens) while using the same orderID. The user is guaranteed never to spend more than X tokenZ, but will have bought [0, N] tokenA and/or [0, M] tokenA.

A realistic use case would be for selling some token for one of the available stable coins. Or selling some token for ETH and WETH. In these cases the user doesn't really care which specific token he buys, but he increases his chance of finding a matching order.

## On-chain Deposit/Withdraw Request Handling

On-chain deposit and withdrawal requests are added to a small 'blockchain' on-chain. We use separate chains for deposits and withdrawals. For every request we store the following:
- The accumulated hash: The hash of the request data hashed together with the accumulated hash of the previous request.
- The accumulated fee: The fee of the request added to the the accumulated fee of the previous request.
- The timestamp the request was added.

This setup allows the operator to process any number of requests in a block that he wants (though only a limited number of requests/block type are supported to limit the number of circuits, padding is done when needed). The circuits use the starting accumulated hash and the ending accumulated hash (after padding) as public input. The fee the operator receives for all the requests can easily be calculated by subtracting the accumulated fees of the last and first requests.

All requests are handled FIFO in their corresponding chain (deposit or withdrawal chain).

Once the block containing the deposits/withdrawals is finalized the operator can call `withdrawBlockFee` to collect the fee earned by processing the requests.

Because we want on-chain requests to be handled as quickly as possible by the operator, we enforce some limitations on him. However, we also don't want to let operators be overwhelmed by the number of on-chain requests. The following rules apply:
- The maximum number of open on-chain requests is limited by `MAX_OPEN_DEPOSIT_REQUESTS` and `MAX_OPEN_WITHDRAWAL_REQUESTS`. Anyone can check if there available slots by calling `getNumAvailableWithdrawalSlots` or `getNumAvailableDepositSlots`.
- If there is an open on-chain request older than `MAX_AGE_REQUEST_UNTIL_FORCED` then the operator can only commit blocks containing requests like this. Priority is given to withdrawals if there are deposit and withdrawal requests forced.
- The total fee paid to the operator (the sum of all fees of all requests processed in the block) is reduced the older the requests in the block are. As a starting point for this reduction the last processed request in the block is used. If the block is committed less than `FEE_BLOCK_FINE_START_TIME` seconds afterwards the operator receives the complete fee. If not, the fee is linearly reduced for a total time of `FEE_BLOCK_FINE_MAX_DURATION`. From then on the operator does not reveive any fee at all. The fine paid by the operator is burned (i.e. sold for LRC and then the LRC is burned).
- If any request that is still open is older than `MAX_AGE_REQUEST_UNTIL_WITHDRAW_MODE` we automatically go into withdrawal mode.

Current values:
```
function MAX_OPEN_DEPOSIT_REQUESTS() internal pure returns (uint16) { return 1024; }
function MAX_OPEN_WITHDRAWAL_REQUESTS() internal pure returns (uint16) { return 1024; }
function MAX_AGE_REQUEST_UNTIL_FORCED() internal pure returns (uint32) { return 15 minutes; }
function MAX_AGE_REQUEST_UNTIL_WITHDRAW_MODE() internal pure returns (uint32) { return 1 days; }
function FEE_BLOCK_FINE_START_TIME() internal pure returns (uint32) { return 5 minutes; }
function FEE_BLOCK_FINE_MAX_DURATION() internal pure returns (uint32) { return 30 minutes; }
```

## Withdrawal Mode

The operator may stop submitting new blocks and proofs at any time. If that happens we need to ensure users can still withdraw their funds.

An exchange can go in withdrawal mode when any of the conditions below are true:
- An on-chain request (either deposit or withdrawal) is open for longer than `MAX_AGE_REQUEST_UNTIL_WITHDRAW_MODE`
- A block remains unfinalized for longer than `MAX_AGE_UNFINALIZED_BLOCK_UNTIL_WITHDRAW_MODE`

Once in withdrawal mode almost all functionality of the exchange is stopped. The operator cannot commit any blocks anymore.
Users can withdraw their funds using the state of the last finalized block:
- Balances still stored in the Merkle tree can be withdrawn with a Merkle proof by calling `withdrawFromMerkleTree` or `withdrawFromMerkleTreeFor`.
- Deposits not yet included in a finalized block can be withdrawn using `withdrawFromDepositRequest`
- Approved withdrawals can manually be withdrawn (even when not in withdrawal mode) using `withdrawFromApprovedWithdrawal`

## Wallets

Wallets are where users create orders. The wallet can insert its account to receive a part of the fees paid by the order owner.

Wallets need to create a fee-recipient account to receive the wallet fees of the order. This account can be included in the order.

## Ring-Matchers

Ring-Matchers collect as many orders as possible sent to him by wallets (or created by himself). In this large pool of orders he finds 2 (or more, depending on the protocol version) orders that can be matched with each other (so the orders are filled as expected by the users, this is enforced by the protocol). We call this a ring.

Ring-Matchers need to create a normal account so they can pay the operator (and receive the burn rate free margin). They also need to create a fee-recipient account
to receive the matching fee from orders (because the burn rate needs to be applied on these funds when withdrawing).

The fee paid by the ring-matcher to the operator is completely independent of the fee paid by the orders. Just like in protocol 2 the ring-matchers pays a fee in ETH to the Ethereum miners, the ring-matcher now pays a fee to the operator. **Any registered token can be used to pay the fee.**

## Brokers

A broker is someone that can manage orders for an account it does not own.

The account system is used for this. Users can create a special account for a broker and deposit funds the broker is able to use. This is done by setting `account.publicKey` to the public key of the broker instead of the order owner. To stop the broker from being able to fill orders the balance can be withdrawn or the public key stored in the account can be changed.

## Timestamp in Circuits

A block and its proof is always made for a fixed input. The operator cannot accurately know on what timestamp the block will be processed on the Ethereum blockchain, but he needs a fixed timestamp to create a block and its proof (the chosen timestamp impacts which orders are valid and invalid).

We do however know the approximate time the block will be committed on the Ethereum blockchain. When committing the block the operator also includes the timestamp he used in the block (as a part of the public data). This timestamp is checked against the timestamp on-chain and if the difference is less than `TIMESTAMP_HALF_WINDOW_SIZE_IN_SECONDS` the block can be committed.

## On-chain Data
<<<<<<< HEAD
=======

From the yellow paper:
- 4 gas is paid for every zero byte of data or code for a transaction
- 68 gas is paid for every non-zero byte of data or code for a transaction

In the calculations below we use 68 gas/byte for our data-availability data. Please note that these numbers are **worst case** numbers. We currently don't pack the data-availability data very tightly so there will be a lot of zeros. The gas cost in practice will be significantly lower (up to ~30% lower).
>>>>>>> 1171e9b4

#### Data-availability for ring settlements

```
- Operator account ID: 3 bytes
- For every ring
    - Ring-matcher account ID: 3 bytes
    - Fee-recipient account ID: 3 bytes
    - Token ID (fee to operator): 2 bytes
    - Fee amount: 12 bytes
    - Margin (paid by first order): 12 bytes
    - For both Orders:
        - Account ID: 3 bytes
        - Wallet account ID: 3 bytes
        - TokenS: 2 bytes
        - TokenF: 2 bytes
        - Order ID: 4 bytes
        - FillS: 12 bytes
        - FillF: 12 bytes
        - WalletSplitPercentage: 1 byte
        - WaiveFeePercentage: 1 byte
```
=> **112 bytes/ring**
=> Calldata cost: (32 + 2 * 40) * 68 = **7616 gas/ring**

We can save some more bytes (e.g. on the large values of the margin and the fees, these can be packed much more efficiently) so we can probably get this down to ~80 bytes/ring.

#### Data-availability for order cancellations
```
- Operator account ID: 3 bytes
- For every cancel:
    - Account ID: 3 bytes
    - Token ID: 2 bytes
    - Order ID: 4 bytes
    - Wallet Account ID: 3 bytes
    - Fee token ID: 2 bytes
    - Fee amount: 12 bytes
    - WalletSplitPercentage: 1 byte
```
- => **27 bytes/cancel**
- => Calldata cost: 27 * 68 = **1836 gas/cancel**

This is already quite cheap, but can be greatly improved by packing the fee value better.

#### Withdrawal data
```
// Approved withdrawal data
- For every withdrawal:
    - Account ID: 3 bytes
    - Token ID: 2 bytes
    - Amount: 12 bytes

// Data-availability
- Operator account ID: 3 bytes
- For every withdrawal:
    - Wallet account ID: 3 bytes
    - Fee token ID: 2 bytes
    - Fee amount: 12 bytes
    - WalletSplitPercentage: 1 byte
```
- => On-chain: **17 bytes/withdrawal**
- => On-chain withdrawal calldata cost: 17 * 68 = **1156 gas/on-chain withdrawal**
- => With data-availability: **35 bytes/withdrawal**
- => With data-availability calldata cost: 35 * 68 = **2380 gas/off-chain withdrawal**


The approved withdrawal calldata also needs to be stored on-chain so that the data can be used when actually withdrawing the tokens when allowed (storing 32 bytes of data costs 20,000 gas):
- => Data storage cost: (17 / 32) * 20,000 = **10,625 gas/withdrawal**

## Throughput (Ring Settlements)

The throughput is limited by:

- The cost of the data we have to send in the calldata for the on-chain data-availability.
- The 256,000,000 constraints limit that allows efficient proof verification on-on-chain.

Without data-availability we are only limited by the number of constraints in a single block.

The gas limit in an Ethereum block is 8,000,000 gas. An Ethereum block is generated every ~15 seconds.

### On-chain Data-availability Limit

- Verifying a proof + some state updates/querying: ~600,000 gas
- => (8,000,000 - 600,000) / 7,616 = **971 rings/Ethereum block = ~65 rings/second (worst case)**

These numbers can be improved by packing the data more tightly.

### Constraints Limit

We can only prove circuits with a maximum of 256,000,000 constraints on-chain efficiently.

Currently our **most expensive** ring settlement circuit with data-availability support uses ~525,000 constraints/ring:
- 256,000,000 / ~525,000 = ~500 rings/block

Our **most expensive** ring settlement circuit without data-availability support uses ~475,000 constraints/ring (this is cheaper than with data-availability because we don't have to hash the data-availability data in the circuit):
- 256,000,000 / ~475,000 = ~550 rings/block

### Results

In a single block we are currently limited by the number of constraints used in the circuit. Verifying a proof costs _only_ ~600,000 gas so multiple blocks can be committed if needed.

Using 2 blocks with on-chain data-availability (so that we are limited by the cost of data-availability):
- => (8,000,000 - 600,000 * 2) / 7,616 = ~900 rings/Ethereum block = **~60 rings/second (worst case)**

Note again that these are worst case numbers. The data will contain a lot of zeros which will make it possible to commit more than 2 blocks/Ethereum block. In practice we expect this number to be closer to **~80 rings/second (expected)**

Without data-availability we are limited by how many blocks (and thus by how many rings/block) we can verify in a single Ethereum block:
- => 8,000,000 / 600,000 = ~13 blocks/Ethereum block
- = ~550 rings/block * 13 blocks/Ethereum block = ~7000 rings/Ethereum block = **~450 rings/second**

For comparison, let's calculate the achievable throughput of the previous Loopring protocols that did the ring settlements completely on-chain.
- Gas cost/ring settlement: ~300,000 gas
- => 8,000,000 / 300,000 = 26 rings/Ethereum block = **~2 rings/second**.
<<<<<<< HEAD


#### Comparison Table


|  | Loopring 2.x | Loopring 3.0 <br> (w/ Data Availability)  | Loopring 3.0 <br> (w/o Data Availability)  |
| :----- |:-------------: |:---------------:| :-------------:|
|Trades per Ethereum Block| ~26      | ~900 |      ~7000|
| Trades per Second | ~2      | ~60        |           ~450 |
| Costper Trade | ~300,000 gas | ~8890 gas | ~1150 gas|
=======




|  | Loopring 2.x | Loopring 3.0 <br> (w/ Data Availability) | Loopring 3.0 <br> (w/o Data Availability)  |
| :----- |:-------------: |:---------------:| :-------------:|
|Trades per Ethereum Block| ~26      | ~900 - ~1200 |      ~7000|
| Trades per Second | ~2      | ~60 - ~80        |           ~450 |
| Cost per Trade | ~300,000 gas | ~8890 - ~6670 gas | ~1150 gas|
>>>>>>> 1171e9b4
| Cost in USD per Trade <br> (1ETH=164USD) | ~0.1 | ~0.003* | ~0.0004* |

* *Cost in USD per Trade* in the table does not cover off-chain proof generation.

### Future Improvements

These numbers will improve significantly, even in the near future.
- [More efficient hash functions](https://github.com/Loopring/protocols/issues/49) may be usable which would drastically decrease the number of constraints.
- Our fee model is quite complex, using **a lot** of token transfers. We can create circuits with a [simplified fee model](https://github.com/Loopring/protocols/issues/50). This, again, will greatly decrease the number of constraints.

With these improvements we will be able to do **~10,000-20,000 rings/Ethereum block or ~1000 rings/second** without on-chain data-availability. And this is even without [recursive SNARKs](https://ethresear.ch/t/reducing-the-verification-cost-of-a-snark-through-hierarchical-aggregation/5128). Once this is possible on Ethereum the throughput can increase another order of magnitude.

For an order of magnitude improvement with on-chain data-availability we are dependent on Ethereum. [Proposals](https://ethereum-magicians.org/t/reduce-the-cost-of-transaction-data/2868) to lower the calldata cost are already in the making.

### Proof Generation Cost

From [Matter Labs](https://medium.com/matter-labs/introducing-matter-testnet-502fab5a6f17):
> [about circuits with 256 million constraints] "the computation took 20 minutes on a 72-core AWS server".

> At the target latency of 5 min at 100 TPS we estimate the off-chain part to be approximately 0.001 USD. This estimate is very conservative.

Ring settlements are ~5x more expensive than simple token transfers, but this will still be pretty cheap.


# Case Studies

## DEX with CEX-like Experience

### Setting up the exchange

The DEX can decide to use an existing exchange so it does not need to setup its own infrastructure to handle block creation and creating proofs. This also makes it possible to share orders with all other parties using that exchange.

In this case study let's create a new exchange. The exchange owner just needs to call `createExchange` on the Loopring contract. This creates a brand new exchange contract.

### Trading

Users create orders using accounts created on the exchange. Orders are added to the order books of the DEX.

The DEX matches the order with another order, signs the ring using the ring-matcher private key and the dual-author keys of the orders. The order gets completely filled in the ring:
- The GUI of the DEX can be updated immediately with the state after the ring settlement. The order can be shown as filled, but not yet verified.
- The DEX sends the ring to the operator(s) of the exchange. Because these rings need to be settled in a reasonable time the operator needs to call `commitBlock` soon after receiving rings.
- The operator generates the proof and calls `verifyBlock` within the maximum time allowed

The DEX could now show an extra 'Verified" symbol for the filling of the order.

An order can be in the following states:
- **Unmatched** in an order-book
- **Matched** by the DEX
- **Commited** in a block sent in `commitBlock`
- **Verified** in a block by a proof in `verifyBlock`
- **Finalized** when the block it was in is finalized (so all blocks before and including the block containing the ring settlement are verified)

Only when the block is finalized is the ring settlement irreversible.

## Deposit and Withdrawal Process

The first thing a user needs to do is create an account. The user has the option to directly deposit tokens to this new account to be created.

`updateAccountAndDeposit` is called on the exchange contract. A new account is created on-chain (the on-chain account information does not contain any balance information because the balance will only be used and updated in the Merkle tree) and the necessary data is hashed together that needs to be used for creating the account in the Merkle tree in the circuit. The amount of tokens the user deposits to the contract will be stored in the leaf of the Merkle tree with address `accountID` (together with the rest of the account information).

The Merkle tree has not yet been updated. This needs to be done by the operator by committing a deposit block containing the deposit by the user. As long as the account is not added to the Merkle tree the account cannot be used.

The operator can stop working before this is done however. That's why the amount deposited is stored somewhere on-chain so that the user can withdraw these funds in withdrawal mode.

But the operator wants to earn fees so he creates a block that adds the account to the Merkle tree. After the account is added in the circuit, it can immediately be used.

The account balance is updated between trades as you'd expect.

The user then wants to withdraw (a part of) the balance. He can let the operator know on-chain, or he can just send a request off-chain. The only difference is that when the request is made off-chain the operator can choose when to do the withdrawal so there is no guarantee when it will be done. In any case, there will be delay between the request for withdrawal and when the operator includes the withdrawal in a block. In this period the operator is free to keep using the balances in the account to settle rings.

After some time the operator includes the withdrawal in a block. Two things are done when this happens:
- The balance in the Accounts Merkle tree is subtracted with the amount withdrawn in the circuit (if possible of course, otherwise nothing is withdrawn)
- The smart contract adds the amount that is withdrawn to a list stored on-chain.

The withdrawn amount is stored in a list because the user is still not able to actually withdraw it yet! The user is only allowed to withdraw it when the block is finalized, which means that the block can never be reverted.

This mechanism is needed to support delayed proof submission. If the proof is available immediately when the block is committed the new state would always be verified valid and the amount that can be withdrawn correct. But with delayed proof submission we are only certain the block is correct and irreversible when all blocks before it and including the block containing the withdrawal are proven.

Once the operators have submitted all the proofs necessary for the block containing the withdrawal to be finalized, the user is finally able to call `withdrawFromApprovedWithdrawal` on-chain with the necessary information when the withdrawal was done to get the tokens out of the smart contract.

Let's now look at the case where the withdrawal request was done by an operator, but the block containing the withdrawal needs to be reverted. Two things happen automatically by the revert:
- The Merkle tree root is restored as it was before the withdrawal. The balance is restored.
- The list of withdrawals we stored on-chain for the reverted block are thrown away when reverting. A user was never able to withdraw from these in `withdrawFromApprovedWithdrawal` because the block associated with the withdraw list was never marked as finalized.

## Order Sharing with Dual-Authoring

Very similar as in protocol 2, but used a bit differently.

Automatically sharing orders between DEXs can be problematic, mainly because of collisions. For example, DEX B could decide it wants to use an order of DEX A and creates a ring and sends it to the operator. But at the same time, DEX C could have also decided to use the same order in a different ring. In the best case, both rings can be settled. But it's also possible only one of the rings can be settled because the shared order cannot be filled for the fill amount specified in the second ring. Or because the balance of the order owners isn't sufficient anymore. This uncertainty makes it so that a DEX needs to wait longer to show the result of a trade to the user. It's also hard for a DEX to track the state of a shared order and of the balances of its users if they can be modified at any time without is knowledge.

A solution for this could be dual authoring. But, we don't share the dual author keys with anyone. When a ring-matcher wants to create a ring using orders of wallet A and wallet B then the ring needs to be signed by wallet A **and** wallet B **independently**. This negotiation would be completely off-chain.

The protocol would be something like this. DEX A signs a ring using orders of DEX A and DEX B and sends it to DEX B. DEX B can now decide if he wants to share the order with DEX A or not in the given ring. If not, DEX B simply sends a message back that there is no deal. If DEX B does want to share the order, he can sign the ring as well. The ring is now signed by DEX A and DEX B (the DEXs of the orders in the ring) and the ring can be sent to the operator for settlement. DEX B now sends the doubly signed ring back to DEX A so the DEX can be sure the ring will be settled (or DEX A could just monitor the rings submitted to the operators).

This process should be very fast. The delay between the initial request and knowing whether the ring can be settled should take at most seconds. DEXs also know exactly the state each order is in or is going to be in because every shared order still needs to pass through the DEX it is from.

The protocol could allow the payment of an additional fee for the use of the order. How much fee is paid for the use of the order is completely left up to the DEXs/Wallets/Ring-matchers. If DEX A has an order, and DEX B **and** DEX C wants to use it, then DEX A can choose the DEX that offers the most fees for the order.

A scenario where this would be very helpful is for a service that offers liquidity from some place (e.g. a bot for a CEX). This service would offer orders to multiple DEXs and can decide on any criteria how it wants to share its orders.

![Order sharing](https://i.imgur.com/2XrQHLa.png)

- **Red arrows**: order sharing by negotiation (needs to be online to share orders)
- **Black arrows**: order sharing by sharing the dual author key (does not need to be online to share orders)

Simple wallets probably don't want to pay for the infrastructure to sign rings all the time for sharing their orders. So these will still share the dual author keys. But to prevent collisions etc... they should only share the keys with a single ring-matcher/DEX.

This order sharing is only possible when orders are created for the same exchange contract, so it's a big advantage for multiple parties to decide to use the same Exchange contract to maximize liquidity.

Recap:
- DEXs/Wallets/Ring-matchers can keep track of his orders and the balances of his users because every order that is used needs to pass through him
- Orders are cancelled by not signing any rings anymore with the order, which only the party with the dual-author keys stored in the order can do
- No collisions (if all parties act correctly)
- Fine-grained order sharing with the possibility of a fee
- Same order can be shared multiple times in multiple rings with multiple parties<|MERGE_RESOLUTION|>--- conflicted
+++ resolved
@@ -604,15 +604,12 @@
 We do however know the approximate time the block will be committed on the Ethereum blockchain. When committing the block the operator also includes the timestamp he used in the block (as a part of the public data). This timestamp is checked against the timestamp on-chain and if the difference is less than `TIMESTAMP_HALF_WINDOW_SIZE_IN_SECONDS` the block can be committed.
 
 ## On-chain Data
-<<<<<<< HEAD
-=======
 
 From the yellow paper:
 - 4 gas is paid for every zero byte of data or code for a transaction
 - 68 gas is paid for every non-zero byte of data or code for a transaction
 
 In the calculations below we use 68 gas/byte for our data-availability data. Please note that these numbers are **worst case** numbers. We currently don't pack the data-availability data very tightly so there will be a lot of zeros. The gas cost in practice will be significantly lower (up to ~30% lower).
->>>>>>> 1171e9b4
 
 #### Data-availability for ring settlements
 
@@ -726,18 +723,6 @@
 For comparison, let's calculate the achievable throughput of the previous Loopring protocols that did the ring settlements completely on-chain.
 - Gas cost/ring settlement: ~300,000 gas
 - => 8,000,000 / 300,000 = 26 rings/Ethereum block = **~2 rings/second**.
-<<<<<<< HEAD
-
-
-#### Comparison Table
-
-
-|  | Loopring 2.x | Loopring 3.0 <br> (w/ Data Availability)  | Loopring 3.0 <br> (w/o Data Availability)  |
-| :----- |:-------------: |:---------------:| :-------------:|
-|Trades per Ethereum Block| ~26      | ~900 |      ~7000|
-| Trades per Second | ~2      | ~60        |           ~450 |
-| Costper Trade | ~300,000 gas | ~8890 gas | ~1150 gas|
-=======
 
 
 
@@ -747,7 +732,6 @@
 |Trades per Ethereum Block| ~26      | ~900 - ~1200 |      ~7000|
 | Trades per Second | ~2      | ~60 - ~80        |           ~450 |
 | Cost per Trade | ~300,000 gas | ~8890 - ~6670 gas | ~1150 gas|
->>>>>>> 1171e9b4
 | Cost in USD per Trade <br> (1ETH=164USD) | ~0.1 | ~0.003* | ~0.0004* |
 
 * *Cost in USD per Trade* in the table does not cover off-chain proof generation.
