--- conflicted
+++ resolved
@@ -53,10 +53,8 @@
 - ~~LoopringAmmPool: 0xE6AbFcABE24F06197a7A20dc9c81c251f2862430~~
 
 ### UPGRADE-2021-03-25
-<<<<<<< HEAD
-
-=======
->>>>>>> c3a2d89b
+
+
 - [LoopringIOExchangeOwner: 0x153CdDD727e407Cb951f728F24bEB9A5FaaA8512](https://etherscan.io/address/0x153CdDD727e407Cb951f728F24bEB9A5FaaA8512)
 - ~~ExchangeV3(implementation): 0xCFba78aecfBcc0B4B748fA58c530D4675BB5D32F~~
 - ExchangeV3(implementation): 0x4fb117dcd6d09abf1a99b502d488a99f5a17e7ec
@@ -1888,8 +1886,6 @@
   }
   ```
 
-<<<<<<< HEAD
-=======
   104. DPR-ETH: 0x3ec139b45558d1db73b889f887624ef117d28e3b
   ```
   {
@@ -1906,7 +1902,7 @@
     tokenSymbol: 'LP-DPR-ETH'
   }
   ```
->>>>>>> c3a2d89b
+
   ***
 
 - Registered tokens:
