# Deployment info for Loopring V3.6

- release url: https://github.com/Loopring/protocols/releases/tag/Loopring_3.6.0_beta
- deployer: 0x4374D3d032B3c96785094ec9f384f07077792768
- operator(has access to submitBlocks): 0x81a48f7BB0b8FCE3db9FAf013D63963aE4948c1D
- operator 2: 0x2b263f55Bf2125159Ce8Ec2Bb575C649f822ab46

## contract addresses

- BlockVerifier: 0x6150343E0F43A17519c0327c41eDd9eBE88D01ef
  - ~~blockVersion: 13~~
  - blockVersion: 14 (udated at 2021-01-11)
  - blockSizes: 16, 64, 128, 256, 384
- AgentRegistry: 0x39B9bf169a7e225ba037C443A40460c77438ea14
- FastWithdrawalAgent: 0xec3Cc6Cf0252565b56FC7AC396017Df5b9B78a31
- LoopringV3: 0xe56D6ccab6551932C0356E4e8d5dAF0630920C71  
  params:
  - lrcAddr: 0xBBbbCA6A901c926F240b89EacB641d8Aec7AEafD
  - protocolFeeVault: 0x4b89f8996892d137c3dE1312d1dD4E4F4fFcA171
  - BlockVerifier: 0x6150343E0F43A17519c0327c41eDd9eBE88D01ef
- ProtocolFeeVaultAddress: 0x4b89f8996892d137c3dE1312d1dD4E4F4fFcA171
- Exchange Libs:

  - ~~ExchangeBalances:0x6CE48C5E1C6391F6877da7502a0d8621727eA441~~
  - ~~ExchangeAdmins:0x919551E7c778539f6238E3483358a2aFbDaa83c9~~
  - ~~ExchangeTokens:0x432bcD4fAdE6e54F8b0773546AF44BF7C90fa7F6~~
  - ~~ExchangeWithdrawals:0x4d6924ac10b840a17ac841b2e3d446C9e0d88d68~~
  - ~~ExchangeBlocks:0x17d3efeEF8e9d254a9E68b27386Bd9Beb9addf3b~~
  - ~~ExchangeBlocks: 0xb01E1B1eE285C16429e750aca67546d5Bcc797F3~~
  - ~~ExchangeGenesis:0xA2f3346c484aC1F55ef468fd2fE427B9730aFb9f~~

- [ExchangeV3Proxy: 0x0BABA1Ad5bE3a5C0a66E7ac838a129Bf948f1eA4](https://etherscan.io/address/0x0BABA1Ad5bE3a5C0a66E7ac838a129Bf948f1eA4)
- ~~ExchangeV3: 0xa01d4d1FE18A34902Ac2e4045a5e8f553dDe9685~~
- ~~ExchangeV3: 0x2fefbeF4d1445F523941c56349C2414cd5e9675d~~
- [DefaultDepositContract: 0x674bdf20A0F284D710BC40872100128e2d66Bd3f](https://etherscan.io/address/0x674bdf20A0F284D710BC40872100128e2d66Bd3f)
- ~~LoopringIOExchangeOwner: 0x5c367c1b2603ed166C62cEc0e4d47e9D5DC1c073~~

- Amm:

  - ~~AmmJoinRequest: 0xD86eCD9dc3C18e1d202C63941CAcb85ec9fAdf83~~
  - ~~AmmExitRequest: 0x643Caf6bb68986CD17f71E225C8E264378bfccE5~~
  - ~~AmmStatus: 0xaae0a0515609723F66a38e6fE9e3455e7897143a~~
  - ~~AmmWithdrawal: 0xb971902d99e1f94f02Cc19e6BEC73Cf3d38c16B3~~
  - LoopringAmmSharedConfig: 0x19b28198D993d3B0b1807C7bd46b4F0a4AFD473D
  - ~~LoopringAmmPool: 0xEE017DF188362F8620058e6CeF56D0e65b872164~~
  - ~~LoopringAmmPool: 0xcc2e3d2DC1fd6Ce145e1124868fda5B2a0592cc5~~

### UPDATE-20210115

- [LoopringIOExchangeOwner: 0x42bC1aB51b7aF89CfAA88A7291CE55971d8cB83a](https://etherscan.io/address/0x42bC1aB51b7aF89CfAA88A7291CE55971d8cB83a)
- ExchangeV3: 0x8c63D8E608fF702a92D5908730C91457b0447Ad7
- LoopringAmmPool: 0xE6AbFcABE24F06197a7A20dc9c81c251f2862430

### UPDATE-20210310
- ForcedWithdrawalAgent: 0x52ea1971C05B0169c02a0bBeC05Fe8b5E3A24470

---

- AmmPools:

  1. LRC-ETH pool: 0x18920d6E6Fb7EbE057a4DD9260D6D95845c95036

  ```
  {
    sharedConfig: '0x19b28198D993d3B0b1807C7bd46b4F0a4AFD473D',
    exchange: '0x0BABA1Ad5bE3a5C0a66E7ac838a129Bf948f1eA4',
    poolName: 'AMM-LRC-ETH',
    accountID: 1,
    tokens: [
      '0xBBbbCA6A901c926F240b89EacB641d8Aec7AEafD',
      '0x0000000000000000000000000000000000000000'
    ],
    weights: [ 1000000, 1000000 ],
    feeBips: 15,
    tokenSymbol: 'LP-LRC-ETH'
  }
  ```

  4. ETH-USDT pool: 0x605872a5A459E778959B8a49dc3A56a8c9197983

  ```
  {
    sharedConfig: '0x19b28198D993d3B0b1807C7bd46b4F0a4AFD473D',
    exchange: '0x0BABA1Ad5bE3a5C0a66E7ac838a129Bf948f1eA4',
    poolName: 'AMM-ETH-USDT',
    accountID: 4,
    tokens: [
      '0x0000000000000000000000000000000000000000',
      '0xdac17f958d2ee523a2206206994597c13d831ec7'
    ],
    weights: [ 1000000, 1000000 ],
    feeBips: 15,
    tokenSymbol: 'LP-ETH-USDT'
  }
  ```

  5. WBTC-ETH pool: 0xf6cd964E6345E8f01e548063De13d0DE7d8c59De

  ```
  {
    sharedConfig: '0x19b28198D993d3B0b1807C7bd46b4F0a4AFD473D',
    exchange: '0x0BABA1Ad5bE3a5C0a66E7ac838a129Bf948f1eA4',
    poolName: 'AMM-WBTC-ETH',
    accountID: 5,
    tokens: [
      '0x2260FAC5E5542a773Aa44fBCfeDf7C193bc2C599',
      '0x0000000000000000000000000000000000000000'
    ],
    weights: [ 1000000, 1000000 ],
    feeBips: 15,
    tokenSymbol: 'LP-WBTC-ETH'
  }
  ```

  6. UNI-ETH pool: 0x9b7a20ae12a3f2a3d4cF9eA2d4a8518c104cc5f2

  ```
  {
    sharedConfig: '0x19b28198D993d3B0b1807C7bd46b4F0a4AFD473D',
    exchange: '0x0BABA1Ad5bE3a5C0a66E7ac838a129Bf948f1eA4',
    poolName: 'AMM-UNI-ETH',
    accountID: 6,
    tokens: [
      '0x1f9840a85d5aF5bf1D1762F925BDADdC4201F984',
      '0x0000000000000000000000000000000000000000'
    ],
    weights: [ 1000000, 1000000 ],
    feeBips: 15,
    tokenSymbol: 'LP-UNI-ETH'
  }
  ```

  7. DPI-ETH pool: 0x6FF8A397F7A04B41c58c00AB8e70ACa7cbc0adBa

  ```
  {
    sharedConfig: '0x19b28198D993d3B0b1807C7bd46b4F0a4AFD473D',
    exchange: '0x0BABA1Ad5bE3a5C0a66E7ac838a129Bf948f1eA4',
    poolName: 'AMM-DPI-ETH',
    accountID: 7,
    tokens: [
      '0x1494CA1F11D487c2bBe4543E90080AeBa4BA3C2b',
      '0x0000000000000000000000000000000000000000'
    ],
    weights: [ 1000000, 1000000 ],
    feeBips: 15,
    tokenSymbol: 'LP-DPI-ETH'
  }
  ```

  8. LINK-ETH pool: 0x1230F7e06c3fA96f4259F7BaD79e6afF321B8133

  ```
    {
      sharedConfig: '0x19b28198D993d3B0b1807C7bd46b4F0a4AFD473D',
      exchange: '0x0BABA1Ad5bE3a5C0a66E7ac838a129Bf948f1eA4',
      poolName: 'AMM-LINK-ETH',
      accountID: 8,
      tokens: [
        '0x514910771af9ca656af840dff83e8264ecf986ca',
        '0x0000000000000000000000000000000000000000'
      ],
      weights: [ 1000000, 1000000 ],
      feeBips: 15,
      tokenSymbol: 'LP-LINK-ETH'
    }
  ```

  9. KP3R-ETH pool: 0x2ed5d3Fff0EB1451c381DDECE244E9b796db7b8a

  ```
  {
    sharedConfig: '0x19b28198D993d3B0b1807C7bd46b4F0a4AFD473D',
    exchange: '0x0BABA1Ad5bE3a5C0a66E7ac838a129Bf948f1eA4',
    poolName: 'AMM-KP3R-ETH',
    accountID: 9,
    tokens: [
      '0x1ceb5cb57c4d4e2b2433641b95dd330a33185a44',
      '0x0000000000000000000000000000000000000000'
    ],
    weights: [ 1000000, 1000000 ],
    feeBips: 15,
    tokenSymbol: 'LP-KP3R-ETH'
  }
  ```

  10. YFI-ETH pool: 0xd85f594481D3DEE61FD38464dD54CF3ccE6906b6

  ```
  {
    sharedConfig: '0x19b28198D993d3B0b1807C7bd46b4F0a4AFD473D',
    exchange: '0x0BABA1Ad5bE3a5C0a66E7ac838a129Bf948f1eA4',
    poolName: 'AMM-YFI-ETH',
    accountID: 10,
    tokens: [
      '0x0bc529c00C6401aEF6D220BE8C6Ea1667F6Ad93e',
      '0x0000000000000000000000000000000000000000'
    ],
    weights: [ 1000000, 1000000 ],
    feeBips: 15,
    tokenSymbol: 'LP-YFI-ETH'
  }
  ```

  11. YFII-ETH pool: 0xF8e4aBF498235fA8fdE2f6A04c21db7877957C47

  ```
  {
    sharedConfig: '0x19b28198D993d3B0b1807C7bd46b4F0a4AFD473D',
    exchange: '0x0BABA1Ad5bE3a5C0a66E7ac838a129Bf948f1eA4',
    poolName: 'AMM-YFII-ETH',
    accountID: 11,
    tokens: [
      '0xa1d0e215a23d7030842fc67ce582a6afa3ccab83',
      '0x0000000000000000000000000000000000000000'
    ],
    weights: [ 1000000, 1000000 ],
    feeBips: 15,
    tokenSymbol: 'LP-YFII-ETH'
  }
  ```

  12. MCB-ETH: 0x70c8E0AedB5933Da09C9392A17389e4D6d79D638

  ```
    {
      sharedConfig: '0x19b28198D993d3B0b1807C7bd46b4F0a4AFD473D',
      exchange: '0x0BABA1Ad5bE3a5C0a66E7ac838a129Bf948f1eA4',
      poolName: 'AMM-MCB-ETH',
      accountID: 12,
      tokens: [
        '0x4e352cF164E64ADCBad318C3a1e222E9EBa4Ce42',
        '0x0000000000000000000000000000000000000000'
      ],
      weights: [ 1000000, 1000000 ],
      feeBips: 15,
      tokenSymbol: 'LP-MCB-ETH'
    }
  ```

  13. AC-ETH: 0x8EFAD07720D331a49f5db2cC83946F7DC8FC6B42

  ```
  {
  sharedConfig: '0x19b28198D993d3B0b1807C7bd46b4F0a4AFD473D',
  exchange: '0x0BABA1Ad5bE3a5C0a66E7ac838a129Bf948f1eA4',
  poolName: 'AMM-AC-ETH',
  accountID: 13,
  tokens: [
    '0x9A0aBA393aac4dFbFf4333B06c407458002C6183',
    '0x0000000000000000000000000000000000000000'
  ],
  weights: [ 1000000, 1000000 ],
  feeBips: 15,
  tokenSymbol: 'LP-AC-ETH'
  }
  ```

  14. ETH-DAI: 0xD9D681C1ddD462ca222E90Bbe14A35273C318A09

  ```
  {
  sharedConfig: '0x19b28198D993d3B0b1807C7bd46b4F0a4AFD473D',
  exchange: '0x0BABA1Ad5bE3a5C0a66E7ac838a129Bf948f1eA4',
  poolName: 'AMM-ETH-DAI',
  accountID: 14,
  tokens: [
    '0x0000000000000000000000000000000000000000',
    '0x6B175474E89094C44Da98b954EedeAC495271d0F'
  ],
  weights: [ 1000000, 1000000 ],
  feeBips: 15,
  tokenSymbol: 'LP-ETH-DAI'
  }
  ```

  15. LRC-USDT: 0xE6CC0d45C4E4F81be340F4D176e6Ce0D63Ad5743

  ```
  {
  sharedConfig: '0x19b28198D993d3B0b1807C7bd46b4F0a4AFD473D',
  exchange: '0x0BABA1Ad5bE3a5C0a66E7ac838a129Bf948f1eA4',
  poolName: 'AMM-LRC-USDT',
  accountID: 15,
  tokens: [
    '0xBBbbCA6A901c926F240b89EacB641d8Aec7AEafD',
    '0xdac17f958d2ee523a2206206994597c13d831ec7'
  ],
  weights: [ 1000000, 1000000 ],
  feeBips: 15,
  tokenSymbol: 'LP-LRC-USDT'
  }
  ```

  16. HBTC-USDT: 0x746EEB6bdd9139A4d605C2c410911F37BEa9093b

  ```
   {
  sharedConfig: '0x19b28198D993d3B0b1807C7bd46b4F0a4AFD473D',
  exchange: '0x0BABA1Ad5bE3a5C0a66E7ac838a129Bf948f1eA4',
  poolName: 'AMM-HBTC-USDT',
  accountID: 16,
  tokens: [
    '0x0316EB71485b0Ab14103307bf65a021042c6d380',
    '0xdac17f958d2ee523a2206206994597c13d831ec7'
  ],
  weights: [ 1000000, 1000000 ],
  feeBips: 15,
  tokenSymbol: 'LP-HBTC-USDT'
  }
  ```

  17. 1INCH-ETH: 0xa9D46DEdEff7dFe8fF3628F4D276a0e1C5007b81

  ```
  {
  sharedConfig: '0x19b28198D993d3B0b1807C7bd46b4F0a4AFD473D',
  exchange: '0x0BABA1Ad5bE3a5C0a66E7ac838a129Bf948f1eA4',
  poolName: 'AMM-1INCH-ETH',
  accountID: 17,
  tokens: [
    '0x111111111117dC0aa78b770fA6A738034120C302',
    '0x0000000000000000000000000000000000000000'
  ],
  weights: [ 1000000, 1000000 ],
  feeBips: 15,
  tokenSymbol: 'LP-1INCH-ETH'
  }
  ```

  18. AC-USDT: 0x502B5525e1508C51Af46719D13E5238b83A404e5

  ```
  {
  sharedConfig: '0x19b28198D993d3B0b1807C7bd46b4F0a4AFD473D',
  exchange: '0x0BABA1Ad5bE3a5C0a66E7ac838a129Bf948f1eA4',
  poolName: 'AMM-AC-USDT',
  accountID: 18,
  tokens: [
    '0x9A0aBA393aac4dFbFf4333B06c407458002C6183',
    '0xdac17f958d2ee523a2206206994597c13d831ec7'
  ],
  weights: [ 1000000, 1000000 ],
  feeBips: 15,
  tokenSymbol: 'LP-AC-USDT'
  }
  ```

  19. VETH-ETH： 0x9795f527d0Fad45F41dE27bef71F0eeD47f5256C

  ```
  {
  sharedConfig: '0x19b28198D993d3B0b1807C7bd46b4F0a4AFD473D',
  exchange: '0x0BABA1Ad5bE3a5C0a66E7ac838a129Bf948f1eA4',
  poolName: 'AMM-VETH-ETH',
  accountID: 19,
  tokens: [
    '0xc3d088842dcf02c13699f936bb83dfbbc6f721ab',
    '0x0000000000000000000000000000000000000000'
  ],
  weights: [ 1000000, 1000000 ],
  feeBips: 15,
  tokenSymbol: 'LP-VETH-ETH'
  }
  ```

  20. WOO-USDT: 0x1D28b287B5E19b12Ac2B3618405C57AD882A4D74

  ```
  {
  sharedConfig: '0x19b28198D993d3B0b1807C7bd46b4F0a4AFD473D',
  exchange: '0x0BABA1Ad5bE3a5C0a66E7ac838a129Bf948f1eA4',
  poolName: 'AMM-WOO-USDT',
  accountID: 20,
  tokens: [
    '0x4691937a7508860F876c9c0a2a617E7d9E945D4B',
    '0xdac17f958d2ee523a2206206994597c13d831ec7'
  ],
  weights: [ 1000000, 1000000 ],
  feeBips: 15,
  tokenSymbol: 'LP-WOO-USDT'
  }
  ```

  21. HBTC-ETH: 0x1F78CD24Ccf73fDd5095d0339DD6eF72E30669aC

  ```
  {
  sharedConfig: '0x19b28198D993d3B0b1807C7bd46b4F0a4AFD473D',
  exchange: '0x0BABA1Ad5bE3a5C0a66E7ac838a129Bf948f1eA4',
  poolName: 'AMM-HBTC-ETH',
  accountID: 21,
  tokens: [
    '0x0316EB71485b0Ab14103307bf65a021042c6d380',
    '0x0000000000000000000000000000000000000000'
  ],
  weights: [ 1000000, 1000000 ],
  feeBips: 15,
  tokenSymbol: 'LP-HBTC-ETH'
  }
  ```

  22. ETH-USDC: 0xF88de0CCD1E84898b4EA62c421009996bFb6156e

  ```
  {
    sharedConfig: '0x19b28198D993d3B0b1807C7bd46b4F0a4AFD473D',
    exchange: '0x0BABA1Ad5bE3a5C0a66E7ac838a129Bf948f1eA4',
    poolName: 'AMM-ETH-USDC',
    accountID: 22,
    tokens: [
      '0x0000000000000000000000000000000000000000',
      '0xA0b86991c6218b36c1d19D4a2e9Eb0cE3606eB48'
    ],
    weights: [ 1000000, 1000000 ],
    feeBips: 15,
    tokenSymbol: 'LP-ETH-USDC'
  }
  ```

  23. CEL-ETH: 0x93bB5B402F04D3053F2c3800F6A4AF54788c16d0

  ```
  {
  sharedConfig: '0x19b28198D993d3B0b1807C7bd46b4F0a4AFD473D',
  exchange: '0x0BABA1Ad5bE3a5C0a66E7ac838a129Bf948f1eA4',
  poolName: 'AMM-CEL-ETH',
  accountID: 23,
  tokens: [
    '0xaaaebe6fe48e54f431b0c390cfaf0b017d09d42d',
    '0x0000000000000000000000000000000000000000'
  ],
  weights: [ 1000000, 1000000 ],
  feeBips: 15,
  tokenSymbol: 'LP-CEL-ETH'
  }
  ```

  24. BEL-ETH: 0x567c1ad6d736755abcb3df8ef794b09bb7701e66

  ```
  {
    sharedConfig: '0x19b28198D993d3B0b1807C7bd46b4F0a4AFD473D',
    exchange: '0x0BABA1Ad5bE3a5C0a66E7ac838a129Bf948f1eA4',
    poolName: 'AMM-BEL-ETH',
    accountID: 24,
    tokens: [
      '0xa91ac63d040deb1b7a5e4d4134ad23eb0ba07e14',
      '0x0000000000000000000000000000000000000000'
    ],
    weights: [ 1000000, 1000000 ],
    feeBips: 15,
    tokenSymbol: 'LP-BEL-ETH'
  }
  ```

  25. OBTC-ETH: 0x85f2e9474d208a11ac18ed2a4e434c4bfc6ddbde

  ```
  {
    sharedConfig: '0x19b28198D993d3B0b1807C7bd46b4F0a4AFD473D',
    exchange: '0x0BABA1Ad5bE3a5C0a66E7ac838a129Bf948f1eA4',
    poolName: 'AMM-OBTC-ETH',
    accountID: 25,
    tokens: [
      '0x8064d9ae6cdf087b1bcd5bdf3531bd5d8c537a68',
      '0x0000000000000000000000000000000000000000'
    ],
    weights: [ 1000000, 1000000 ],
    feeBips: 15,
    tokenSymbol: 'LP-OBTC-ETH'
  }
  ```

  26. ENJ-ETH: 0x1b04a25a0a7f93cfb0c4278ca4f7ca2483a1e94e

  ```
  {
    sharedConfig: '0x19b28198D993d3B0b1807C7bd46b4F0a4AFD473D',
    exchange: '0x0BABA1Ad5bE3a5C0a66E7ac838a129Bf948f1eA4',
    poolName: 'AMM-ENJ-ETH',
    accountID: 26,
    tokens: [
      '0xf629cbd94d3791c9250152bd8dfbdf380e2a3b9c',
      '0x0000000000000000000000000000000000000000'
    ],
    weights: [ 1000000, 1000000 ],
    feeBips: 15,
    tokenSymbol: 'LP-ENJ-ETH'
  }
  ```

  27. NIOX-ETH: 0x8cf6c5e7ec123583e1529d8afaeaa3d25da2fd3d

  ```
  {
    sharedConfig: '0x19b28198D993d3B0b1807C7bd46b4F0a4AFD473D',
    exchange: '0x0BABA1Ad5bE3a5C0a66E7ac838a129Bf948f1eA4',
    poolName: 'AMM-NIOX-ETH',
    accountID: 27,
    tokens: [
      '0xc813EA5e3b48BEbeedb796ab42A30C5599b01740',
      '0x0000000000000000000000000000000000000000'
    ],
    weights: [ 1000000, 1000000 ],
    feeBips: 15,
    tokenSymbol: 'LP-NIOX-ETH'
  }
  ```

  28. AMP-ETH: 0x0aa4d2dd35418d63af13ea906ce3a088dec8d786

  ```
  {
    sharedConfig: '0x19b28198D993d3B0b1807C7bd46b4F0a4AFD473D',
    exchange: '0x0BABA1Ad5bE3a5C0a66E7ac838a129Bf948f1eA4',
    poolName: 'AMM-AMP-ETH',
    accountID: 28,
    tokens: [
      '0xff20817765cb7f73d4bde2e66e067e58d11095c2',
      '0x0000000000000000000000000000000000000000'
    ],
    weights: [ 1000000, 1000000 ],
    feeBips: 15,
    tokenSymbol: 'LP-AMP-ETH'
  }
  ```

  29. INDEX-ETH: 0x0089081950b4ebbf362689519c1d54827e99d727

  ```
  {
    sharedConfig: '0x19b28198D993d3B0b1807C7bd46b4F0a4AFD473D',
    exchange: '0x0BABA1Ad5bE3a5C0a66E7ac838a129Bf948f1eA4',
    poolName: 'AMM-INDEX-ETH',
    accountID: 29,
    tokens: [
      '0x0954906da0bf32d5479e25f46056d22f08464cab',
      '0x0000000000000000000000000000000000000000'
    ],
    weights: [ 1000000, 1000000 ],
    feeBips: 15,
    tokenSymbol: 'LP-INDEX-ETH'
  }
  ```

  30. GRT-ETH: 0x583208883277896435b9821a64806d708de17df2

  ```
  {
    sharedConfig: '0x19b28198D993d3B0b1807C7bd46b4F0a4AFD473D',
    exchange: '0x0BABA1Ad5bE3a5C0a66E7ac838a129Bf948f1eA4',
    poolName: 'AMM-GRT-ETH',
    accountID: 30,
    tokens: [
      '0xc944E90C64B2c07662A292be6244BDf05Cda44a7',
      '0x0000000000000000000000000000000000000000'
    ],
    weights: [ 1000000, 1000000 ],
    feeBips: 15,
    tokenSymbol: 'LP-GRT-ETH'
  }
  ```

  31. KEEP-ETH: 0x4e585bad734f0c6af04a3afb359fdb69435fe74b

  ```
  {
    sharedConfig: '0x19b28198D993d3B0b1807C7bd46b4F0a4AFD473D',
    exchange: '0x0BABA1Ad5bE3a5C0a66E7ac838a129Bf948f1eA4',
    poolName: 'AMM-KEEP-ETH',
    accountID: 31,
    tokens: [
      '0x85Eee30c52B0b379b046Fb0F85F4f3Dc3009aFEC',
      '0x0000000000000000000000000000000000000000'
    ],
    weights: [ 1000000, 1000000 ],
    feeBips: 15,
    tokenSymbol: 'LP-KEEP-ETH'
  }
  ```

  32. DXD-ETH: 0x9387e06961988726dd0732b6930be1c0a5343901

  ```
  {
    sharedConfig: '0x19b28198D993d3B0b1807C7bd46b4F0a4AFD473D',
    exchange: '0x0BABA1Ad5bE3a5C0a66E7ac838a129Bf948f1eA4',
    poolName: 'AMM-DXD-ETH',
    accountID: 32,
    tokens: [
      '0xa1d65E8fB6e87b60FECCBc582F7f97804B725521',
      '0x0000000000000000000000000000000000000000'
    ],
    weights: [ 1000000, 1000000 ],
    feeBips: 15,
    tokenSymbol: 'LP-DXD-ETH'
  }
  ```

  33. ~~TRB-ETH: 0xe8ea36f850db564408e4165a92bccb4e6e5f5e20~~

  ```
  {
    sharedConfig: '0x19b28198D993d3B0b1807C7bd46b4F0a4AFD473D',
    exchange: '0x0BABA1Ad5bE3a5C0a66E7ac838a129Bf948f1eA4',
    poolName: 'AMM-TRB-ETH',
    accountID: 33,
    tokens: [
      '0x0Ba45A8b5d5575935B8158a88C631E9F9C95a2e5',
      '0x0000000000000000000000000000000000000000'
    ],
    weights: [ 1000000, 1000000 ],
    feeBips: 15,
    tokenSymbol: 'LP-TRB-ETH'
  }
  ```

  34. RPL-ETH: 0x33df027650cd2729e0b132fc0bff4788725cc0fa

  ```
  {
    sharedConfig: '0x19b28198D993d3B0b1807C7bd46b4F0a4AFD473D',
    exchange: '0x0BABA1Ad5bE3a5C0a66E7ac838a129Bf948f1eA4',
    poolName: 'AMM-RPL-ETH',
    accountID: 34,
    tokens: [
      '0xB4EFd85c19999D84251304bDA99E90B92300Bd93',
      '0x0000000000000000000000000000000000000000'
    ],
    weights: [ 1000000, 1000000 ],
    feeBips: 15,
    tokenSymbol: 'LP-RPL-ETH'
  }
  ```

  35. PBTC-ETH: 0x22844c482b0626ac09b5689b4d8e81fe6710f5f4

  ```
  {
    sharedConfig: '0x19b28198D993d3B0b1807C7bd46b4F0a4AFD473D',
    exchange: '0x0BABA1Ad5bE3a5C0a66E7ac838a129Bf948f1eA4',
    poolName: 'AMM-PBTC-ETH',
    accountID: 35,
    tokens: [
      '0x5228a22e72ccC52d415EcFd199F99D0665E7733b',
      '0x0000000000000000000000000000000000000000'
    ],
    weights: [ 1000000, 1000000 ],
    feeBips: 15,
    tokenSymbol: 'LP-PBTC-ETH'
  }
  ```

  36. COMP-ETH: 0x9c601377fd95410be46cfc1a786686874c6e7702

  ```
  {
    sharedConfig: '0x19b28198D993d3B0b1807C7bd46b4F0a4AFD473D',
    exchange: '0x0BABA1Ad5bE3a5C0a66E7ac838a129Bf948f1eA4',
    poolName: 'AMM-COMP-ETH',
    accountID: 36,
    tokens: [
      '0xc00e94Cb662C3520282E6f5717214004A7f26888',
      '0x0000000000000000000000000000000000000000'
    ],
    weights: [ 1000000, 1000000 ],
    feeBips: 15,
    tokenSymbol: 'LP-COMP-ETH'
  }
  ```

  37. PNT-ETH: 0x43eca2f58d8c371c5073fc382784a3a483005d6b

  ```
  {
    sharedConfig: '0x19b28198D993d3B0b1807C7bd46b4F0a4AFD473D',
    exchange: '0x0BABA1Ad5bE3a5C0a66E7ac838a129Bf948f1eA4',
    poolName: 'AMM-PNT-ETH',
    accountID: 37,
    tokens: [
      '0x89ab32156e46f46d02ade3fecbe5fc4243b9aaed',
      '0x0000000000000000000000000000000000000000'
    ],
    weights: [ 1000000, 1000000 ],
    feeBips: 15,
    tokenSymbol: 'LP-PNT-ETH'
  }
  ```

  38. PNK-ETH: 0x78a58558ca76cf66b6c4d72231cf6529ed5bef29

  ```
  {
    sharedConfig: '0x19b28198D993d3B0b1807C7bd46b4F0a4AFD473D',
    exchange: '0x0BABA1Ad5bE3a5C0a66E7ac838a129Bf948f1eA4',
    poolName: 'AMM-PNK-ETH',
    accountID: 38,
    tokens: [
      '0x93ed3fbe21207ec2e8f2d3c3de6e058cb73bc04d',
      '0x0000000000000000000000000000000000000000'
    ],
    weights: [ 1000000, 1000000 ],
    feeBips: 15,
    tokenSymbol: 'LP-PNK-ETH'
  }
  ```

  39. NEST-ETH: 0xba64cdf65aea36ff4a58dcf288f1a62923555795

  ```
  {
    sharedConfig: '0x19b28198D993d3B0b1807C7bd46b4F0a4AFD473D',
    exchange: '0x0BABA1Ad5bE3a5C0a66E7ac838a129Bf948f1eA4',
    poolName: 'AMM-NEST-ETH',
    accountID: 39,
    tokens: [
      '0x04abeda201850ac0124161f037efd70c74ddc74c',
      '0x0000000000000000000000000000000000000000'
    ],
    weights: [ 1000000, 1000000 ],
    feeBips: 15,
    tokenSymbol: 'LP-NEST-ETH'
  }
  ```

  40. BTU-ETH: 0x73b7bc4463263194eb9b570948fda12244a5ffa8

  ```
  {
    sharedConfig: '0x19b28198D993d3B0b1807C7bd46b4F0a4AFD473D',
    exchange: '0x0BABA1Ad5bE3a5C0a66E7ac838a129Bf948f1eA4',
    poolName: 'AMM-BTU-ETH',
    accountID: 40,
    tokens: [
      '0xb683D83a532e2Cb7DFa5275eED3698436371cc9f',
      '0x0000000000000000000000000000000000000000'
    ],
    weights: [ 1000000, 1000000 ],
    feeBips: 15,
    tokenSymbol: 'LP-BTU-ETH'
  }
  ```

  41. BZRX-ETH: 0xaced28432cd60d7d34799de0d745871e5f10f961

  ```
  {
    sharedConfig: '0x19b28198D993d3B0b1807C7bd46b4F0a4AFD473D',
    exchange: '0x0BABA1Ad5bE3a5C0a66E7ac838a129Bf948f1eA4',
    poolName: 'AMM-BZRX-ETH',
    accountID: 41,
    tokens: [
      '0x56d811088235F11C8920698a204A5010a788f4b3',
      '0x0000000000000000000000000000000000000000'
    ],
    weights: [ 1000000, 1000000 ],
    feeBips: 15,
    tokenSymbol: 'LP-BZRX-ETH'
  }
  ```

  42. GRID-ETH: 0xa762d8422237bd26b4f882c5d0744726eb2a86b0

  ```
  {
    sharedConfig: '0x19b28198D993d3B0b1807C7bd46b4F0a4AFD473D',
    exchange: '0x0BABA1Ad5bE3a5C0a66E7ac838a129Bf948f1eA4',
    poolName: 'AMM-GRID-ETH',
    accountID: 42,
    tokens: [
      '0x12B19D3e2ccc14Da04FAe33e63652ce469b3F2FD',
      '0x0000000000000000000000000000000000000000'
    ],
    weights: [ 1000000, 1000000 ],
    feeBips: 15,
    tokenSymbol: 'LP-GRID-ETH'
  }
  ```

  43. RENBTC-ETH: 0x636a3141d48402d06a907aa14f023e8f5b5d634f

  ```
  {
    sharedConfig: '0x19b28198D993d3B0b1807C7bd46b4F0a4AFD473D',
    exchange: '0x0BABA1Ad5bE3a5C0a66E7ac838a129Bf948f1eA4',
    poolName: 'AMM-RENBTC-ETH',
    accountID: 43,
    tokens: [
      '0xEB4C2781e4ebA804CE9a9803C67d0893436bB27D',
      '0x0000000000000000000000000000000000000000'
    ],
    weights: [ 1000000, 1000000 ],
    feeBips: 15,
    tokenSymbol: 'LP-RENBTC-ETH'
  }
  ```

  44. GRG-ETH: 0x37b6aad464e8916dc8231ae5f8aee15dd244c1b1

  ```
  {
    sharedConfig: '0x19b28198D993d3B0b1807C7bd46b4F0a4AFD473D',
    exchange: '0x0BABA1Ad5bE3a5C0a66E7ac838a129Bf948f1eA4',
    poolName: 'AMM-GRG-ETH',
    accountID: 44,
    tokens: [
      '0x4fbb350052bca5417566f188eb2ebce5b19bc964',
      '0x0000000000000000000000000000000000000000'
    ],
    weights: [ 1000000, 1000000 ],
    feeBips: 15,
    tokenSymbol: 'LP-GRG-ETH'
  }
  ```

  45. CRV-ETH: 0x2eab3234ea1e4c9571c2e011f435c7316ececdb9

  ```
  {
    sharedConfig: '0x19b28198D993d3B0b1807C7bd46b4F0a4AFD473D',
    exchange: '0x0BABA1Ad5bE3a5C0a66E7ac838a129Bf948f1eA4',
    poolName: 'AMM-CRV-ETH',
    accountID: 45,
    tokens: [
      '0xD533a949740bb3306d119CC777fa900bA034cd52',
      '0x0000000000000000000000000000000000000000'
    ],
    weights: [ 1000000, 1000000 ],
    feeBips: 15,
    tokenSymbol: 'LP-CRV-ETH'
  }
  ```

  46. BUSD-ETH: 0x8303f865a2a221c920e9fcbf2e84703991f16251

  ```
  {
    sharedConfig: '0x19b28198D993d3B0b1807C7bd46b4F0a4AFD473D',
    exchange: '0x0BABA1Ad5bE3a5C0a66E7ac838a129Bf948f1eA4',
    poolName: 'AMM-BUSD-ETH',
    accountID: 46,
    tokens: [
      '0x4fabb145d64652a948d72533023f6e7a623c7c53',
      '0x0000000000000000000000000000000000000000'
    ],
    weights: [ 1000000, 1000000 ],
    feeBips: 15,
    tokenSymbol: 'LP-BUSD-ETH'
  }
  ```

  47. BAND-ETH: 0xf11702d591303d790c7b372e53fde348b82037de

  ```
  {
    sharedConfig: '0x19b28198D993d3B0b1807C7bd46b4F0a4AFD473D',
    exchange: '0x0BABA1Ad5bE3a5C0a66E7ac838a129Bf948f1eA4',
    poolName: 'AMM-BAND-ETH',
    accountID: 47,
    tokens: [
      '0xba11d00c5f74255f56a5e366f4f77f5a186d7f55',
      '0x0000000000000000000000000000000000000000'
    ],
    weights: [ 1000000, 1000000 ],
    feeBips: 15,
    tokenSymbol: 'LP-BAND-ETH'
  }
  ```

  48. OGN-ETH: 0x8e89790635dbffdcc0642055cb21abe63edc484c

  ```
  {
    sharedConfig: '0x19b28198D993d3B0b1807C7bd46b4F0a4AFD473D',
    exchange: '0x0BABA1Ad5bE3a5C0a66E7ac838a129Bf948f1eA4',
    poolName: 'AMM-OGN-ETH',
    accountID: 48,
    tokens: [
      '0x8207c1ffc5b6804f6024322ccf34f29c3541ae26',
      '0x0000000000000000000000000000000000000000'
    ],
    weights: [ 1000000, 1000000 ],
    feeBips: 15,
    tokenSymbol: 'LP-OGN-ETH'
  }
  ```

  49. ADX-ETH: 0x1f94eaaa413c11bea645ee65108b5673304753bd

  ```
  {
    sharedConfig: '0x19b28198D993d3B0b1807C7bd46b4F0a4AFD473D',
    exchange: '0x0BABA1Ad5bE3a5C0a66E7ac838a129Bf948f1eA4',
    poolName: 'AMM-ADX-ETH',
    accountID: 49,
    tokens: [
      '0xADE00C28244d5CE17D72E40330B1c318cD12B7c3',
      '0x0000000000000000000000000000000000000000'
    ],
    weights: [ 1000000, 1000000 ],
    feeBips: 15,
    tokenSymbol: 'LP-ADX-ETH'
  }
  ```

  50. PLTC-ETH: 0xfb64c2d72e1caa0286899be8e4f88266c4d8ab9f

  ```
  {
    sharedConfig: '0x19b28198D993d3B0b1807C7bd46b4F0a4AFD473D',
    exchange: '0x0BABA1Ad5bE3a5C0a66E7ac838a129Bf948f1eA4',
    poolName: 'AMM-PLTC-ETH',
    accountID: 50,
    tokens: [
      '0x5979f50f1d4c08f9a53863c2f39a7b0492c38d0f',
      '0x0000000000000000000000000000000000000000'
    ],
    weights: [ 1000000, 1000000 ],
    feeBips: 15,
    tokenSymbol: 'LP-PLTC-ETH'
  }
  ```

  51. QCAD-ETH: 0xa738de0f4b1f52cc8410d6e49ab6ed1ca3fe1420

  ```
  {
    sharedConfig: '0x19b28198D993d3B0b1807C7bd46b4F0a4AFD473D',
    exchange: '0x0BABA1Ad5bE3a5C0a66E7ac838a129Bf948f1eA4',
    poolName: 'AMM-QCAD-ETH',
    accountID: 51,
    tokens: [
      '0x4A16BAf414b8e637Ed12019faD5Dd705735DB2e0',
      '0x0000000000000000000000000000000000000000'
    ],
    weights: [ 1000000, 1000000 ],
    feeBips: 15,
    tokenSymbol: 'LP-QCAD-ETH'
  }
  ```

  52. FIN-ETH: 0xa0059ad8e06c57458116abc5e5c0bdb86c4fb4b2

  ```
  {
    sharedConfig: '0x19b28198D993d3B0b1807C7bd46b4F0a4AFD473D',
    exchange: '0x0BABA1Ad5bE3a5C0a66E7ac838a129Bf948f1eA4',
    poolName: 'AMM-FIN-ETH',
    accountID: 52,
    tokens: [
      '0x054f76beed60ab6dbeb23502178c52d6c5debe40',
      '0x0000000000000000000000000000000000000000'
    ],
    weights: [ 1000000, 1000000 ],
    feeBips: 15,
    tokenSymbol: 'LP-FIN-ETH'
  }
  ```

  53. DOUGH-ETH: 0x24e4cf9b1723e5a5401841d931a301aedecd96ef

  ```
  {
    sharedConfig: '0x19b28198D993d3B0b1807C7bd46b4F0a4AFD473D',
    exchange: '0x0BABA1Ad5bE3a5C0a66E7ac838a129Bf948f1eA4',
    poolName: 'AMM-DOUGH-ETH',
    accountID: 53,
    tokens: [
      '0xad32A8e6220741182940c5aBF610bDE99E737b2D',
      '0x0000000000000000000000000000000000000000'
    ],
    weights: [ 1000000, 1000000 ],
    feeBips: 15,
    tokenSymbol: 'LP-DOUGH-ETH'
  }
  ```

  54. DEFIL-ETH: 0xa2f4a88553ba746a468c21d3990fe9c503e0b19a

  ```
  {
    sharedConfig: '0x19b28198D993d3B0b1807C7bd46b4F0a4AFD473D',
    exchange: '0x0BABA1Ad5bE3a5C0a66E7ac838a129Bf948f1eA4',
    poolName: 'AMM-DEFIL-ETH',
    accountID: 54,
    tokens: [
      '0x78f225869c08d478c34e5f645d07a87d3fe8eb78',
      '0x0000000000000000000000000000000000000000'
    ],
    weights: [ 1000000, 1000000 ],
    feeBips: 15,
    tokenSymbol: 'LP-DEFIL-ETH'
  }
  ```

  55. DEFIS-ETH: 0xa2acf6b0304a808147ee3b10601e452c3f1bfde7

  ```
  {
    sharedConfig: '0x19b28198D993d3B0b1807C7bd46b4F0a4AFD473D',
    exchange: '0x0BABA1Ad5bE3a5C0a66E7ac838a129Bf948f1eA4',
    poolName: 'AMM-DEFIS-ETH',
    accountID: 55,
    tokens: [
      '0xad6a626ae2b43dcb1b39430ce496d2fa0365ba9c',
      '0x0000000000000000000000000000000000000000'
    ],
    weights: [ 1000000, 1000000 ],
    feeBips: 15,
    tokenSymbol: 'LP-DEFIS-ETH'
  }
  ```

  56. AAVE-ETH: 0x8f5a6e6d18f8e3fdffc27fe7fe5804c2378f8310

  ```
  {
    sharedConfig: '0x19b28198D993d3B0b1807C7bd46b4F0a4AFD473D',
    exchange: '0x0BABA1Ad5bE3a5C0a66E7ac838a129Bf948f1eA4',
    poolName: 'AMM-AAVE-ETH',
    accountID: 56,
    tokens: [
      '0x7fc66500c84a76ad7e9c93437bfc5ac33e2ddae9',
      '0x0000000000000000000000000000000000000000'
    ],
    weights: [ 1000000, 1000000 ],
    feeBips: 15,
    tokenSymbol: 'LP-AAVE-ETH'
  }
  ```

  57. MKR-ETH: 0x69a8bdee1af2138c58b1261373b37071850689c0

  ```
  {
    sharedConfig: '0x19b28198D993d3B0b1807C7bd46b4F0a4AFD473D',
    exchange: '0x0BABA1Ad5bE3a5C0a66E7ac838a129Bf948f1eA4',
    poolName: 'AMM-MKR-ETH',
    accountID: 57,
    tokens: [
      '0x9f8F72aA9304c8B593d555F12eF6589cC3A579A2',
      '0x0000000000000000000000000000000000000000'
    ],
    weights: [ 1000000, 1000000 ],
    feeBips: 15,
    tokenSymbol: 'LP-MKR-ETH'
  }
  ```

  58. BAL-ETH: 0x145f20a0c129d592da261e42947a70be3b22db07

  ```
  {
    sharedConfig: '0x19b28198D993d3B0b1807C7bd46b4F0a4AFD473D',
    exchange: '0x0BABA1Ad5bE3a5C0a66E7ac838a129Bf948f1eA4',
    poolName: 'AMM-BAL-ETH',
    accountID: 58,
    tokens: [
      '0xba100000625a3754423978a60c9317c58a424e3D',
      '0x0000000000000000000000000000000000000000'
    ],
    weights: [ 1000000, 1000000 ],
    feeBips: 15,
    tokenSymbol: 'LP-BAL-ETH'
  }
  ```

  59. REN-ETH: 0xee6a9d6cb11a9796f767540f435f90f11a9b1414

  ```
  {
    sharedConfig: '0x19b28198D993d3B0b1807C7bd46b4F0a4AFD473D',
    exchange: '0x0BABA1Ad5bE3a5C0a66E7ac838a129Bf948f1eA4',
    poolName: 'AMM-REN-ETH',
    accountID: 59,
    tokens: [
      '0x408e41876cccdc0f92210600ef50372656052a38',
      '0x0000000000000000000000000000000000000000'
    ],
    weights: [ 1000000, 1000000 ],
    feeBips: 15,
    tokenSymbol: 'LP-REN-ETH'
  }
  ```

  60. UMA-ETH: 0x8a6ba9d448ad54579bed1f42f587d134bf7f8582

  ```
  {
    sharedConfig: '0x19b28198D993d3B0b1807C7bd46b4F0a4AFD473D',
    exchange: '0x0BABA1Ad5bE3a5C0a66E7ac838a129Bf948f1eA4',
    poolName: 'AMM-UMA-ETH',
    accountID: 60,
    tokens: [
      '0x04Fa0d235C4abf4BcF4787aF4CF447DE572eF828',
      '0x0000000000000000000000000000000000000000'
    ],
    weights: [ 1000000, 1000000 ],
    feeBips: 15,
    tokenSymbol: 'LP-UMA-ETH'
  }
  ```

  61. OMG-ETH: 0x8a986607603d606b1ac5fdcca089764671c725e1

  ```
  {
    sharedConfig: '0x19b28198D993d3B0b1807C7bd46b4F0a4AFD473D',
    exchange: '0x0BABA1Ad5bE3a5C0a66E7ac838a129Bf948f1eA4',
    poolName: 'AMM-OMG-ETH',
    accountID: 61,
    tokens: [
      '0xd26114cd6EE289AccF82350c8d8487fedB8A0C07',
      '0x0000000000000000000000000000000000000000'
    ],
    weights: [ 1000000, 1000000 ],
    feeBips: 15,
    tokenSymbol: 'LP-OMG-ETH'
  }
  ```

  62. KNC-ETH: 0xf85f030865359d1843701f4f1b08c38913c3d57f

  ```
  {
    sharedConfig: '0x19b28198D993d3B0b1807C7bd46b4F0a4AFD473D',
    exchange: '0x0BABA1Ad5bE3a5C0a66E7ac838a129Bf948f1eA4',
    poolName: 'AMM-KNC-ETH',
    accountID: 62,
    tokens: [
      '0xdd974D5C2e2928deA5F71b9825b8b646686BD200',
      '0x0000000000000000000000000000000000000000'
    ],
    weights: [ 1000000, 1000000 ],
    feeBips: 15,
    tokenSymbol: 'LP-KNC-ETH'
  }
  ```

  63. BNT-ETH: 0x7ab580e6af77bd13f090619ee1f7e7c2a645afb1

  ```
  {
    sharedConfig: '0x19b28198D993d3B0b1807C7bd46b4F0a4AFD473D',
    exchange: '0x0BABA1Ad5bE3a5C0a66E7ac838a129Bf948f1eA4',
    poolName: 'AMM-BNT-ETH',
    accountID: 63,
    tokens: [
      '0x1F573D6Fb3F13d689FF844B4cE37794d79a7FF1C',
      '0x0000000000000000000000000000000000000000'
    ],
    weights: [ 1000000, 1000000 ],
    feeBips: 15,
    tokenSymbol: 'LP-BNT-ETH'
  }
  ```

  64. SNT-ETH: 0xfe88c469e27861907d05a0e97f81d84c789a1cda

  ```
  {
    sharedConfig: '0x19b28198D993d3B0b1807C7bd46b4F0a4AFD473D',
    exchange: '0x0BABA1Ad5bE3a5C0a66E7ac838a129Bf948f1eA4',
    poolName: 'AMM-SNT-ETH',
    accountID: 64,
    tokens: [
      '0x744d70fdbe2ba4cf95131626614a1763df805b9e',
      '0x0000000000000000000000000000000000000000'
    ],
    weights: [ 1000000, 1000000 ],
    feeBips: 15,
    tokenSymbol: 'LP-SNT-ETH'
  }
  ```

  65. GNO-ETH: 0x447356b190c7dafbe0452c8d041725abf1e1d41f

  ```
  {
    sharedConfig: '0x19b28198D993d3B0b1807C7bd46b4F0a4AFD473D',
    exchange: '0x0BABA1Ad5bE3a5C0a66E7ac838a129Bf948f1eA4',
    poolName: 'AMM-GNO-ETH',
    accountID: 65,
    tokens: [
      '0x6810e776880c02933d47db1b9fc05908e5386b96',
      '0x0000000000000000000000000000000000000000'
    ],
    weights: [ 1000000, 1000000 ],
    feeBips: 15,
    tokenSymbol: 'LP-GNO-ETH'
  }
  ```

  66. CVT-ETH: 0x8f871ac37fa7f575e9b8c285b38f0bf99d3c087f

  ```
  {
    sharedConfig: '0x19b28198D993d3B0b1807C7bd46b4F0a4AFD473D',
    exchange: '0x0BABA1Ad5bE3a5C0a66E7ac838a129Bf948f1eA4',
    poolName: 'AMM-CVT-ETH',
    accountID: 66,
    tokens: [
      '0xbe428c3867f05dea2a89fc76a102b544eac7f772',
      '0x0000000000000000000000000000000000000000'
    ],
    weights: [ 1000000, 1000000 ],
    feeBips: 15,
    tokenSymbol: 'LP-CVT-ETH'
  }
  ```

  67. ENTRP-ETH: 0x41e3b439a4798f2f466d28be7bedc0743847dbe4

  ```
  {
    sharedConfig: '0x19b28198D993d3B0b1807C7bd46b4F0a4AFD473D',
    exchange: '0x0BABA1Ad5bE3a5C0a66E7ac838a129Bf948f1eA4',
    poolName: 'AMM-ENTRP-ETH',
    accountID: 67,
    tokens: [
      '0x5bc7e5f0ab8b2e10d2d0a3f21739fce62459aef3',
      '0x0000000000000000000000000000000000000000'
    ],
    weights: [ 1000000, 1000000 ],
    feeBips: 15,
    tokenSymbol: 'LP-ENTRP-ETH'
  }
  ```

  68. FARM-ETH: 0x5f6a9960318903d4205dda6ba45796bc969461b8

  ```
  {
    sharedConfig: '0x19b28198D993d3B0b1807C7bd46b4F0a4AFD473D',
    exchange: '0x0BABA1Ad5bE3a5C0a66E7ac838a129Bf948f1eA4',
    poolName: 'AMM-FARM-ETH',
    accountID: 68,
    tokens: [
      '0xa0246c9032bC3A600820415aE600c6388619A14D',
      '0x0000000000000000000000000000000000000000'
    ],
    weights: [ 1000000, 1000000 ],
    feeBips: 15,
    tokenSymbol: 'LP-FARM-ETH'
  }
  ```

  69. ZRX-ETH: 0xbbca4790398c4ce916937db3c6b7e9a9da6502e8

  ```
  {
    sharedConfig: '0x19b28198D993d3B0b1807C7bd46b4F0a4AFD473D',
    exchange: '0x0BABA1Ad5bE3a5C0a66E7ac838a129Bf948f1eA4',
    poolName: 'AMM-ZRX-ETH',
    accountID: 69,
    tokens: [
      '0xE41d2489571d322189246DaFA5ebDe1F4699F498',
      '0x0000000000000000000000000000000000000000'
    ],
    weights: [ 1000000, 1000000 ],
    feeBips: 15,
    tokenSymbol: 'LP-ZRX-ETH'
  }
  ```

  70. NMR-ETH: 0x093137cfd844b64febeb5371d85cf83ff4f92bbf

  ```
  {
    sharedConfig: '0x19b28198D993d3B0b1807C7bd46b4F0a4AFD473D',
    exchange: '0x0BABA1Ad5bE3a5C0a66E7ac838a129Bf948f1eA4',
    poolName: 'AMM-NMR-ETH',
    accountID: 70,
    tokens: [
      '0x1776e1F26f98b1A5dF9cD347953a26dd3Cb46671',
      '0x0000000000000000000000000000000000000000'
    ],
    weights: [ 1000000, 1000000 ],
    feeBips: 15,
    tokenSymbol: 'LP-NMR-ETH'
  }
  ```

  71. LRC-WBTC: 0xfa6680779dc9168600bcdcaff28b41c8fa568d98

  ```
  {
    sharedConfig: '0x19b28198D993d3B0b1807C7bd46b4F0a4AFD473D',
    exchange: '0x0BABA1Ad5bE3a5C0a66E7ac838a129Bf948f1eA4',
    poolName: 'AMM-LRC-WBTC',
    accountID: 71,
    tokens: [
      '0xBBbbCA6A901c926F240b89EacB641d8Aec7AEafD',
      '0x2260FAC5E5542a773Aa44fBCfeDf7C193bc2C599'
    ],
    weights: [ 1000000, 1000000 ],
    feeBips: 15,
    tokenSymbol: 'LP-LRC-WBTC'
  }
  ```

  72. RFOX-ETH: 0x1ad74cf7caf443f77bd89860ef39f4ca16fbe810

  ```
  {
    sharedConfig: '0x19b28198D993d3B0b1807C7bd46b4F0a4AFD473D',
    exchange: '0x0BABA1Ad5bE3a5C0a66E7ac838a129Bf948f1eA4',
    poolName: 'AMM-RFOX-ETH',
    accountID: 72,
    tokens: [
      '0xa1d6Df714F91DeBF4e0802A542E13067f31b8262',
      '0x0000000000000000000000000000000000000000'
    ],
    weights: [ 1000000, 1000000 ],
    feeBips: 15,
    tokenSymbol: 'LP-RFOX-ETH'
  }
  ```

  73. NEC-ETH: 0xc418a3af58d7a1bad0b709fe58d0afddf64e178d

  ```
  {
    sharedConfig: '0x19b28198D993d3B0b1807C7bd46b4F0a4AFD473D',
    exchange: '0x0BABA1Ad5bE3a5C0a66E7ac838a129Bf948f1eA4',
    poolName: 'AMM-NEC-ETH',
    accountID: 73,
    tokens: [
      '0xCc80C051057B774cD75067Dc48f8987C4Eb97A5e',
      '0x0000000000000000000000000000000000000000'
    ],
    weights: [ 1000000, 1000000 ],
    feeBips: 15,
    tokenSymbol: 'LP-NEC-ETH'
  }
  ```

  74. WBTC-USDT: 0xe6f1c20d06b2f541e4308d752d0d58c6df07191d

  ```
  {
    sharedConfig: '0x19b28198D993d3B0b1807C7bd46b4F0a4AFD473D',
    exchange: '0x0BABA1Ad5bE3a5C0a66E7ac838a129Bf948f1eA4',
    poolName: 'AMM-WBTC-USDT',
    accountID: 74,
    tokens: [
      '0x2260FAC5E5542a773Aa44fBCfeDf7C193bc2C599',
      '0xdac17f958d2ee523a2206206994597c13d831ec7'
    ],
    weights: [ 1000000, 1000000 ],
    feeBips: 15,
    tokenSymbol: 'LP-WBTC-USDT'
  }
  ```

  75. WBTC-USDC: 0x7af6e5dd61c93277b406ffcadad6e6089b27075b

  ```
  {
    sharedConfig: '0x19b28198D993d3B0b1807C7bd46b4F0a4AFD473D',
    exchange: '0x0BABA1Ad5bE3a5C0a66E7ac838a129Bf948f1eA4',
    poolName: 'AMM-WBTC-USDC',
    accountID: 75,
    tokens: [
      '0x2260FAC5E5542a773Aa44fBCfeDf7C193bc2C599',
      '0xA0b86991c6218b36c1d19D4a2e9Eb0cE3606eB48'
    ],
    weights: [ 1000000, 1000000 ],
    feeBips: 15,
    tokenSymbol: 'LP-WBTC-USDC'
  }
  ```

  76. WBTC-DAI: 0x759c0d0ce4191db16ef5bce6ed0a05de9e99a9f5

  ```
  {
    sharedConfig: '0x19b28198D993d3B0b1807C7bd46b4F0a4AFD473D',
    exchange: '0x0BABA1Ad5bE3a5C0a66E7ac838a129Bf948f1eA4',
    poolName: 'AMM-WBTC-DAI',
    accountID: 76,
    tokens: [
      '0x2260FAC5E5542a773Aa44fBCfeDf7C193bc2C599',
      '0x6B175474E89094C44Da98b954EedeAC495271d0F'
    ],
    weights: [ 1000000, 1000000 ],
    feeBips: 15,
    tokenSymbol: 'LP-WBTC-DAI'
  }
  ```

  77. RAI-ETH: 0x994f94c853d691f5c775e5131fc4a110abeed4a8

  ```
  {
    sharedConfig: '0x19b28198D993d3B0b1807C7bd46b4F0a4AFD473D',
    exchange: '0x0BABA1Ad5bE3a5C0a66E7ac838a129Bf948f1eA4',
    poolName: 'AMM-RAI-ETH',
    accountID: 77,
    tokens: [
      '0x03ab458634910AaD20eF5f1C8ee96F1D6ac54919',
      '0x0000000000000000000000000000000000000000'
    ],
    weights: [ 1000000, 1000000 ],
    feeBips: 15,
    tokenSymbol: 'LP-RAI-ETH'
  }
  ```

  78. SNX-ETH: 0xe7e807631f3e807ae20d0e23919db8789680104b

  ```
  {
    sharedConfig: '0x19b28198D993d3B0b1807C7bd46b4F0a4AFD473D',
    exchange: '0x0BABA1Ad5bE3a5C0a66E7ac838a129Bf948f1eA4',
    poolName: 'AMM-SNX-ETH',
    accountID: 78,
    tokens: [
      '0xC011a73ee8576Fb46F5E1c5751cA3B9Fe0af2a6F',
      '0x0000000000000000000000000000000000000000'
    ],
    weights: [ 1000000, 1000000 ],
    feeBips: 15,
    tokenSymbol: 'LP-SNX-ETH'
  }
  ```

  79. RGT-ETH: 0x7cd7871181d91af440dd4552bae70b8ebe9fba73

  ```
  {
    sharedConfig: '0x19b28198D993d3B0b1807C7bd46b4F0a4AFD473D',
    exchange: '0x0BABA1Ad5bE3a5C0a66E7ac838a129Bf948f1eA4',
    poolName: 'AMM-RGT-ETH',
    accountID: 79,
    tokens: [
      '0xd291e7a03283640fdc51b121ac401383a46cc623',
      '0x0000000000000000000000000000000000000000'
    ],
    weights: [ 1000000, 1000000 ],
    feeBips: 15,
    tokenSymbol: 'LP-RGT-ETH'
  }
  ```

  80. VSP-ETH: 0x9a94a815f56d00f52bbad46edc6d12d879df2635

  ```
  {
    sharedConfig: '0x19b28198D993d3B0b1807C7bd46b4F0a4AFD473D',
    exchange: '0x0BABA1Ad5bE3a5C0a66E7ac838a129Bf948f1eA4',
    poolName: 'AMM-VSP-ETH',
    accountID: 80,
    tokens: [
      '0x1b40183efb4dd766f11bda7a7c3ad8982e998421',
      '0x0000000000000000000000000000000000000000'
    ],
    weights: [ 1000000, 1000000 ],
    feeBips: 15,
    tokenSymbol: 'LP-VSP-ETH'
  }
  ```

  81. SMARTCREDIT-ETH: 0xfd997e572f03f3ff4f117aaccaab9b45bfb6e01c

  ```
  {
    sharedConfig: '0x19b28198D993d3B0b1807C7bd46b4F0a4AFD473D',
    exchange: '0x0BABA1Ad5bE3a5C0a66E7ac838a129Bf948f1eA4',
    poolName: 'AMM-SMARTCREDIT-ETH',
    accountID: 81,
    tokens: [
      '0x72e9D9038cE484EE986FEa183f8d8Df93f9aDA13',
      '0x0000000000000000000000000000000000000000'
    ],
    weights: [ 1000000, 1000000 ],
    feeBips: 15,
    tokenSymbol: 'LP-SMARTCREDIT-ETH'
  }
  ```

  82. TEL-ETH: 0x5f24c3a2c9841c023d6646402fd449665b64626b

  ```
  {
    sharedConfig: '0x19b28198D993d3B0b1807C7bd46b4F0a4AFD473D',
    exchange: '0x0BABA1Ad5bE3a5C0a66E7ac838a129Bf948f1eA4',
    poolName: 'AMM-TEL-ETH',
    accountID: 82,
    tokens: [
      '0x467Bccd9d29f223BcE8043b84E8C8B282827790F',
      '0x0000000000000000000000000000000000000000'
    ],
    weights: [ 1000000, 1000000 ],
    feeBips: 15,
    tokenSymbol: 'LP-TEL-ETH'
  }
  ```

  83. BCP-ETH: 0x9775449efdf24b7eb5391e7d3758e184595e4c69

  ```
  {
    sharedConfig: '0x19b28198D993d3B0b1807C7bd46b4F0a4AFD473D',
    exchange: '0x0BABA1Ad5bE3a5C0a66E7ac838a129Bf948f1eA4',
    poolName: 'AMM-BCP-ETH',
    accountID: 83,
    tokens: [
      '0xE4f726Adc8e89C6a6017F01eadA77865dB22dA14',
      '0x0000000000000000000000000000000000000000'
    ],
    weights: [ 1000000, 1000000 ],
    feeBips: 15,
    tokenSymbol: 'LP-BCP-ETH'
  }
  ```

  84. BADGER-ETH: 0x4f23ca1cc6253dc1ba69a07a892d68f3b777c407

  ```
  {
    sharedConfig: '0x19b28198D993d3B0b1807C7bd46b4F0a4AFD473D',
    exchange: '0x0BABA1Ad5bE3a5C0a66E7ac838a129Bf948f1eA4',
    poolName: 'AMM-BADGER-ETH',
    accountID: 84,
    tokens: [
      '0x3472A5A71965499acd81997a54BBA8D852C6E53d',
      '0x0000000000000000000000000000000000000000'
    ],
    weights: [ 1000000, 1000000 ],
    feeBips: 15,
    tokenSymbol: 'LP-BADGER-ETH'
  }
  ```

  85. SUSHI-ETH: 0x5c159d164b8fd7f0599c625988dc2db68df14842

  ```
  {
    sharedConfig: '0x19b28198D993d3B0b1807C7bd46b4F0a4AFD473D',
    exchange: '0x0BABA1Ad5bE3a5C0a66E7ac838a129Bf948f1eA4',
    poolName: 'AMM-SUSHI-ETH',
    accountID: 85,
    tokens: [
      '0x6B3595068778DD592e39A122f4f5a5cF09C90fE2',
      '0x0000000000000000000000000000000000000000'
    ],
    weights: [ 1000000, 1000000 ],
    feeBips: 15,
    tokenSymbol: 'LP-SUSHI-ETH'
  }
  ```

  86. MASK-ETH: 0x8572b8a876f47d70128c73bfca049ce00eb77563

  ```
  {
    sharedConfig: '0x19b28198D993d3B0b1807C7bd46b4F0a4AFD473D',
    exchange: '0x0BABA1Ad5bE3a5C0a66E7ac838a129Bf948f1eA4',
    poolName: 'AMM-MASK-ETH',
    accountID: 86,
    tokens: [
      '0x69af81e73A73B40adF4f3d4223Cd9b1ECE623074',
      '0x0000000000000000000000000000000000000000'
    ],
    weights: [ 1000000, 1000000 ],
    feeBips: 15,
    tokenSymbol: 'LP-MASK-ETH'
  }
  ```

  87. YPIE-ETH: 0xbbb360538b07b59ba2ca1c9f847c8bc760b8f0d7

  ```
  {
    sharedConfig: '0x19b28198D993d3B0b1807C7bd46b4F0a4AFD473D',
    exchange: '0x0BABA1Ad5bE3a5C0a66E7ac838a129Bf948f1eA4',
    poolName: 'AMM-YPIE-ETH',
    accountID: 87,
    tokens: [
      '0x17525E4f4Af59fbc29551bC4eCe6AB60Ed49CE31',
      '0x0000000000000000000000000000000000000000'
    ],
    weights: [ 1000000, 1000000 ],
    feeBips: 15,
    tokenSymbol: 'LP-YPIE-ETH'
  }
  ```

  88. FUSE-ETH: 0x34841262432975e36755ab797cb523dd7248861a

  ```
  {
    sharedConfig: '0x19b28198D993d3B0b1807C7bd46b4F0a4AFD473D',
    exchange: '0x0BABA1Ad5bE3a5C0a66E7ac838a129Bf948f1eA4',
    poolName: 'AMM-FUSE-ETH',
    accountID: 88,
    tokens: [
      '0x970B9bB2C0444F5E81e9d0eFb84C8ccdcdcAf84d',
      '0x0000000000000000000000000000000000000000'
    ],
    weights: [ 1000000, 1000000 ],
    feeBips: 15,
    tokenSymbol: 'LP-FUSE-ETH'
  }
  ```

  89. MASK-LRC: 0xc8f242b2ac6069ebdc876ba0ef42efbf03c5ba4b

  ```
  {
    sharedConfig: '0x19b28198D993d3B0b1807C7bd46b4F0a4AFD473D',
    exchange: '0x0BABA1Ad5bE3a5C0a66E7ac838a129Bf948f1eA4',
    poolName: 'AMM-MASK-LRC',
    accountID: 89,
    tokens: [
      '0x69af81e73A73B40adF4f3d4223Cd9b1ECE623074',
      '0xBBbbCA6A901c926F240b89EacB641d8Aec7AEafD'
    ],
    weights: [ 1000000, 1000000 ],
    feeBips: 15,
    tokenSymbol: 'LP-MASK-LRC'
  }
  ```

  90. SX-ETH: 0xb27b1fd0d4a7d91d07c19f9a33d3a4711a453d7c

  ```
  {
    sharedConfig: '0x19b28198D993d3B0b1807C7bd46b4F0a4AFD473D',
    exchange: '0x0BABA1Ad5bE3a5C0a66E7ac838a129Bf948f1eA4',
    poolName: 'AMM-SX-ETH',
    accountID: 90,
    tokens: [
      '0x99fe3b1391503a1bc1788051347a1324bff41452',
      '0x0000000000000000000000000000000000000000'
    ],
    weights: [ 1000000, 1000000 ],
    feeBips: 15,
    tokenSymbol: 'LP-SX-ETH'
  }
  ```

  91. REPT-ETH: 0x76d8ea32c511a87ee4bff5f00e758dd362adf3d0

  ```
  {
    sharedConfig: '0x19b28198D993d3B0b1807C7bd46b4F0a4AFD473D',
    exchange: '0x0BABA1Ad5bE3a5C0a66E7ac838a129Bf948f1eA4',
    poolName: 'AMM-REPT-ETH',
    accountID: 91,
    tokens: [
      '0xcda4770d65b4211364cb870ad6be19e7ef1d65f4',
      '0x0000000000000000000000000000000000000000'
    ],
    weights: [ 1000000, 1000000 ],
    feeBips: 15,
    tokenSymbol: 'LP-REPT-ETH'
  }
  ```

  92. RSPT-USDC: 0x6bf0060fbcf271a2ed828e77076543076d5edba1

  ```
  {
    sharedConfig: '0x19b28198D993d3B0b1807C7bd46b4F0a4AFD473D',
    exchange: '0x0BABA1Ad5bE3a5C0a66E7ac838a129Bf948f1eA4',
    poolName: 'AMM-RSPT-USDC',
    accountID: 92,
    tokens: [
      '0x016bf078abcacb987f0589a6d3beadd4316922b0',
      '0xA0b86991c6218b36c1d19D4a2e9Eb0cE3606eB48'
    ],
    weights: [ 1000000, 1000000 ],
    feeBips: 15,
    tokenSymbol: 'LP-RSPT-USDC'
  }
  ```
<<<<<<< HEAD

=======
  
  93. RSR-ETH: 0x554be7b23fde679049e52f195448db28b624534e
  ```
  {
    sharedConfig: '0x19b28198D993d3B0b1807C7bd46b4F0a4AFD473D',
    exchange: '0x0BABA1Ad5bE3a5C0a66E7ac838a129Bf948f1eA4',
    poolName: 'AMM-RSR-ETH',
    accountID: 93,
    tokens: [
      '0x8762db106b2c2a0bccb3a80d1ed41273552616e8',
      '0x0000000000000000000000000000000000000000'
    ],
    weights: [ 1000000, 1000000 ],
    feeBips: 15,
    tokenSymbol: 'LP-RSR-ETH'
  }
  ```

  94. UBT-ETH: 0xa41e49fdcd0555484f70899d95593d2e1a0fcbbb
  ```
  {
    sharedConfig: '0x19b28198D993d3B0b1807C7bd46b4F0a4AFD473D',
    exchange: '0x0BABA1Ad5bE3a5C0a66E7ac838a129Bf948f1eA4',
    poolName: 'AMM-UBT-ETH',
    accountID: 94,
    tokens: [
      '0x8400d94a5cb0fa0d041a3788e395285d61c9ee5e',
      '0x0000000000000000000000000000000000000000'
    ],
    weights: [ 1000000, 1000000 ],
    feeBips: 15,
    tokenSymbol: 'LP-UBT-ETH'
  }
  ```

  95. BAT-ETH: 0x83df13e357c731ec92d13cbf8f5bf4765a8e1205
  ```
  {
    sharedConfig: '0x19b28198D993d3B0b1807C7bd46b4F0a4AFD473D',
    exchange: '0x0BABA1Ad5bE3a5C0a66E7ac838a129Bf948f1eA4',
    poolName: 'AMM-BAT-ETH',
    accountID: 95,
    tokens: [
      '0x0D8775F648430679A709E98d2b0Cb6250d2887EF',
      '0x0000000000000000000000000000000000000000'
    ],
    weights: [ 1000000, 1000000 ],
    feeBips: 15,
    tokenSymbol: 'LP-BAT-ETH'
  }
  ```

  96. 0xBTC-ETH: 0x4facf65a157678e62f84389dd248d99f828403d6
  ```
  {
    sharedConfig: '0x19b28198D993d3B0b1807C7bd46b4F0a4AFD473D',
    exchange: '0x0BABA1Ad5bE3a5C0a66E7ac838a129Bf948f1eA4',
    poolName: 'AMM-0xBTC-ETH',
    accountID: 96,
    tokens: [
      '0xb6ed7644c69416d67b522e20bc294a9a9b405b31',
      '0x0000000000000000000000000000000000000000'
    ],
    weights: [ 1000000, 1000000 ],
    feeBips: 15,
    tokenSymbol: 'LP-0xBTC-ETH'
  }
  ```

  97. HEX-ETH: 0xc3630669cb660f9405df0d0037f52b78c49772ab
  ```
  {
    sharedConfig: '0x19b28198D993d3B0b1807C7bd46b4F0a4AFD473D',
    exchange: '0x0BABA1Ad5bE3a5C0a66E7ac838a129Bf948f1eA4',
    poolName: 'AMM-HEX-ETH',
    accountID: 97,
    tokens: [
      '0x2b591e99afe9f32eaa6214f7b7629768c40eeb39',
      '0x0000000000000000000000000000000000000000'
    ],
    weights: [ 1000000, 1000000 ],
    feeBips: 15,
    tokenSymbol: 'LP-HEX-ETH'
  }
  ```

  98. OVR-ETH: 0x7b854d37e502771b1647f5917efcf065ce1c0677
  ```
  {
    sharedConfig: '0x19b28198D993d3B0b1807C7bd46b4F0a4AFD473D',
    exchange: '0x0BABA1Ad5bE3a5C0a66E7ac838a129Bf948f1eA4',
    poolName: 'AMM-OVR-ETH',
    accountID: 98,
    tokens: [
      '0x21BfBDa47A0B4B5b1248c767Ee49F7caA9B23697',
      '0x0000000000000000000000000000000000000000'
    ],
    weights: [ 1000000, 1000000 ],
    feeBips: 15,
    tokenSymbol: 'LP-OVR-ETH'
  }
  ```
  
  99. BCDT-ETH: 0x66fAD4Ab701eE8C6F9eBef93b634a3E7401aa276
  ```
  {
    sharedConfig: '0x19b28198D993d3B0b1807C7bd46b4F0a4AFD473D',
    exchange: '0x0BABA1Ad5bE3a5C0a66E7ac838a129Bf948f1eA4',
    poolName: 'AMM-BCDT-ETH',
    accountID: 99,
    tokens: [
      '0xacfa209fb73bf3dd5bbfb1101b9bc999c49062a5',
      '0x0000000000000000000000000000000000000000'
    ],
    weights: [ 1000000, 1000000 ],
    feeBips: 15,
    tokenSymbol: 'LP-BCDT-ETH'
  }
  ```

  100. ALCX-ETH: 0x18a1A6F47Fd92185b91edc322d1954349aD0b652
  ```
  {
    sharedConfig: '0x19b28198D993d3B0b1807C7bd46b4F0a4AFD473D',
    exchange: '0x0BABA1Ad5bE3a5C0a66E7ac838a129Bf948f1eA4',
    poolName: 'AMM-ALCX-ETH',
    accountID: 100,
    tokens: [
      '0xdbdb4d16eda451d0503b854cf79d55697f90c8df',
      '0x0000000000000000000000000000000000000000'
    ],
    weights: [ 1000000, 1000000 ],
    feeBips: 15,
    tokenSymbol: 'LP-ALCX-ETH'
  }
  ```

  101. FLI-ETH: 0x4a7e38476b05F40B16E5ae1C761302B1A7d5afc5
  ```
  {
    sharedConfig: '0x19b28198D993d3B0b1807C7bd46b4F0a4AFD473D',
    exchange: '0x0BABA1Ad5bE3a5C0a66E7ac838a129Bf948f1eA4',
    poolName: 'AMM-FLI-ETH',
    accountID: 101,
    tokens: [
      '0xaa6e8127831c9de45ae56bb1b0d4d4da6e5665bd',
      '0x0000000000000000000000000000000000000000'
    ],
    weights: [ 1000000, 1000000 ],
    feeBips: 15,
    tokenSymbol: 'LP-FLI-ETH'
  }
  ```

  102. JRT-ETH: 0x83c11cbfbED2971032d3a1eD2f34d4Fb43FE181F
  ```
  {
    sharedConfig: '0x19b28198D993d3B0b1807C7bd46b4F0a4AFD473D',
    exchange: '0x0BABA1Ad5bE3a5C0a66E7ac838a129Bf948f1eA4',
    poolName: 'AMM-JRT-ETH',
    accountID: 102,
    tokens: [
      '0x8a9c67fee641579deba04928c4bc45f66e26343a',
      '0x0000000000000000000000000000000000000000'
    ],
    weights: [ 1000000, 1000000 ],
    feeBips: 15,
    tokenSymbol: 'LP-JRT-ETH'
  }
  ```
  
>>>>>>> 2c08a7ff
  ***

- Registered tokens:
  - ETH: 0x0000000000000000000000000000000000000000, tokenId: 0
  - LRC: 0xBBbbCA6A901c926F240b89EacB641d8Aec7AEafD, tokenId: 1
  - WETH: 0xC02aaA39b223FE8D0A0e5C4F27eAD9083C756Cc2, tokenId: 2
  - USDT: 0xdac17f958d2ee523a2206206994597c13d831ec7, tokenId: 3
  - WBTC: 0x2260FAC5E5542a773Aa44fBCfeDf7C193bc2C599, tokenId: 4
  - DAI: 0x6B175474E89094C44Da98b954EedeAC495271d0F, tokenId: 5
  - USDC: 0xA0b86991c6218b36c1d19D4a2e9Eb0cE3606eB48, tokenId: 6
  - MKR: 0x9f8F72aA9304c8B593d555F12eF6589cC3A579A2, tokenId: 7
  - KNC: 0xdd974D5C2e2928deA5F71b9825b8b646686BD200, tokenId: 8
  - LINK: 0x514910771AF9Ca656af840dff83E8264EcF986CA, tokenId: 9
  - BAT: 0x0D8775F648430679A709E98d2b0Cb6250d2887EF, tokenId: 10
  - ZRX: 0xE41d2489571d322189246DaFA5ebDe1F4699F498, tokenId: 11
  - HT: 0x6f259637dcD74C767781E37Bc6133cd6A68aa161, tokenId: 12
  - OKB: 0x75231F58b43240C9718Dd58B4967c5114342a86c, tokenId: 13
  - BNB: 0xB8c77482e45F1F44dE1745F52C74426C631bDD52, tokenId: 14
  - KEEP: 0x85Eee30c52B0b379b046Fb0F85F4f3Dc3009aFEC, tokenId: 15
  - DXD: 0xa1d65E8fB6e87b60FECCBc582F7f97804B725521, tokenId: 16
  - ~~TRB: 0x0Ba45A8b5d5575935B8158a88C631E9F9C95a2e5, tokenId: 17~~
  - AUC: 0xc12d099be31567add4e4e4d0D45691C3F58f5663, tokenId: 18
  - RPL: 0xB4EFd85c19999D84251304bDA99E90B92300Bd93, tokenId: 19
  - renBTC: 0xEB4C2781e4ebA804CE9a9803C67d0893436bB27D, tokenId: 20
  - PAX: 0x8e870d67f660d95d5be530380d0ec0bd388289e1, tokenId: 21
  - TUSD: 0x0000000000085d4780B73119b644AE5ecd22b376, tokenId: 22
  - BUSD: 0x4fabb145d64652a948d72533023f6e7a623c7c53, tokenId: 23
  - ~~SNX: 0xc011a72400e58ecd99ee497cf89e3775d4bd732f, tokenId: 24~~
  - GNO: 0x6810e776880c02933d47db1b9fc05908e5386b96, tokenId: 25
  - ~~LEND: 0x80fB784B7eD66730e8b1DBd9820aFD29931aab03, tokenId: 26~~ // migrate to AAVE
  - REN: 0x408e41876cccdc0f92210600ef50372656052a38, tokenId: 27
  - ~~REP: 0x1985365e9f78359a9B6AD760e32412f4a445E862, tokenId: 28~~ // old contract
  - BNT: 0x1F573D6Fb3F13d689FF844B4cE37794d79a7FF1C, tokenId: 29
  - pBTC: 0x5228a22e72ccC52d415EcFd199F99D0665E7733b, tokenId: 30
  - COMP: 0xc00e94Cb662C3520282E6f5717214004A7f26888, tokenId: 31
  - PNT: 0x89ab32156e46f46d02ade3fecbe5fc4243b9aaed, tokenId: 32
  - GRID: 0x12B19D3e2ccc14Da04FAe33e63652ce469b3F2FD, tokenId: 33
  - PNK: 0x93ed3fbe21207ec2e8f2d3c3de6e058cb73bc04d, tokenId: 34
  - NEST: 0x04abeda201850ac0124161f037efd70c74ddc74c, tokenId: 35
  - BTU: 0xb683D83a532e2Cb7DFa5275eED3698436371cc9f, tokenId: 36
  - BZRX: 0x56d811088235F11C8920698a204A5010a788f4b3, tokenId: 37
  - vBZRX: 0xB72B31907C1C95F3650b64b2469e08EdACeE5e8F, tokenId: 38
  - cDAI: 0x5d3a536e4d6dbd6114cc1ead35777bab948e3643, tokenId: 39
  - cETH: 0x4ddc2d193948926d02f9b1fe9e1daa0718270ed5, tokenId: 40
  - cUSDC: 0x39aa39c021dfbae8fac545936693ac917d5e7563, tokenId: 41
  - ~~aLEND: 0x7D2D3688Df45Ce7C552E19c27e007673da9204B8, tokenId: 42~~
  - aLINK: 0xA64BD6C70Cb9051F6A9ba1F163Fdc07E0DfB5F84, tokenId: 43
  - aUSDC: 0x9bA00D6856a4eDF4665BcA2C2309936572473B7E, tokenId: 44
  - OMG: 0xd26114cd6EE289AccF82350c8d8487fedB8A0C07, tokenId: 45
  - ENJ: 0xf629cbd94d3791c9250152bd8dfbdf380e2a3b9c, tokenId: 46
  - NMR: 0x1776e1F26f98b1A5dF9cD347953a26dd3Cb46671, tokenId: 47
  - SNT: 0x744d70fdbe2ba4cf95131626614a1763df805b9e, tokenId: 48
  - ~~tBTC: 0x1bBE271d15Bb64dF0bc6CD28Df9Ff322F2eBD847, tokenId: 49~~
  - ~~ANT: 0x960b236A07cf122663c4303350609A66A7B288C0, tokenId: 50~~
  - BAL: 0xba100000625a3754423978a60c9317c58a424e3D, tokenId: 51
  - MTA: 0xa3BeD4E1c75D00fa6f4E5E6922DB7261B5E9AcD2, tokenId: 52
  - sUSD: 0x57Ab1ec28D129707052df4dF418D58a2D46d5f51, tokenId: 53
  - ONG: 0xd341d1680eeee3255b8c4c75bcce7eb57f144dae, tokenId: 54
  - GRG: 0x4fbb350052bca5417566f188eb2ebce5b19bc964, tokenId: 55
  - BEEF: 0xBc2908DE55877e6Baf2FaAD7aE63AC8b26bd3de5, tokenId: 56
  - YFI: 0x0bc529c00C6401aEF6D220BE8C6Ea1667F6Ad93e, tokenId: 57
  - CRV: 0xD533a949740bb3306d119CC777fa900bA034cd52, tokenId: 58
  - QCAD: 0x4A16BAf414b8e637Ed12019faD5Dd705735DB2e0, tokenId: 59
  - TON: 0x6a6c2ada3ce053561c2fbc3ee211f23d9b8c520a, tokenId: 60
  - BAND: 0xba11d00c5f74255f56a5e366f4f77f5a186d7f55, tokenId: 61
  - UMA: 0x04Fa0d235C4abf4BcF4787aF4CF447DE572eF828, tokenId: 62
  - wNXM: 0x0d438f3b5175bebc262bf23753c1e53d03432bde, tokenId: 63
  - ENTRP: 0x5bc7e5f0ab8b2e10d2d0a3f21739fce62459aef3, tokenId: 64
  - NIOX: 0xc813EA5e3b48BEbeedb796ab42A30C5599b01740, tokenId: 65
  - STAKE: 0x0Ae055097C6d159879521C384F1D2123D1f195e6, tokenId: 66
  - OGN: 0x8207c1ffc5b6804f6024322ccf34f29c3541ae26, tokenId: 67
  - ADX: 0xADE00C28244d5CE17D72E40330B1c318cD12B7c3, tokenId: 68
  - HEX: 0x2b591e99afe9f32eaa6214f7b7629768c40eeb39, tokenId: 69
  - DPI: 0x1494CA1F11D487c2bBe4543E90080AeBa4BA3C2b, tokenId: 70
  - HBTC: 0x0316eb71485b0ab14103307bf65a021042c6d380, tokenId: 71
  - UNI: 0x1f9840a85d5aF5bf1D1762F925BDADdC4201F984, tokenId: 72
  - pLTC: 0x5979f50f1d4c08f9a53863c2f39a7b0492c38d0f, tokenId: 73
  - ~~KAI: 0xbd6467a31899590474ce1e84f70594c53d628e46, tokenId: 74~~
  - FIN: 0x054f76beed60ab6dbeb23502178c52d6c5debe40, tokenId: 75
  - DOUGH: 0xad32A8e6220741182940c5aBF610bDE99E737b2D, tokenId: 76
  - DEFI+L: 0x78f225869c08d478c34e5f645d07a87d3fe8eb78, tokenId: 77
  - DEFI+S: 0xad6a626ae2b43dcb1b39430ce496d2fa0365ba9c, tokenId: 78
  - AAVE: 0x7fc66500c84a76ad7e9c93437bfc5ac33e2ddae9, tokenId: 79
  - TRYB: 0x2c537e5624e4af88a7ae4060c022609376c8d0eb, tokenId: 80
  - CEL: 0xaaaebe6fe48e54f431b0c390cfaf0b017d09d42d, tokenId: 81
  - AMP: 0xff20817765cb7f73d4bde2e66e067e58d11095c2, tokenId: 82
  - LP-LRC-ETH: 0x18920d6E6Fb7EbE057a4DD9260D6D95845c95036, tokenId: 83
  - ~~LP-USDT-ETH: 0xA573C5d473702286f0AC84592EDA49aD799EBAA1, tokenId: 84~~
  - ~~LP-ETH-USDT: 0x6D537764355bc23d4eADba7829048Dac8215a73c, tokenId: 85~~
  - LP-ETH-USDT: 0x605872a5A459E778959B8a49dc3A56a8c9197983, tokenId: 86
  - LP-WBTC-ETH: 0xf6cd964E6345E8f01e548063De13d0DE7d8c59De, tokenId: 87
  - LP-UNI-ETH: 0x9b7a20ae12a3f2a3d4cF9eA2d4a8518c104cc5f2, tokenId: 88
  - KP3R: 0x1ceb5cb57c4d4e2b2433641b95dd330a33185a44, tokenId: 89
  - YFII: 0xa1d0e215a23d7030842fc67ce582a6afa3ccab83, tokenId: 90
  - MCB: 0x4e352cF164E64ADCBad318C3a1e222E9EBa4Ce42, tokenId: 91
  - LP-DPI-ETH: 0x6FF8A397F7A04B41c58c00AB8e70ACa7cbc0adBa, tokenId: 92
  - LP-LINK-ETH: 0x1230F7e06c3fA96f4259F7BaD79e6afF321B8133, tokenId: 93
  - LP-KP3R-ETH: 0x2ed5d3Fff0EB1451c381DDECE244E9b796db7b8a, tokenId: 94
  - LP-YFI-ETH: 0xd85f594481D3DEE61FD38464dD54CF3ccE6906b6, tokenId: 95
  - LP-YFII-ETH: 0xF8e4aBF498235fA8fdE2f6A04c21db7877957C47, tokenId: 96
  - LP-MCB-ETH: 0x70c8E0AedB5933Da09C9392A17389e4D6d79D638, tokenId: 97
  - AC: 0x9A0aBA393aac4dFbFf4333B06c407458002C6183, tokenId: 98
  - LP-AC-ETH: 0x8EFAD07720D331a49f5db2cC83946F7DC8FC6B42, tokenId: 99
  - LP-ETH-DAI: 0xD9D681C1ddD462ca222E90Bbe14A35273C318A09, tokenId: 100
  - CVT: 0xbe428c3867f05dea2a89fc76a102b544eac7f772, tokenId: 101
  - LP-LRC-USDT: 0xE6CC0d45C4E4F81be340F4D176e6Ce0D63Ad5743, tokenId: 102
  - LP-HBTC-USDT: 0x746EEB6bdd9139A4d605C2c410911F37BEa9093b, tokenId: 103
  - 1INCH: 0x111111111117dC0aa78b770fA6A738034120C302, tokenId: 104
  - LP-1INCH-ETH: 0xa9D46DEdEff7dFe8fF3628F4D276a0e1C5007b81, tokenId: 105
  - LP-AC-USDT: 0x502B5525e1508C51Af46719D13E5238b83A404e5, tokenId: 106
  - vETH: 0xc3d088842dcf02c13699f936bb83dfbbc6f721ab, tokenId: 107
  - WOO: 0x4691937a7508860F876c9c0a2a617E7d9E945D4B, tokenId: 108
  - LP-VETH-ETH: 0x9795f527d0Fad45F41dE27bef71F0eeD47f5256C, tokenId: 109
  - LP-WOO-USDT: 0x1D28b287B5E19b12Ac2B3618405C57AD882A4D74, tokenId: 110
  - LP-HBTC-ETH: 0x1F78CD24Ccf73fDd5095d0339DD6eF72E30669aC, tokenId: 111
  - LP-ETH-USDC: 0xF88de0CCD1E84898b4EA62c421009996bFb6156e, tokenId: 112
  - LP-CEL-ETH: 0x93bB5B402F04D3053F2c3800F6A4AF54788c16d0, tokenId: 113
  - BEL: 0xa91ac63d040deb1b7a5e4d4134ad23eb0ba07e14, tokenId: 114, decimals: 18
  - OBTC: 0x8064d9ae6cdf087b1bcd5bdf3531bd5d8c537a68, tokenId: 115, decimals: 18
  - INDEX: 0x0954906da0bf32d5479e25f46056d22f08464cab, tokenId: 116, decimals: 18
  - GRT: 0xc944E90C64B2c07662A292be6244BDf05Cda44a7, tokenId: 117, decimals: 18
  - TTV: 0xa838be6e4b760e6061d4732d6b9f11bf578f9a76, tokenId: 118, decimals: 18
  - FARM: 0xa0246c9032bC3A600820415aE600c6388619A14D, tokenId: 119, decimals: 18
  - LP-INDEX-ETH: 0x0089081950b4ebbf362689519c1d54827e99d727, tokenId: 120
  - LP-NIOX-ETH: 0x8cf6c5e7ec123583e1529d8afaeaa3d25da2fd3d, tokenId: 121
  - LP-GRT-ETH: 0x583208883277896435b9821a64806d708de17df2, tokenId: 122
  - LP-OBTC-ETH: 0x85f2e9474d208a11ac18ed2a4e434c4bfc6ddbde, tokenId: 123
  - LP-AMP-ETH: 0x0aa4d2dd35418d63af13ea906ce3a088dec8d786, tokenId: 124
  - LP-BEL-ETH: 0x567c1ad6d736755abcb3df8ef794b09bb7701e66, tokenId: 125
  - LP-ENJ-ETH: 0x1b04a25a0a7f93cfb0c4278ca4f7ca2483a1e94e, tokenId: 126
  - LP-KEEP-ETH 0x4e585bad734f0c6af04a3afb359fdb69435fe74b, tokenId: 127
  - LP-DXD-ETH 0x9387e06961988726dd0732b6930be1c0a5343901, tokenId: 128
  - ~~LP-TRB-ETH 0xe8ea36f850db564408e4165a92bccb4e6e5f5e20, tokenId: 129~~
  - LP-RPL-ETH 0x33df027650cd2729e0b132fc0bff4788725cc0fa, tokenId: 130
  - LP-PBTC-ETH 0x22844c482b0626ac09b5689b4d8e81fe6710f5f4, tokenId: 131
  - LP-COMP-ETH 0x9c601377fd95410be46cfc1a786686874c6e7702, tokenId: 132
  - LP-PNT-ETH 0x43eca2f58d8c371c5073fc382784a3a483005d6b, tokenId: 133
  - LP-PNK-ETH 0x78a58558ca76cf66b6c4d72231cf6529ed5bef29, tokenId: 134
  - LP-NEST-ETH 0xba64cdf65aea36ff4a58dcf288f1a62923555795, tokenId: 135
  - LP-BTU-ETH 0x73b7bc4463263194eb9b570948fda12244a5ffa8, tokenId: 136
  - LP-BZRX-ETH 0xaced28432cd60d7d34799de0d745871e5f10f961, tokenId: 137
  - LP-GRID-ETH 0xa762d8422237bd26b4f882c5d0744726eb2a86b0, tokenId: 138
  - LP-RENBTC-ETH 0x636a3141d48402d06a907aa14f023e8f5b5d634f, tokenId: 139
  - LP-GRG-ETH 0x37b6aad464e8916dc8231ae5f8aee15dd244c1b1, tokenId: 140
  - LP-CRV-ETH 0x2eab3234ea1e4c9571c2e011f435c7316ececdb9, tokenId: 141
  - LP-BUSD-ETH 0x8303f865a2a221c920e9fcbf2e84703991f16251, tokenId: 142
  - LP-BAND-ETH 0xf11702d591303d790c7b372e53fde348b82037de, tokenId: 143
  - LP-OGN-ETH 0x8e89790635dbffdcc0642055cb21abe63edc484c, tokenId: 144
  - LP-ADX-ETH 0x1f94eaaa413c11bea645ee65108b5673304753bd, tokenId: 145
  - LP-PLTC-ETH 0xfb64c2d72e1caa0286899be8e4f88266c4d8ab9f, tokenId: 146
  - BOR: 0x3c9d6c1c73b31c837832c72e04d3152f051fc1a9, tokenId: 147
  - LP-QCAD-ETH 0xa738de0f4b1f52cc8410d6e49ab6ed1ca3fe1420, tokenId: 148
  - LP-FIN-ETH 0xa0059ad8e06c57458116abc5e5c0bdb86c4fb4b2, tokenId: 149
  - LP-DOUGH-ETH 0x24e4cf9b1723e5a5401841d931a301aedecd96ef, tokenId: 150
  - LP-DEFIL-ETH 0xa2f4a88553ba746a468c21d3990fe9c503e0b19a, tokenId: 151
  - LP-DEFIS-ETH 0xa2acf6b0304a808147ee3b10601e452c3f1bfde7, tokenId: 152
  - LP-AAVE-ETH 0x8f5a6e6d18f8e3fdffc27fe7fe5804c2378f8310, tokenId: 153
  - LP-MKR-ETH 0x69a8bdee1af2138c58b1261373b37071850689c0, tokenId: 154
  - LP-BAL-ETH 0x145f20a0c129d592da261e42947a70be3b22db07, tokenId: 155
  - LP-REN-ETH 0xee6a9d6cb11a9796f767540f435f90f11a9b1414, tokenId: 156
  - LP-UMA-ETH 0x8a6ba9d448ad54579bed1f42f587d134bf7f8582, tokenId: 157
  - LP-OMG-ETH 0x8a986607603d606b1ac5fdcca089764671c725e1, tokenId: 158
  - LP-KNC-ETH 0xf85f030865359d1843701f4f1b08c38913c3d57f, tokenId: 159
  - LP-BNT-ETH 0x7ab580e6af77bd13f090619ee1f7e7c2a645afb1, tokenId: 160
  - LP-SNT-ETH 0xfe88c469e27861907d05a0e97f81d84c789a1cda, tokenId: 161
  - LP-GNO-ETH 0x447356b190c7dafbe0452c8d041725abf1e1d41f, tokenId: 162
  - LP-CVT-ETH 0x8f871ac37fa7f575e9b8c285b38f0bf99d3c087f, tokenId: 163
  - LP-ENTRP-ETH 0x41e3b439a4798f2f466d28be7bedc0743847dbe4, tokenId: 164
  - LP-FARM-ETH 0x5f6a9960318903d4205dda6ba45796bc969461b8, tokenId: 165
  - LP-ZRX-ETH 0xbbca4790398c4ce916937db3c6b7e9a9da6502e8, tokenId: 166
  - LP-NMR-ETH 0x093137cfd844b64febeb5371d85cf83ff4f92bbf, tokenId: 167
  - LP-LRC-WBTC 0xfa6680779dc9168600bcdcaff28b41c8fa568d98, tokenId: 168
  - RFOX: 0xa1d6Df714F91DeBF4e0802A542E13067f31b8262, tokenId: 169
  - NEC: 0xCc80C051057B774cD75067Dc48f8987C4Eb97A5e, tokenId: 170
  - LP-RFOX-ETH 0x1ad74cf7caf443f77bd89860ef39f4ca16fbe810, tokenId: 171
  - LP-NEC-ETH 0xc418a3af58d7a1bad0b709fe58d0afddf64e178d, tokenId: 172
  - SNX: 0xC011a73ee8576Fb46F5E1c5751cA3B9Fe0af2a6F, tokenId: 173
  - RGT: 0xd291e7a03283640fdc51b121ac401383a46cc623, tokenId: 174
  - VSP: 0x1b40183efb4dd766f11bda7a7c3ad8982e998421, tokenId: 175
  - SMARTCREDIT: 0x72e9D9038cE484EE986FEa183f8d8Df93f9aDA13, tokenId: 176
  - RAI: 0x03ab458634910AaD20eF5f1C8ee96F1D6ac54919, tokenId: 177
  - TEL: 0x467Bccd9d29f223BcE8043b84E8C8B282827790F, tokenId: 178
  - BCP: 0xE4f726Adc8e89C6a6017F01eadA77865dB22dA14, tokenId: 179
  - BADGER: 0x3472A5A71965499acd81997a54BBA8D852C6E53d, tokenId: 180
  - SUSHI: 0x6B3595068778DD592e39A122f4f5a5cF09C90fE2, tokenId: 181
  - MASK: 0x69af81e73A73B40adF4f3d4223Cd9b1ECE623074, tokenId: 182
  - LP-WBTC-USDT 0xe6f1c20d06b2f541e4308d752d0d58c6df07191d, tokenId: 183
  - LP-WBTC-USDC 0x7af6e5dd61c93277b406ffcadad6e6089b27075b, tokenId: 184
  - LP-WBTC-DAI 0x759c0d0ce4191db16ef5bce6ed0a05de9e99a9f5, tokenId: 185
  - LP-RAI-ETH 0x994f94c853d691f5c775e5131fc4a110abeed4a8, tokenId: 186
  - LP-SNX-ETH 0xe7e807631f3e807ae20d0e23919db8789680104b, tokenId: 187
  - LP-RGT-ETH 0x7cd7871181d91af440dd4552bae70b8ebe9fba73, tokenId: 188
  - LP-VSP-ETH 0x9a94a815f56d00f52bbad46edc6d12d879df2635, tokenId: 189
  - LP-SMARTCREDIT-ETH 0xfd997e572f03f3ff4f117aaccaab9b45bfb6e01c, tokenId: 190
  - LP-TEL-ETH 0x5f24c3a2c9841c023d6646402fd449665b64626b, tokenId: 191
  - LP-BCP-ETH 0x9775449efdf24b7eb5391e7d3758e184595e4c69, tokenId: 192
  - LP-BADGER-ETH 0x4f23ca1cc6253dc1ba69a07a892d68f3b777c407, tokenId: 193
  - LP-SUSHI-ETH 0x5c159d164b8fd7f0599c625988dc2db68df14842, tokenId: 194
  - LP-MASK-ETH 0x8572b8a876f47d70128c73bfca049ce00eb77563, tokenId: 195
  - YPIE: 0x17525E4f4Af59fbc29551bC4eCe6AB60Ed49CE31, tokenId: 196
  - FUSE: 0x970B9bB2C0444F5E81e9d0eFb84C8ccdcdcAf84d, tokenId: 197
  - LP-YPIE-ETH 0xbbb360538b07b59ba2ca1c9f847c8bc760b8f0d7, tokenId: 198
  - LP-FUSE-ETH 0x34841262432975e36755ab797cb523dd7248861a, tokenId: 199
  - LP-MASK-LRC 0xc8f242b2ac6069ebdc876ba0ef42efbf03c5ba4b, tokenId: 200
  - SX: 0x99fe3b1391503a1bc1788051347a1324bff41452, tokenId: 201
  - REPT: 0xcda4770d65b4211364cb870ad6be19e7ef1d65f4, tokenId: 202
  - RSPT: 0x016bf078abcacb987f0589a6d3beadd4316922b0, tokenId: 203
  - LP-SX-ETH 0xb27b1fd0d4a7d91d07c19f9a33d3a4711a453d7c, tokenId: 204
  - LP-REPT-ETH 0x76d8ea32c511a87ee4bff5f00e758dd362adf3d0, tokenId: 205
  - LP-RSPT-USDC 0x6bf0060fbcf271a2ed828e77076543076d5edba1, tokenId: 206
  - RSR: 0x8762db106b2c2a0bccb3a80d1ed41273552616e8, tokenId: 207
  - UBT: 0x8400d94a5cb0fa0d041a3788e395285d61c9ee5e, tokenId: 208
  - OXBTC: 0xb6ed7644c69416d67b522e20bc294a9a9b405b31, tokenId: 209
  - OVR: 0x21BfBDa47A0B4B5b1248c767Ee49F7caA9B23697, tokenId: 210
  - LP-RSR-ETH 0x554be7b23fde679049e52f195448db28b624534e, tokenId: 211
  - LP-UBT-ETH 0xa41e49fdcd0555484f70899d95593d2e1a0fcbbb, tokenId: 212
  - LP-BAT-ETH 0x83df13e357c731ec92d13cbf8f5bf4765a8e1205, tokenId: 213
  - LP-0xBTC-ETH 0x4facf65a157678e62f84389dd248d99f828403d6, tokenId: 214
  - LP-HEX-ETH 0xc3630669cb660f9405df0d0037f52b78c49772ab, tokenId: 215
  - LP-OVR-ETH 0x7b854d37e502771b1647f5917efcf065ce1c0677, tokenId: 216
  - BCDT: 0xacfa209fb73bf3dd5bbfb1101b9bc999c49062a5, tokenId: 217
  - ALCX: 0xdbdb4d16eda451d0503b854cf79d55697f90c8df, tokenId: 218
  - FLI: 0xaa6e8127831c9de45ae56bb1b0d4d4da6e5665bd, tokenId: 219
  - JRT: 0x8a9c67fee641579deba04928c4bc45f66e26343a, tokenId: 220
  - LP-BCDT-ETH: 0x66fAD4Ab701eE8C6F9eBef93b634a3E7401aa276, tokenId: 221
  - LP-ALCX-ETH: 0x18a1A6F47Fd92185b91edc322d1954349aD0b652, tokenId: 222
  - LP-FLI-ETH: 0x4a7e38476b05F40B16E5ae1C761302B1A7d5afc5, tokenId: 223
  - LP-JRT-ETH: 0x83c11cbfbED2971032d3a1eD2f34d4Fb43FE181F, tokenId: 224<|MERGE_RESOLUTION|>--- conflicted
+++ resolved
@@ -1677,9 +1677,6 @@
     tokenSymbol: 'LP-RSPT-USDC'
   }
   ```
-<<<<<<< HEAD
-
-=======
   
   93. RSR-ETH: 0x554be7b23fde679049e52f195448db28b624534e
   ```
@@ -1851,7 +1848,6 @@
   }
   ```
   
->>>>>>> 2c08a7ff
   ***
 
 - Registered tokens:
