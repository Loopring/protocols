import BN = require("bn.js");
import { expectThrow } from "protocol2-js";
import { Artifacts } from "../util/Artifacts";
import { FeePayments } from "./feePayments";
import { requireArtifact } from "./requireArtifact";

contract("BurnManager", (accounts: string[]) => {
  const deployer = accounts[0];
  const user1 = accounts[1];

<<<<<<< HEAD
  const zeroAddress = "0x" + "0".repeat(40);

  let FeeHolder: any;
  let BurnManager: any;
  let DummyExchange: any;
  let DummyToken: any;
=======
  const zeroAddress = "0x" + "00".repeat(20);
>>>>>>> cbc8d9d6

  let tradeDelegate: any;
  let feeHolder: any;
  let dummyExchange: any;
  let burnManager: any;
  let tokenLRC: string;
  let tokenWETH: string;

  const authorizeAddressChecked = async (address: string, transactionOrigin: string) => {
    await tradeDelegate.authorizeAddress(address, {from: transactionOrigin});
    await assertAuthorized(address);
  };

  const assertAuthorized = async (address: string) => {
    const isAuthorizedInDelegate = await tradeDelegate.isAddressAuthorized(address);
    assert.equal(isAuthorizedInDelegate, true, "exchange not authorized.");
  };

  const burnChecked = async (token: string, expectedAmount: BN) => {
    const dummyToken = await DummyToken.at(token);
    const LRC = await DummyToken.at(tokenLRC);

<<<<<<< HEAD
    const balanceFeeHolderBefore = await dummyToken.balanceOf(feeHolder.address);
    const burnBalanceBefore = await feeHolder.feeBalances(token, feeHolder.address);
    const totalLRCSupplyBefore = await LRC.totalSupply();
=======
    const balanceFeeHolderBefore = (await dummyToken.balanceOf(feeHolder.address)).toNumber();
    const burnBalanceBefore = (await feeHolder.feeBalances(token, feeHolder.address)).toNumber();
    const burnedBalanceBefore = (await dummyToken.balanceOf(zeroAddress)).toNumber();
>>>>>>> cbc8d9d6

    // Burn
    const success = await burnManager.burn(token, {from: user1});
    assert(success, "Burn needs to succeed");

<<<<<<< HEAD
    const balanceFeeHolderAfter = await dummyToken.balanceOf(feeHolder.address);
    const burnBalanceAfter = await feeHolder.feeBalances(token, feeHolder.address);
    const totalLRCSupplyAfter = await LRC.totalSupply();
    assert(balanceFeeHolderAfter.eq(balanceFeeHolderBefore.sub(expectedAmount)),
           "Contract balance should be reduced.");
    assert(burnBalanceAfter.eq(burnBalanceBefore.sub(expectedAmount)),
           "Withdrawal amount not correctly updated.");
    if (token === tokenLRC) {
      assert(totalLRCSupplyAfter.eq(totalLRCSupplyBefore.sub(expectedAmount)),
             "Total LRC supply should have been decreased by all LRC burned");
=======
    const balanceFeeHolderAfter = (await dummyToken.balanceOf(feeHolder.address)).toNumber();
    const burnBalanceAfter = (await feeHolder.feeBalances(token, feeHolder.address)).toNumber();
    const burnedBalanceAfter = (await dummyToken.balanceOf(zeroAddress)).toNumber();
    assert.equal(balanceFeeHolderAfter, balanceFeeHolderBefore - expectedAmount, "Contract balance should be reduced.");
    assert.equal(burnBalanceAfter, burnBalanceBefore - expectedAmount, "Withdrawal amount not correctly updated.");
    if (token === tokenLRC) {
      assert.equal(burnedBalanceAfter, burnedBalanceBefore + expectedAmount,
                   "Total LRC supply should have been decreased by all LRC burned");
>>>>>>> cbc8d9d6
    }
  };

  before(async () => {
    const LRCToken = await requireArtifact("test/tokens/LRC");
    tokenLRC = LRCToken.address;
    const WETHToken = await requireArtifact("test/tokens/WETH");
    tokenWETH = WETHToken.address;

    const TradeDelegate = await requireArtifact("impl/TradeDelegate");
    tradeDelegate = await TradeDelegate.deployed();

    FeeHolder = await requireArtifact("impl/FeeHolder");
    BurnManager = await requireArtifact("impl/BurnManager");
    DummyExchange = await requireArtifact("test/DummyExchange");
    DummyToken = await requireArtifact("test/DummyToken");
  });

  beforeEach(async () => {
    // Fresh FeeHolder for each test
    feeHolder = await FeeHolder.new(tradeDelegate.address);
    burnManager = await BurnManager.new(feeHolder.address, tokenLRC);
    dummyExchange = await DummyExchange.new(tradeDelegate.address, zeroAddress, feeHolder.address, zeroAddress);
    await authorizeAddressChecked(dummyExchange.address, deployer);
    await authorizeAddressChecked(burnManager.address, deployer);
  });

  describe("any user", () => {
    it("should be able to burn LRC deposited as burned in the FeeHolder contract", async () => {
      const amount = web3.utils.toBN(1e18);

      // Deposit some LRC in the fee holder contract
      const LRC = await DummyToken.at(tokenLRC);
      await LRC.transfer(feeHolder.address, amount, {from: deployer});
      const feePayments = new FeePayments();
      feePayments.add(feeHolder.address, tokenLRC, amount);
      await dummyExchange.batchAddFeeBalances(feePayments.getData());

      // Burn all LRC
      await burnChecked(tokenLRC, amount);
    });

    it("should not be able to burn non-LRC tokens for now", async () => {
      const amount = web3.utils.toBN(1e18);

      // Deposit some LRC in the fee holder contract
      const WETH = await DummyToken.at(tokenWETH);
      await WETH.transfer(feeHolder.address, amount, {from: deployer});
      const feePayments = new FeePayments();
      feePayments.add(feeHolder.address, tokenWETH, amount);
      await dummyExchange.batchAddFeeBalances(feePayments.getData());

      // Try to burn WETH
      await expectThrow(burnManager.burn(tokenWETH, {from: user1}), "UNIMPLEMENTED");
    });
  });
});<|MERGE_RESOLUTION|>--- conflicted
+++ resolved
@@ -2,22 +2,22 @@
 import { expectThrow } from "protocol2-js";
 import { Artifacts } from "../util/Artifacts";
 import { FeePayments } from "./feePayments";
-import { requireArtifact } from "./requireArtifact";
+
+const {
+  BurnManager,
+  FeeHolder,
+  TradeDelegate,
+  DummyExchange,
+  DummyToken,
+  LRCToken,
+  WETHToken,
+} = new Artifacts(artifacts);
 
 contract("BurnManager", (accounts: string[]) => {
   const deployer = accounts[0];
   const user1 = accounts[1];
 
-<<<<<<< HEAD
-  const zeroAddress = "0x" + "0".repeat(40);
-
-  let FeeHolder: any;
-  let BurnManager: any;
-  let DummyExchange: any;
-  let DummyToken: any;
-=======
   const zeroAddress = "0x" + "00".repeat(20);
->>>>>>> cbc8d9d6
 
   let tradeDelegate: any;
   let feeHolder: any;
@@ -40,57 +40,32 @@
     const dummyToken = await DummyToken.at(token);
     const LRC = await DummyToken.at(tokenLRC);
 
-<<<<<<< HEAD
     const balanceFeeHolderBefore = await dummyToken.balanceOf(feeHolder.address);
     const burnBalanceBefore = await feeHolder.feeBalances(token, feeHolder.address);
-    const totalLRCSupplyBefore = await LRC.totalSupply();
-=======
-    const balanceFeeHolderBefore = (await dummyToken.balanceOf(feeHolder.address)).toNumber();
-    const burnBalanceBefore = (await feeHolder.feeBalances(token, feeHolder.address)).toNumber();
-    const burnedBalanceBefore = (await dummyToken.balanceOf(zeroAddress)).toNumber();
->>>>>>> cbc8d9d6
+    const burnedBalanceBefore = await dummyToken.balanceOf(zeroAddress);
 
     // Burn
     const success = await burnManager.burn(token, {from: user1});
     assert(success, "Burn needs to succeed");
 
-<<<<<<< HEAD
     const balanceFeeHolderAfter = await dummyToken.balanceOf(feeHolder.address);
     const burnBalanceAfter = await feeHolder.feeBalances(token, feeHolder.address);
-    const totalLRCSupplyAfter = await LRC.totalSupply();
+    const burnedBalanceAfter = await dummyToken.balanceOf(zeroAddress);
     assert(balanceFeeHolderAfter.eq(balanceFeeHolderBefore.sub(expectedAmount)),
            "Contract balance should be reduced.");
     assert(burnBalanceAfter.eq(burnBalanceBefore.sub(expectedAmount)),
            "Withdrawal amount not correctly updated.");
     if (token === tokenLRC) {
-      assert(totalLRCSupplyAfter.eq(totalLRCSupplyBefore.sub(expectedAmount)),
+      assert(burnedBalanceAfter.eq(burnedBalanceBefore.add(expectedAmount)),
              "Total LRC supply should have been decreased by all LRC burned");
-=======
-    const balanceFeeHolderAfter = (await dummyToken.balanceOf(feeHolder.address)).toNumber();
-    const burnBalanceAfter = (await feeHolder.feeBalances(token, feeHolder.address)).toNumber();
-    const burnedBalanceAfter = (await dummyToken.balanceOf(zeroAddress)).toNumber();
-    assert.equal(balanceFeeHolderAfter, balanceFeeHolderBefore - expectedAmount, "Contract balance should be reduced.");
-    assert.equal(burnBalanceAfter, burnBalanceBefore - expectedAmount, "Withdrawal amount not correctly updated.");
-    if (token === tokenLRC) {
-      assert.equal(burnedBalanceAfter, burnedBalanceBefore + expectedAmount,
-                   "Total LRC supply should have been decreased by all LRC burned");
->>>>>>> cbc8d9d6
     }
   };
 
   before(async () => {
-    const LRCToken = await requireArtifact("test/tokens/LRC");
     tokenLRC = LRCToken.address;
-    const WETHToken = await requireArtifact("test/tokens/WETH");
     tokenWETH = WETHToken.address;
 
-    const TradeDelegate = await requireArtifact("impl/TradeDelegate");
     tradeDelegate = await TradeDelegate.deployed();
-
-    FeeHolder = await requireArtifact("impl/FeeHolder");
-    BurnManager = await requireArtifact("impl/BurnManager");
-    DummyExchange = await requireArtifact("test/DummyExchange");
-    DummyToken = await requireArtifact("test/DummyToken");
   });
 
   beforeEach(async () => {
